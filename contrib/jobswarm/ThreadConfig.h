#ifndef THREAD_CONFIG_H

#define THREAD_CONFIG_H

/*!
**
** Copyright (c) 20011 by John W. Ratcliff mailto:jratcliffscarab@gmail.com
**
**
** The MIT license:
**
** Permission is hereby granted, free of charge, to any person obtaining a copy
** of this software and associated documentation files (the "Software"), to deal
** in the Software without restriction, including without limitation the rights
** to use, copy, modify, merge, publish, distribute, sublicense, and/or sell
** copies of the Software, and to permit persons to whom the Software is furnished
** to do so, subject to the following conditions:
**
** The above copyright notice and this permission notice shall be included in all
** copies or substantial portions of the Software.

** THE SOFTWARE IS PROVIDED "AS IS", WITHOUT WARRANTY OF ANY KIND, EXPRESS OR
** IMPLIED, INCLUDING BUT NOT LIMITED TO THE WARRANTIES OF MERCHANTABILITY,
** FITNESS FOR A PARTICULAR PURPOSE AND NONINFRINGEMENT. IN NO EVENT SHALL THE
** AUTHORS OR COPYRIGHT HOLDERS BE LIABLE FOR ANY CLAIM, DAMAGES OR OTHER LIABILITY,
** WHETHER IN AN ACTION OF CONTRACT, TORT OR OTHERWISE, ARISING FROM, OUT OF OR IN
** CONNECTION WITH THE SOFTWARE OR THE USE OR OTHER DEALINGS IN THE SOFTWARE.

*/

#ifdef _MSC_VER
typedef __int64 int64_t;
#else
#include <stdint.h>
#endif

#include "SDL_thread.h"

namespace THREAD_CONFIG
{

unsigned int tc_timeGetTime();
void     tc_sleep(unsigned int ms);

<<<<<<< HEAD
=======
//void     tc_spinloop();

>>>>>>> 5982330b
class ThreadInterface
{
public:
    virtual void ThreadMain() = 0;
};

class Thread
{
public:
	virtual void Suspend(void) = 0;
	virtual void Resume(void) = 0;
};

Thread      * tc_createThread(ThreadInterface *tinterface);
void          tc_releaseThread(Thread *t);

class ThreadEvent
{
public:
	ThreadEvent();
	~ThreadEvent();

    void setEvent(); // signal the event
    void waitForSingleObject(unsigned int ms);
private:
	SDL_mutex *mpEventMutex;
	SDL_cond *mpEvent;
};

int tc_atomicAdd(int *addend,int amount);

ThreadEvent * tc_createThreadEvent();
void          tc_releaseThreadEvent(ThreadEvent *t);

}; // end of namespace


#endif<|MERGE_RESOLUTION|>--- conflicted
+++ resolved
@@ -42,11 +42,8 @@
 unsigned int tc_timeGetTime();
 void     tc_sleep(unsigned int ms);
 
-<<<<<<< HEAD
-=======
 //void     tc_spinloop();
 
->>>>>>> 5982330b
 class ThreadInterface
 {
 public:
