--- conflicted
+++ resolved
@@ -3,30 +3,4 @@
 gMin=0.6
 gMax=1.0
 bMin=0.6
-<<<<<<< HEAD
-bMax=1.0
-
-# the bigger the radius is the more dim little stars you'll get in the background
-visibleRadiusLy=240.0
-
-# the lower this number [0.0 - 1.0] is the brighter get dim stars compared to bright stars
-# also control the overall brightness of all stars, the bigger this number is the dimmer are all stars
-medianPosition=0.7
-
-# the higher this number is the brighter are bright stars compared to other stars
-# (needs to be balanced with the factors below)
-brightnessPower=5
-
-# the bigger this number is the bigger are stars compared to their brightness
-brightnessApparentSizeFactor=0.21
-
-#the bigger this number is the bigger are stars no matter their brightness
-brightnessApparentSizeOffset=0.1
-
-# this number controls how much influence the brightness of a star has on the actual color values on your screen
-brightnessColorFactor=0.7
-# the bigger this number is the brighter are colors of stars
-brightnessColorOffset=0.1
-=======
-bMax=1.0
->>>>>>> 37b0cd52
+bMax=1.0