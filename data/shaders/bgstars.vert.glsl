--- conflicted
+++ resolved
@@ -8,14 +8,10 @@
 uniform float time;
 uniform bool twinkling;
 uniform float effect;
-<<<<<<< HEAD
 uniform vec3 upDir;	
 uniform float sunAngle;
 uniform bool fade;
 uniform float darklevel;
-=======
->>>>>>> 73e77982
-
 void main(void)
 {
 #ifdef ZHACK
@@ -55,9 +51,5 @@
 	}
 
 	gl_PointSize = 1.0 + (b*2.5+0.8)*starSize; //b controls a portion of star size 
-<<<<<<< HEAD
-	gl_FrontColor = col;//vec4(gl_Color.rgb,gl_Color.a*gl_FrontMaterial.emission*b);
-=======
 	gl_FrontColor = vec4(gl_Color.rgb,gl_FrontMaterial.emission*b);
->>>>>>> 73e77982
 }
