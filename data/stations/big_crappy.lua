--- conflicted
+++ resolved
@@ -8,34 +8,18 @@
 	-- for stations where each docking port shares the
 	-- same front door, set dock_one_at_a_time = true,
 	dock_one_at_a_time = true,
-<<<<<<< HEAD
-	-- docking:
-	-- 1 - ???
-	-- undocking:
-	-- -1 - move to position
-	-- -2 - rotate
-	-- -3 - move to exit, then launch
-=======
->>>>>>> 40ac7cdf
 	dock_anim_stage_duration = { DOCKING_TIMEOUT_SECONDS, 10.0, 5.0, 5.0 },
 	undock_anim_stage_duration = { 5.0, 5.0, 10.0 },
-	-- stage will be 1..n for dock_anim, and -1..-n for undock_anim
-	-- t is where we are in the stage. 0.0 .. 1.0
-	-- from is the ship position at the end of the previous stage (use for interpolating position)
-	-- must return 3 vectors for position & orientation: { position, xaxis, yaxis }
 	ship_dock_anim = function(port, stage, t, from, ship_aabb)
 		local baypos = { v(-150,-350,0), v(-100,-350,100),
 			v(100,-350,100), v(150,-350,0) }
-		-- docking
 		if stage == 2 then
 			return { vlerp(t, from, v(0,-350,0)), v(1,0,0), v(0,0,1) }
 		elseif stage == 3 then
 			return { v(0,-350,0), v(1,0,0), v(0,1,0) }
 		elseif stage == 4 then
 			return { vlerp(t, v(0,-350,0), baypos[port]), v(1,0,0), v(0,1,0) }
-		end
-		-- undocking
-		if stage == -1 then
+		elseif stage == -1 then
 			return { vlerp(t, baypos[port], v(0,-350,0)), v(1,0,0), v(0,1,0) }
 		elseif stage == -2 then
 			return { v(0,-350,0), v(-1,0,0), v(0,0,-1) }
