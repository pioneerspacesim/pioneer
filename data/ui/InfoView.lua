<<<<<<< HEAD
local ui = Engine.ui
local t = Translate:GetTranslator()

local shipInfo = function (args)
	local shipDef = ShipDef[Game.player.shipId]

	local hyperdrive =              table.unpack(Game.player:GetEquip("ENGINE"))
	local frontWeapon, rearWeapon = table.unpack(Game.player:GetEquip("LASER"))

	hyperdrive =  hyperdrive  or "NONE"
	frontWeapon = frontWeapon or "NONE"
	rearWeapon =  rearWeapon  or "NONE"

	local stats = Game.player:GetStats()

	local equipItems = {}
	for i = 1,#Constants.EquipType do
		local type = Constants.EquipType[i]
		local et = EquipDef[type]
		local slot = et.slot
		if (slot ~= "CARGO" and slot ~= "MISSILE" and slot ~= "ENGINE" and slot ~= "LASER") then
			local count = Game.player:GetEquipCount(slot, type)
			if count > 0 then
				if count > 1 then
					if type == "SHIELD_GENERATOR" then
						table.insert(equipItems,
							ui:Label(string.interp(t("{quantity} Shield Generators"), { quantity = string.format("%d", count) })))
					elseif type == "PASSENGER_CABIN" then
						table.insert(equipItems,
							ui:Label(string.interp(t("{quantity} Occupied Passenger Cabins"), { quantity = string.format("%d", count) })))
					elseif type == "UNOCCUPIED_CABIN" then
						table.insert(equipItems,
							ui:Label(string.interp(t("{quantity} Unoccupied Passenger Cabins"), { quantity = string.format("%d", count) })))
					else
						table.insert(equipItems, ui:Label(et.name))
					end
				else
					table.insert(equipItems, ui:Label(et.name))
				end
			end
		end
	end

	return
		ui:Grid(2,1)
			:SetColumn(0, {
				ui:Table():AddRows({
					ui:Table():SetColumnSpacing(10):AddRows({
						{ t("HYPERDRIVE")..":", EquipDef[hyperdrive].name },
						{
							t("HYPERSPACE_RANGE")..":",
							string.interp(
								t("{range} light years ({maxRange} max)"), {
									range    = string.format("%.1f",stats.hyperspaceRange),
									maxRange = string.format("%.1f",stats.maxHyperspaceRange)
								}
							),
						},
						"",
						{ t("Weight empty:"),      string.format("%dt", stats.totalMass - stats.usedCapacity) },
						{ t("CAPACITY_USED")..":", string.format("%dt (%dt "..t("free")..")", stats.usedCapacity,  stats.freeCapacity) },
						{ t("FUEL_WEIGHT")..":",   string.format("%dt (%dt "..t("max")..")", math.floor(Game.player.fuel/100*stats.maxFuelTankMass + 0.5), stats.maxFuelTankMass ) },
						{ t("TOTAL_WEIGHT")..":",  string.format("%dt", math.floor(stats.totalMass+Game.player.fuel/100*stats.maxFuelTankMass + 0.5) ) },
						"",
						{ t("FRONT_WEAPON")..":", EquipDef[frontWeapon].name },
						{ t("REAR_WEAPON")..":",  EquipDef[rearWeapon].name },
						{ t("FUEL")..":",         string.format("%d%%", Game.player.fuel) },
						"",
						{ t("Minimum crew")..":", ShipType.GetShipType(Game.player.shipId).minCrew },
						{ t("Crew cabins")..":",  ShipType.GetShipType(Game.player.shipId).maxCrew },
					}),
					"",
					ui:Label(t("Equipment")):SetFont("HEADING_LARGE"),
					ui:Table():AddRows(equipItems),
				})
			})
			:SetColumn(1, {
				ui:VBox(10)
					:PackEnd(ui:Label(shipDef.name):SetFont("HEADING_LARGE"))
					:PackEnd(UI.Game.ModelSpinner.New(ui, shipDef.modelName, Game.player:GetSkin()))
			})
end

local orbitalAnalysis = function ()
	local orbitalBody -- What we, or our space station, are orbiting
	local frameBody = Game.player.frameBody
	if not frameBody then
		-- Bug out if we're in a null frame. Save an embarrassing crash.
		return ui:Label(t('FAILED'))
	end
	if frameBody.superType == 'STARPORT' then
		orbitalBody = Space.GetBody(frameBody.path:GetSystemBody().parent.index)
	else
		orbitalBody = frameBody
	end

	local distance = Game.player:DistanceTo(orbitalBody)
	local mass = orbitalBody.path:GetSystemBody().mass
	local radius = orbitalBody.path:GetSystemBody().radius
	local name = orbitalBody.label

	local G = 6.67428e-11

	local vCircular = math.sqrt((G * mass)/distance)
	local vEscape = math.sqrt((2 * G * mass)/distance)
	local vDescent = math.sqrt(G * mass * ((2 / distance) - (2 / (distance + radius))))

	return ui:Expand():SetInnerWidget(
		ui:VBox(20):PackEnd({
            (t('Located {distance}km from the centre of {name}:')):interp({
														-- convert to kilometres
														distance = string.format('%6.2f',distance/1000),
														name = name
													}),
			ui:Table():SetColumnSpacing(10):AddRows({
				-- convert to kilometres per second
				{ t('Circular orbit speed:'),    string.format('%6.2fkm/s',vCircular/1000) },
				{ t('Escape speed:'),            string.format('%6.2fkm/s',vEscape/1000)   },
				{ t('Descent-to-ground speed:'), string.format('%6.2fkm/s',vDescent/1000)  },
			}),
			ui:MultiLineText((t('ORBITAL_ANALYSIS_NOTES')):interp({name = name}))
		})
	)

end

local personalInfo = function ()
	local player = PersistentCharacters.player
	local faceFlags = { player.female and "FEMALE" or "MALE" }

	-- for updating the caption
	local faceWidget = UI.InfoFace.New(player)
	-- for updating the entire face
	local faceWidgetContainer = ui:Margin(0, "ALL", faceWidget)

	local nameEntry = ui:TextEntry(player.name):SetFont("HEADING_LARGE")
	nameEntry.onChange:Connect(function (newName)
		player.name = newName
        faceWidget:UpdateInfo(player)
	end )

	local genderToggle = UI.SmallLabeledButton.New(t("Toggle male/female"))
	genderToggle.button.onClick:Connect(function ()
		player.female = not player.female
		faceWidget = UI.InfoFace.New(player)
		faceWidgetContainer:SetInnerWidget(faceWidget.widget)
	end)

	local generateFaceButton = UI.SmallLabeledButton.New(t("Make new face"))
	generateFaceButton.button.onClick:Connect(function ()
		player.seed = Engine.rand:Integer()
		faceWidget = UI.InfoFace.New(player)
		faceWidgetContainer:SetInnerWidget(faceWidget.widget)
	end)

	return
		ui:Grid(2,1)
			:SetColumn(0, {
				ui:Table():AddRows({
					ui:Label(t("Combat")):SetFont("HEADING_LARGE"),
					ui:Table():SetColumnSpacing(10):AddRows({
						{ t("Rating:"), t(player:GetCombatRating()) },
						{ t("Kills:"),  string.format('%d',player.killcount) },
					}),
					"",
					ui:Label(t("Military")):SetFont("HEADING_LARGE"),
					ui:Table():SetColumnSpacing(10):AddRows({
						{ t("ALLEGIANCE"), t('NONE') }, -- XXX
						{ t("Rank:"),      t('NONE') }, -- XXX
					})
				})
			})
			:SetColumn(1, {
				ui:VBox(10)
					:PackEnd(ui:HBox(10):PackEnd({
						ui:VBox(5):PackEnd({
							ui:Expand("HORIZONTAL", nameEntry),
						}),
						ui:VBox(5):PackEnd({
							genderToggle,
							generateFaceButton,
						})
					}))
					:PackEnd(faceWidgetContainer)
			})
end

local econTrade = function ()

	local cash = Game.player:GetMoney()

	local stats = Game.player:GetStats()

	local usedCabins = Game.player:GetEquipCount("CABIN", "PASSENGER_CABIN")
	local totalCabins = Game.player:GetEquipCount("CABIN", "UNOCCUPIED_CABIN") + usedCabins

	-- Using econTrade as an enclosure for the functions attached to the
	-- buttons in the UI object that it returns. Seems like the most sane
	-- way to handle it; hopefully the enclosure will evaporate shortly
	-- after the UI is disposed of.

	-- Make a cargo list widget that we can revisit and update
	local cargoListWidget = ui:Margin(0)

	function updateCargoListWidget ()

		local cargoNameColumn = {}
		local cargoQuantityColumn = {}
		local cargoJettisonColumn = {}

		for i = 1,#Constants.EquipType do
			local type = Constants.EquipType[i]
			if type ~= "NONE" then
				local et = EquipDef[type]
				local slot = et.slot
				if slot == "CARGO" then
					local count = Game.player:GetEquipCount(slot, type)
					if count > 0 then
						table.insert(cargoNameColumn, ui:Label(et.name))
						table.insert(cargoQuantityColumn, ui:Label(count.."t"))

						local jettisonButton = UI.SmallLabeledButton.New(t("JETTISON"))
						jettisonButton.button.onClick:Connect(function ()
							Game.player:Jettison(type)
							updateCargoListWidget()
							cargoListWidget:SetInnerWidget(updateCargoListWidget())
						end)
						table.insert(cargoJettisonColumn, jettisonButton.widget)
					end
				end
			end
		end

		-- Function returns a UI with which to populate the cargo list widget
		return
			ui:VBox(10):PackEnd({
				ui:Label(t("CARGO")):SetFont("HEADING_LARGE"),
				ui:Scroller():SetInnerWidget(
					ui:Grid(3,1)
						:SetColumn(0, { ui:VBox():PackEnd(cargoNameColumn) })
						:SetColumn(1, { ui:VBox():PackEnd(cargoQuantityColumn) })
						:SetColumn(2, { ui:VBox():PackEnd(cargoJettisonColumn) })
				)
			})
	end

	cargoListWidget:SetInnerWidget(updateCargoListWidget())

	local cargoGauge = UI.InfoGauge.New({
		formatter = function (v)
			local stats = Game.player:GetStats()
			return string.format("%d/%dt", stats.usedCargo, stats.freeCapacity)
		end
	})
	cargoGauge:SetValue(stats.usedCargo/stats.freeCapacity)

	local fuelGauge = UI.InfoGauge.New({
		label          = ui:NumberLabel("PERCENT"),
		warningLevel   = 0.1,
		criticalLevel  = 0.05,
		levelAscending = false,
	})
	fuelGauge.label:Bind("valuePercent", Game.player, "fuel")
	fuelGauge.gauge:Bind("valuePercent", Game.player, "fuel")

	-- Define the refuel button
	local refuelButton = UI.SmallLabeledButton.New(t('REFUEL'))

	local refuelButtonRefresh = function ()
		if Game.player.fuel == 100 or Game.player:GetEquipCount('CARGO', 'HYDROGEN') == 0 then refuelButton.widget:Disable() end
		fuelGauge:SetValue(Game.player.fuel/100)
	end
	refuelButtonRefresh()

	local refuel = function ()
		-- UI button where the player clicks to refuel...
		Game.player:Refuel(1)
		-- ...then we update the cargo list widget...
		cargoListWidget:SetInnerWidget(updateCargoListWidget())
		-- ...and the gauge.
		stats = Game.player:GetStats()
		cargoGauge:SetValue(stats.usedCargo/stats.freeCapacity)

		refuelButtonRefresh()
	end
=======
-- Copyright © 2008-2013 Pioneer Developers. See AUTHORS.txt for details
-- Licensed under the terms of the GPL v3. See licenses/GPL-3.txt
>>>>>>> 0af6d7fd

local Translate = import("Translate")
local Engine = import("Engine")

local TabGroup = import("ui/TabGroup")

local shipInfo        = import("InfoView/ShipInfo")
local personalInfo    = import("InfoView/PersonalInfo")
local econTrade       = import("InfoView/EconTrade")
local missions        = import("InfoView/Missions")
local crewRoster      = import("InfoView/CrewRoster")
local orbitalAnalysis = import("InfoView/OrbitalAnalysis")

local ui = Engine.ui
local t = Translate:GetTranslator()

local tabGroup
ui.templates.InfoView = function (args)
	if tabGroup then
		tabGroup:SwitchFirst()
		return tabGroup.widget
	end

	tabGroup = TabGroup.New()

	tabGroup:AddTab({ id = "shipInfo",        title = t("Ship Information"),     icon = "Satellite", template = shipInfo         })
	tabGroup:AddTab({ id = "personalInfo",    title = t("Personal Information"), icon = "User",      template = personalInfo     })
	tabGroup:AddTab({ id = "econTrade",       title = t("Economy & Trade"),      icon = "Cart",      template = econTrade,       })
	tabGroup:AddTab({ id = "missions",        title = t("MISSIONS"),             icon = "Star",      template = missions,        })
	tabGroup:AddTab({ id = "crew",            title = t("Crew Roster"),          icon = "Agenda",    template = crewRoster,      })
	--tabGroup:AddTab({ id = "orbitalAnalysis", title = t("Orbital Analysis"),     icon = "Planet",    template = orbitalAnalysis, })

	return tabGroup.widget
end
<|MERGE_RESOLUTION|>--- conflicted
+++ resolved
@@ -1,293 +1,5 @@
-<<<<<<< HEAD
-local ui = Engine.ui
-local t = Translate:GetTranslator()
-
-local shipInfo = function (args)
-	local shipDef = ShipDef[Game.player.shipId]
-
-	local hyperdrive =              table.unpack(Game.player:GetEquip("ENGINE"))
-	local frontWeapon, rearWeapon = table.unpack(Game.player:GetEquip("LASER"))
-
-	hyperdrive =  hyperdrive  or "NONE"
-	frontWeapon = frontWeapon or "NONE"
-	rearWeapon =  rearWeapon  or "NONE"
-
-	local stats = Game.player:GetStats()
-
-	local equipItems = {}
-	for i = 1,#Constants.EquipType do
-		local type = Constants.EquipType[i]
-		local et = EquipDef[type]
-		local slot = et.slot
-		if (slot ~= "CARGO" and slot ~= "MISSILE" and slot ~= "ENGINE" and slot ~= "LASER") then
-			local count = Game.player:GetEquipCount(slot, type)
-			if count > 0 then
-				if count > 1 then
-					if type == "SHIELD_GENERATOR" then
-						table.insert(equipItems,
-							ui:Label(string.interp(t("{quantity} Shield Generators"), { quantity = string.format("%d", count) })))
-					elseif type == "PASSENGER_CABIN" then
-						table.insert(equipItems,
-							ui:Label(string.interp(t("{quantity} Occupied Passenger Cabins"), { quantity = string.format("%d", count) })))
-					elseif type == "UNOCCUPIED_CABIN" then
-						table.insert(equipItems,
-							ui:Label(string.interp(t("{quantity} Unoccupied Passenger Cabins"), { quantity = string.format("%d", count) })))
-					else
-						table.insert(equipItems, ui:Label(et.name))
-					end
-				else
-					table.insert(equipItems, ui:Label(et.name))
-				end
-			end
-		end
-	end
-
-	return
-		ui:Grid(2,1)
-			:SetColumn(0, {
-				ui:Table():AddRows({
-					ui:Table():SetColumnSpacing(10):AddRows({
-						{ t("HYPERDRIVE")..":", EquipDef[hyperdrive].name },
-						{
-							t("HYPERSPACE_RANGE")..":",
-							string.interp(
-								t("{range} light years ({maxRange} max)"), {
-									range    = string.format("%.1f",stats.hyperspaceRange),
-									maxRange = string.format("%.1f",stats.maxHyperspaceRange)
-								}
-							),
-						},
-						"",
-						{ t("Weight empty:"),      string.format("%dt", stats.totalMass - stats.usedCapacity) },
-						{ t("CAPACITY_USED")..":", string.format("%dt (%dt "..t("free")..")", stats.usedCapacity,  stats.freeCapacity) },
-						{ t("FUEL_WEIGHT")..":",   string.format("%dt (%dt "..t("max")..")", math.floor(Game.player.fuel/100*stats.maxFuelTankMass + 0.5), stats.maxFuelTankMass ) },
-						{ t("TOTAL_WEIGHT")..":",  string.format("%dt", math.floor(stats.totalMass+Game.player.fuel/100*stats.maxFuelTankMass + 0.5) ) },
-						"",
-						{ t("FRONT_WEAPON")..":", EquipDef[frontWeapon].name },
-						{ t("REAR_WEAPON")..":",  EquipDef[rearWeapon].name },
-						{ t("FUEL")..":",         string.format("%d%%", Game.player.fuel) },
-						"",
-						{ t("Minimum crew")..":", ShipType.GetShipType(Game.player.shipId).minCrew },
-						{ t("Crew cabins")..":",  ShipType.GetShipType(Game.player.shipId).maxCrew },
-					}),
-					"",
-					ui:Label(t("Equipment")):SetFont("HEADING_LARGE"),
-					ui:Table():AddRows(equipItems),
-				})
-			})
-			:SetColumn(1, {
-				ui:VBox(10)
-					:PackEnd(ui:Label(shipDef.name):SetFont("HEADING_LARGE"))
-					:PackEnd(UI.Game.ModelSpinner.New(ui, shipDef.modelName, Game.player:GetSkin()))
-			})
-end
-
-local orbitalAnalysis = function ()
-	local orbitalBody -- What we, or our space station, are orbiting
-	local frameBody = Game.player.frameBody
-	if not frameBody then
-		-- Bug out if we're in a null frame. Save an embarrassing crash.
-		return ui:Label(t('FAILED'))
-	end
-	if frameBody.superType == 'STARPORT' then
-		orbitalBody = Space.GetBody(frameBody.path:GetSystemBody().parent.index)
-	else
-		orbitalBody = frameBody
-	end
-
-	local distance = Game.player:DistanceTo(orbitalBody)
-	local mass = orbitalBody.path:GetSystemBody().mass
-	local radius = orbitalBody.path:GetSystemBody().radius
-	local name = orbitalBody.label
-
-	local G = 6.67428e-11
-
-	local vCircular = math.sqrt((G * mass)/distance)
-	local vEscape = math.sqrt((2 * G * mass)/distance)
-	local vDescent = math.sqrt(G * mass * ((2 / distance) - (2 / (distance + radius))))
-
-	return ui:Expand():SetInnerWidget(
-		ui:VBox(20):PackEnd({
-            (t('Located {distance}km from the centre of {name}:')):interp({
-														-- convert to kilometres
-														distance = string.format('%6.2f',distance/1000),
-														name = name
-													}),
-			ui:Table():SetColumnSpacing(10):AddRows({
-				-- convert to kilometres per second
-				{ t('Circular orbit speed:'),    string.format('%6.2fkm/s',vCircular/1000) },
-				{ t('Escape speed:'),            string.format('%6.2fkm/s',vEscape/1000)   },
-				{ t('Descent-to-ground speed:'), string.format('%6.2fkm/s',vDescent/1000)  },
-			}),
-			ui:MultiLineText((t('ORBITAL_ANALYSIS_NOTES')):interp({name = name}))
-		})
-	)
-
-end
-
-local personalInfo = function ()
-	local player = PersistentCharacters.player
-	local faceFlags = { player.female and "FEMALE" or "MALE" }
-
-	-- for updating the caption
-	local faceWidget = UI.InfoFace.New(player)
-	-- for updating the entire face
-	local faceWidgetContainer = ui:Margin(0, "ALL", faceWidget)
-
-	local nameEntry = ui:TextEntry(player.name):SetFont("HEADING_LARGE")
-	nameEntry.onChange:Connect(function (newName)
-		player.name = newName
-        faceWidget:UpdateInfo(player)
-	end )
-
-	local genderToggle = UI.SmallLabeledButton.New(t("Toggle male/female"))
-	genderToggle.button.onClick:Connect(function ()
-		player.female = not player.female
-		faceWidget = UI.InfoFace.New(player)
-		faceWidgetContainer:SetInnerWidget(faceWidget.widget)
-	end)
-
-	local generateFaceButton = UI.SmallLabeledButton.New(t("Make new face"))
-	generateFaceButton.button.onClick:Connect(function ()
-		player.seed = Engine.rand:Integer()
-		faceWidget = UI.InfoFace.New(player)
-		faceWidgetContainer:SetInnerWidget(faceWidget.widget)
-	end)
-
-	return
-		ui:Grid(2,1)
-			:SetColumn(0, {
-				ui:Table():AddRows({
-					ui:Label(t("Combat")):SetFont("HEADING_LARGE"),
-					ui:Table():SetColumnSpacing(10):AddRows({
-						{ t("Rating:"), t(player:GetCombatRating()) },
-						{ t("Kills:"),  string.format('%d',player.killcount) },
-					}),
-					"",
-					ui:Label(t("Military")):SetFont("HEADING_LARGE"),
-					ui:Table():SetColumnSpacing(10):AddRows({
-						{ t("ALLEGIANCE"), t('NONE') }, -- XXX
-						{ t("Rank:"),      t('NONE') }, -- XXX
-					})
-				})
-			})
-			:SetColumn(1, {
-				ui:VBox(10)
-					:PackEnd(ui:HBox(10):PackEnd({
-						ui:VBox(5):PackEnd({
-							ui:Expand("HORIZONTAL", nameEntry),
-						}),
-						ui:VBox(5):PackEnd({
-							genderToggle,
-							generateFaceButton,
-						})
-					}))
-					:PackEnd(faceWidgetContainer)
-			})
-end
-
-local econTrade = function ()
-
-	local cash = Game.player:GetMoney()
-
-	local stats = Game.player:GetStats()
-
-	local usedCabins = Game.player:GetEquipCount("CABIN", "PASSENGER_CABIN")
-	local totalCabins = Game.player:GetEquipCount("CABIN", "UNOCCUPIED_CABIN") + usedCabins
-
-	-- Using econTrade as an enclosure for the functions attached to the
-	-- buttons in the UI object that it returns. Seems like the most sane
-	-- way to handle it; hopefully the enclosure will evaporate shortly
-	-- after the UI is disposed of.
-
-	-- Make a cargo list widget that we can revisit and update
-	local cargoListWidget = ui:Margin(0)
-
-	function updateCargoListWidget ()
-
-		local cargoNameColumn = {}
-		local cargoQuantityColumn = {}
-		local cargoJettisonColumn = {}
-
-		for i = 1,#Constants.EquipType do
-			local type = Constants.EquipType[i]
-			if type ~= "NONE" then
-				local et = EquipDef[type]
-				local slot = et.slot
-				if slot == "CARGO" then
-					local count = Game.player:GetEquipCount(slot, type)
-					if count > 0 then
-						table.insert(cargoNameColumn, ui:Label(et.name))
-						table.insert(cargoQuantityColumn, ui:Label(count.."t"))
-
-						local jettisonButton = UI.SmallLabeledButton.New(t("JETTISON"))
-						jettisonButton.button.onClick:Connect(function ()
-							Game.player:Jettison(type)
-							updateCargoListWidget()
-							cargoListWidget:SetInnerWidget(updateCargoListWidget())
-						end)
-						table.insert(cargoJettisonColumn, jettisonButton.widget)
-					end
-				end
-			end
-		end
-
-		-- Function returns a UI with which to populate the cargo list widget
-		return
-			ui:VBox(10):PackEnd({
-				ui:Label(t("CARGO")):SetFont("HEADING_LARGE"),
-				ui:Scroller():SetInnerWidget(
-					ui:Grid(3,1)
-						:SetColumn(0, { ui:VBox():PackEnd(cargoNameColumn) })
-						:SetColumn(1, { ui:VBox():PackEnd(cargoQuantityColumn) })
-						:SetColumn(2, { ui:VBox():PackEnd(cargoJettisonColumn) })
-				)
-			})
-	end
-
-	cargoListWidget:SetInnerWidget(updateCargoListWidget())
-
-	local cargoGauge = UI.InfoGauge.New({
-		formatter = function (v)
-			local stats = Game.player:GetStats()
-			return string.format("%d/%dt", stats.usedCargo, stats.freeCapacity)
-		end
-	})
-	cargoGauge:SetValue(stats.usedCargo/stats.freeCapacity)
-
-	local fuelGauge = UI.InfoGauge.New({
-		label          = ui:NumberLabel("PERCENT"),
-		warningLevel   = 0.1,
-		criticalLevel  = 0.05,
-		levelAscending = false,
-	})
-	fuelGauge.label:Bind("valuePercent", Game.player, "fuel")
-	fuelGauge.gauge:Bind("valuePercent", Game.player, "fuel")
-
-	-- Define the refuel button
-	local refuelButton = UI.SmallLabeledButton.New(t('REFUEL'))
-
-	local refuelButtonRefresh = function ()
-		if Game.player.fuel == 100 or Game.player:GetEquipCount('CARGO', 'HYDROGEN') == 0 then refuelButton.widget:Disable() end
-		fuelGauge:SetValue(Game.player.fuel/100)
-	end
-	refuelButtonRefresh()
-
-	local refuel = function ()
-		-- UI button where the player clicks to refuel...
-		Game.player:Refuel(1)
-		-- ...then we update the cargo list widget...
-		cargoListWidget:SetInnerWidget(updateCargoListWidget())
-		-- ...and the gauge.
-		stats = Game.player:GetStats()
-		cargoGauge:SetValue(stats.usedCargo/stats.freeCapacity)
-
-		refuelButtonRefresh()
-	end
-=======
 -- Copyright © 2008-2013 Pioneer Developers. See AUTHORS.txt for details
 -- Licensed under the terms of the GPL v3. See licenses/GPL-3.txt
->>>>>>> 0af6d7fd
 
 local Translate = import("Translate")
 local Engine = import("Engine")
