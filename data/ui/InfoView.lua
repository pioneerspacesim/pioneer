local ui = Engine.ui
local t = Translate:GetTranslator()

local shipInfo = function (args)
	local shipDef = ShipDef[Game.player.shipId]

	local hyperdrive =              table.unpack(Game.player:GetEquip("ENGINE"))
	local frontWeapon, rearWeapon = table.unpack(Game.player:GetEquip("LASER"))

	hyperdrive =  hyperdrive  or "NONE"
	frontWeapon = frontWeapon or "NONE"
	rearWeapon =  rearWeapon  or "NONE"

	local stats = Game.player:GetStats()

	local equipItems = {}
	for i = 1,#Constants.EquipType do
		local type = Constants.EquipType[i]
		local et = EquipDef[type]
		local slot = et.slot
		if (slot ~= "CARGO" and slot ~= "MISSILE" and slot ~= "ENGINE" and slot ~= "LASER") then
			local count = Game.player:GetEquipCount(slot, type)
			if count > 0 then
				if count > 1 then
					if type == "SHIELD_GENERATOR" then
						table.insert(equipItems,
							ui:Label(string.interp(t("{quantity} Shield Generators"), { quantity = string.format("%d", count) })))
					elseif type == "PASSENGER_CABIN" then
						table.insert(equipItems,
							ui:Label(string.interp(t("{quantity} Occupied Passenger Cabins"), { quantity = string.format("%d", count) })))
					elseif type == "UNOCCUPIED_CABIN" then
						table.insert(equipItems,
							ui:Label(string.interp(t("{quantity} Unoccupied Passenger Cabins"), { quantity = string.format("%d", count) })))
					else
						table.insert(equipItems, ui:Label(et.name))
					end
				else
					table.insert(equipItems, ui:Label(et.name))
				end
			end
		end
	end

	return
		ui:Grid(2,1)
			:SetColumn(0, {
				ui:VBox():PackEnd({
					ui:Grid(2,1)
						:SetColumn(0, {
							ui:VBox():PackEnd({
								ui:Label(t("HYPERDRIVE")..":"),
								ui:Label(t("HYPERSPACE_RANGE")..":"),
								ui:Margin(10),
								ui:Label(t("Weight empty:")),								
								ui:Label(t("CAPACITY_USED")..":"),
								ui:Label(t("FUEL_WEIGHT")..":"),
								ui:Label(t("TOTAL_WEIGHT")..":"),
								ui:Margin(10),
								ui:Label(t("FRONT_WEAPON")..":"),
								ui:Label(t("REAR_WEAPON")..":"),
								ui:Label(t("FUEL")..":"),
								ui:Margin(10),
								ui:Label(t("Minimum crew")..":"),
								ui:Label(t("Crew cabins")..":"),
							})
						})
						:SetColumn(1, {
							ui:VBox():PackEnd({
								ui:Label(EquipDef[hyperdrive].name),
								ui:Label(string.interp(
									t("{range} light years ({maxRange} max)"), {
										range    = string.format("%.1f",stats.hyperspaceRange),
										maxRange = string.format("%.1f",stats.maxHyperspaceRange)
									}
								)),
								ui:Margin(10),
								ui:Label(string.format("%dt", stats.totalMass - stats.usedCapacity)),								
								ui:Label(string.format("%dt (%dt "..t("free")..")", stats.usedCapacity,  stats.freeCapacity)),
								ui:Label(string.format("%dt (%dt "..t("max")..")", math.floor(Game.player.fuel/100*stats.maxFuelTankMass + 0.5), stats.maxFuelTankMass )),
								ui:Label(string.format("%dt", math.floor(stats.totalMass+Game.player.fuel/100*stats.maxFuelTankMass + 0.5) )),
								ui:Margin(10),
								ui:Label(EquipDef[frontWeapon].name),
								ui:Label(EquipDef[rearWeapon].name),
								ui:Label(string.format("%d%%", Game.player.fuel)),
								ui:Margin(10),
								ui:Label(ShipType.GetShipType(Game.player.shipId).minCrew),
								ui:Label(ShipType.GetShipType(Game.player.shipId).maxCrew),
							})
						}),
					ui:Margin(10),
					ui:Label(t("Equipment")):SetFont("HEADING_LARGE"),
					ui:Expand():SetInnerWidget(ui:Scroller():SetInnerWidget(
						ui:VBox():PackEnd(equipItems)
					))
				})
			})
			:SetColumn(1, {
				ui:VBox(10)
					:PackEnd(ui:Label(shipDef.name):SetFont("HEADING_LARGE"))
					:PackEnd(UI.Game.ModelSpinner.New(ui, shipDef.modelName, Game.player:GetSkin()))
			})
end

local orbitalAnalysis = function ()
	local orbitalBody -- What we, or our space station, are orbiting
	local frameBody = Game.player.frameBody
	if not frameBody then
		-- Bug out if we're in a null frame. Save an embarrassing crash.
		return ui:Label(t('FAILED'))
	end
	if frameBody.superType == 'STARPORT' then
		orbitalBody = Space.GetBody(frameBody.path:GetSystemBody().parent.index)
	else
		orbitalBody = frameBody
	end
	
	local distance = Game.player:DistanceTo(orbitalBody)
	local mass = orbitalBody.path:GetSystemBody().mass
	local radius = orbitalBody.path:GetSystemBody().radius
	local name = orbitalBody.label

	local G = 6.67428e-11

	local vCircular = math.sqrt((G * mass)/distance)
	local vEscape = math.sqrt((2 * G * mass)/distance)
	local vDescent = math.sqrt(G * mass * ((2 / distance) - (2 / (distance + radius))))

	return ui:Expand():SetInnerWidget(
		ui:VBox(20):PackEnd({
			ui:Label((t('Located {distance}km from the centre of {name}:')):interp({
														-- convert to kilometres
														distance = string.format('%6.2f',distance/1000),
														name = name
													})),
			ui:Grid(2,1)
				:SetColumn(0, {
					ui:VBox():PackEnd({
						ui:Label(t('Circular orbit speed:')),
						ui:Label(t('Escape speed:')),
						ui:Label(t('Descent-to-ground speed:')),
					})
				})
				:SetColumn(1, {
					ui:VBox():PackEnd({
						-- convert to kilometres per second
						ui:Label(string.format('%6.2fkm/s',vCircular/1000)),
						ui:Label(string.format('%6.2fkm/s',vEscape/1000)),
						ui:Label(string.format('%6.2fkm/s',vDescent/1000)),
					})
				}),
			ui:MultiLineText((t('ORBITAL_ANALYSIS_NOTES')):interp({name = name}))
		})
	)

end

local personalInfo = function ()
	local player = PersistentCharacters.player
	local faceFlags = { player.female and "FEMALE" or "MALE" }

	-- for updating the caption
	local faceWidget = UI.InfoFace.New(player)
	-- for updating the entire face
	local faceWidgetContainer = ui:Margin(0, "ALL", faceWidget)

	local nameEntry = ui:TextEntry(player.name):SetFont("HEADING_LARGE")
	nameEntry.onChange:Connect(function (newName)
		player.name = newName
        faceWidget:UpdateInfo(player)
	end )

	local genderToggle = UI.SmallLabeledButton.New(t("Toggle male/female"))
	genderToggle.button.onClick:Connect(function ()
		player.female = not player.female
		faceWidget = UI.InfoFace.New(player)
		faceWidgetContainer:SetInnerWidget(faceWidget.widget)
	end)

	local generateFaceButton = UI.SmallLabeledButton.New(t("Make new face"))
	generateFaceButton.button.onClick:Connect(function ()
		player.seed = Engine.rand:Integer()
		faceWidget = UI.InfoFace.New(player)
		faceWidgetContainer:SetInnerWidget(faceWidget.widget)
	end)

	return
		ui:Grid(2,1)
			:SetColumn(0, {
				ui:VBox(20):PackEnd({
					ui:Label(t("Combat")):SetFont("HEADING_LARGE"),
					ui:Grid(2,1)
						:SetColumn(0, {
							ui:VBox():PackEnd({
								ui:Label(t("Rating:")),
								ui:Label(t("Kills:")),
							})
						})
						:SetColumn(1, {
							ui:VBox():PackEnd({
								ui:Label(t(player:GetCombatRating())),
								ui:Label(string.format('%d',player.killcount)),
							})
						}),
					ui:Label(t("Military")):SetFont("HEADING_LARGE"),
					ui:Grid(2,1)
						:SetColumn(0, {
							ui:VBox():PackEnd({
								ui:Label(t("ALLEGIANCE")),
								ui:Label(t("Rank:")),
							})
						})
						:SetColumn(1, {
							ui:VBox():PackEnd({
								ui:Label(t('NONE')), -- XXX
								ui:Label(t('NONE')), -- XXX
							})
						})
				})
			})
			:SetColumn(1, {
				ui:VBox(10)
					:PackEnd(ui:HBox(10):PackEnd({
						ui:VBox(5):PackEnd({
							ui:Expand("HORIZONTAL", nameEntry),
						}),
						ui:VBox(5):PackEnd({
							genderToggle,
							generateFaceButton,
						})
					}))
					:PackEnd(faceWidgetContainer)
			})
end

local econTrade = function ()

	local cash = Game.player:GetMoney()

	local stats = Game.player:GetStats()

	local usedCabins = Game.player:GetEquipCount("CABIN", "PASSENGER_CABIN")
	local totalCabins = Game.player:GetEquipCount("CABIN", "UNOCCUPIED_CABIN") + usedCabins

	-- Using econTrade as an enclosure for the functions attached to the
	-- buttons in the UI object that it returns. Seems like the most sane
	-- way to handle it; hopefully the enclosure will evaporate shortly
	-- after the UI is disposed of.

	-- Make a cargo list widget that we can revisit and update
	local cargoListWidget = ui:Margin(0)

	function updateCargoListWidget ()

		local cargoNameColumn = {}
		local cargoQuantityColumn = {}
		local cargoJettisonColumn = {}

		for i = 1,#Constants.EquipType do
			local type = Constants.EquipType[i]
			if type ~= "NONE" then
				local et = EquipDef[type]
				local slot = et.slot
				if slot == "CARGO" then
					local count = Game.player:GetEquipCount(slot, type)
					if count > 0 then
						table.insert(cargoNameColumn, ui:Label(et.name))
						table.insert(cargoQuantityColumn, ui:Label(count.."t"))

						local jettisonButton = UI.SmallLabeledButton.New(t("JETTISON"))
						jettisonButton.button.onClick:Connect(function ()
							Game.player:Jettison(type)
							updateCargoListWidget()
							cargoListWidget:SetInnerWidget(updateCargoListWidget())
						end)
						table.insert(cargoJettisonColumn, jettisonButton.widget)
					end
				end
			end
		end

		-- Function returns a UI with which to populate the cargo list widget
		return
			ui:VBox(10):PackEnd({
				ui:Label(t("CARGO")):SetFont("HEADING_LARGE"),
				ui:Scroller():SetInnerWidget(
					ui:Grid(3,1)
						:SetColumn(0, { ui:VBox():PackEnd(cargoNameColumn) })
						:SetColumn(1, { ui:VBox():PackEnd(cargoQuantityColumn) })
						:SetColumn(2, { ui:VBox():PackEnd(cargoJettisonColumn) })
				)
			})
	end

	cargoListWidget:SetInnerWidget(updateCargoListWidget())

	local cargoGauge = UI.InfoGauge.New({
		formatter = function (v)
			local stats = Game.player:GetStats()
			return string.format("%d/%dt", stats.usedCargo, stats.freeCapacity)
		end
	})
	cargoGauge:SetValue(stats.usedCargo/stats.freeCapacity)

	local fuelGauge = UI.InfoGauge.New({
		label          = ui:NumberLabel("PERCENT"),
		warningLevel   = 0.1,
		criticalLevel  = 0.05,
		levelAscending = false,
	})
	fuelGauge.label:Bind("valuePercent", Game.player, "fuel")
	fuelGauge.gauge:Bind("valuePercent", Game.player, "fuel")

	-- Define the refuel button
	local refuelButton = UI.SmallLabeledButton.New(t('REFUEL'))

	local refuelButtonRefresh = function ()
<<<<<<< HEAD
		if Game.player.fuel == 100 or Game.player:GetEquipCount('CARGO', 'HYDROGEN') == 0 then refuelButton.widget:Disable() end
=======
		if Game.player.fuel == 100 or Game.player:GetEquipCount('CARGO', 'WATER') == 0 then refuelButton.widget:Disable() end
		fuelGauge:SetValue(Game.player.fuel/100)
>>>>>>> 20424b22
	end
	refuelButtonRefresh()

	local refuel = function ()
		-- UI button where the player clicks to refuel...
		Game.player:Refuel(1)
		-- ...then we update the cargo list widget...
		cargoListWidget:SetInnerWidget(updateCargoListWidget())
		-- ...and the gauge.
		stats = Game.player:GetStats()
		cargoGauge:SetValue(stats.usedCargo/stats.freeCapacity)

		refuelButtonRefresh()
	end

	refuelButton.button.onClick:Connect(refuel)

	return ui:Expand():SetInnerWidget(
		ui:Grid(2,1)
			:SetColumn(0, {
				ui:Margin(5, "HORIZONTAL",
					ui:VBox(20):PackEnd({
						ui:Grid(2,1)
							:SetColumn(0, {
								ui:VBox():PackEnd({
									ui:Label(t("CASH")..":"),
									ui:Margin(10),
									ui:Label(t("CARGO_SPACE")..":"),
									ui:Label(t("CABINS")..":"),
									ui:Margin(10),
								})
							})
							:SetColumn(1, {
								ui:VBox():PackEnd({
									ui:Label(string.format("$%.2f", cash)),
									ui:Margin(10),
									cargoGauge.widget,
									ui:Grid(2,1):SetRow(0, { ui:Label(t("Total: ")..totalCabins), ui:Label(t("USED")..": "..usedCabins) }),
									ui:Margin(10),
								})
							}),
						ui:Grid({50,10,40},1)
							:SetRow(0, {
								ui:HBox(5):PackEnd({
									ui:Label("Fuel:"),
									fuelGauge,
								}),
								nil,
								refuelButton.widget,
							})
					})
				)
			})
			:SetColumn(1, {
				cargoListWidget
			})
	)
end

-- we keep MissionList to remember players preferences
-- (now it is column he wants to sort by)
local MissionList 
local missions = function (tabGroup)
	-- This mission screen
	local MissionScreen = ui:Expand()

	if #PersistentCharacters.player.missions == 0 then
		return MissionScreen:SetInnerWidget( ui:Label(t("No missions.")) )
	end

	local rowspec = {7,8,9,9,5,5,5} -- 7 columns
	if MissionList then 
		MissionList:Clear()
	else
		MissionList = UI.SmartTable.New(rowspec) 
	end
	
	-- setup headers
	local headers = 
	{
		t("TYPE"),
		t("CLIENT"),
		t("LOCATION"),
		t("DUE"),
		t("REWARD"),
		t("STATUS"),
	}
	MissionList:SetHeaders(headers)
	
	-- we're not happy with default sort function so we specify one by ourselves
	local sortMissions = function (misList)
		local col = misList.sortCol
		local cmpByReward = function (a,b) 
			return a.data[col] >= b.data[col] 
		end
		local comparators = 
		{ 	-- by column num
			[5]	= cmpByReward,
		}
		misList:defaultSortFunction(comparators[col])
	end
	MissionList:SetSortFunction(sortMissions)

	for ref,mission in pairs(PersistentCharacters.player.missions) do
		-- Format the location
		local missionLocationName
		if mission.location.bodyIndex then
			missionLocationName = string.format('%s, %s [%d,%d,%d]', mission.location:GetSystemBody().name, mission.location:GetStarSystem().name, mission.location.sectorX, mission.location.sectorY, mission.location.sectorZ)
		else
			missionLocationName = string.format('%s [%d,%d,%d]', mission.location:GetStarSystem().name, mission.location.sectorX, mission.location.sectorY, mission.location.sectorZ)
		end
		-- Format the distance label
		local playerSystem = Game.system or Game.player:GetHyperspaceTarget()
		local dist = playerSystem:DistanceTo(mission.location)
		local distLabel = ui:Label(string.format('%.2f %s', dist, t('ly')))
		local hyperjumpStatus = Game.player:GetHyperspaceDetails(mission.location)
		if hyperjumpStatus == 'CURRENT_SYSTEM' then
			distLabel:SetColor({ r = 0.0, g = 1.0, b = 0.2 }) -- green
		else
			if hyperjumpStatus == 'OK' then
				distLabel:SetColor({ r = 1.0, g = 1.0, b = 0.0 }) -- yellow
			else
				distLabel:SetColor({ r = 1.0, g = 0.0, b = 0.0 }) -- red
			end
		end
		-- Pack location and distance
		local locationBox = ui:VBox(2):PackEnd(ui:MultiLineText(missionLocationName))
									  :PackEnd(distLabel)
		
		-- Format Due info
		local dueLabel = ui:Label(Format.Date(mission.due))
		local days = math.max(0, (mission.due - Game.time) / (24*60*60))
		local daysLabel = ui:Label(string.format(t("%d days left"), days)):SetColor({ r = 1.0, g = 0.0, b = 1.0 }) -- purple
		local dueBox = ui:VBox(2):PackEnd(dueLabel):PackEnd(daysLabel)
		
		local moreButton = UI.SmallLabeledButton.New(t("More info..."))
		moreButton.button.onClick:Connect(function ()
			MissionScreen:SetInnerWidget(ui:VBox(10)
				:PackEnd({ui:Label(t('Mission Details')):SetFont('HEADING_LARGE')})
				:PackEnd((mission:GetClick())(mission)))
		end)

		local description = mission:GetTypeDescription()
		local row =
		{ -- if we don't specify widget, default one will be used 
			{data = description or t('NONE')},
			{data = mission.client.name},
			{data = dist, widget = locationBox},
			{data = mission.due, widget = dueBox},
			{data = mission.reward, widget = ui:Label(Format.Money(mission.reward)):SetColor({ r = 0.0, g = 1.0, b = 0.2 })}, -- green
			-- nil description means mission type isn't registered.
			{data = (description and t(mission.status)) or t('INACTIVE')},
			{widget = moreButton.widget}
		}
		MissionList:AddRow(row)
	end

	MissionScreen:SetInnerWidget(ui:Scroller(MissionList))

	return MissionScreen
end

-- Anti-abuse feature - this locks out the piloting commands based on a timer.
-- It knows when the crew were last checked for a piloting skill, and prevents
-- the player drumming the button until it works.
local pilotLockoutTimer = 0
local pilotLockoutTimeout = 30 -- Half a minute (in seconds)

local checkPilotLockout = function ()
	return Game.time > pilotLockoutTimer + pilotLockoutTimeout
end

local pilotLockout = function ()
	pilotLockoutTimer = Game.time
end


local crewRoster = function ()
	-- This Crew Roster screen
	local CrewScreen = ui:Expand()

	-- Prototype for a function; makeCrewList and crewMemberInfoButtonFunc
	-- can call each other.
	local crewMemberInfoButtonFunc

	-- Function that presents a screen with orders to be given to the crew.
	-- The crew will each be tested in turn for suitability, and the first
	-- to respond well will be tasked with the job.
	local taskCrew = function ()
		local feedback = ui:Label('') -- Would prefer MultiLineText

		-- Very local function used by functions in crewTasks
		local testCrewMember = function (attribute,playerOK)
			for crewMember in Game.player:EachCrewMember() do
				local result = crewMember:TestRoll(attribute)
				if (playerOK or not crewMember.player) and result then
					return crewMember,result
				end
			end
			return false
		end

		-- A table of task functions, keyed by their description, which will set feedback.
		-- They take no arguments, and are connected to buttons.
		local crewTasks = {
			['Attempt to repair hull'] = function ()
				-- Convoluted...
				local hullMass = ShipType.GetShipType(Game.player.shipId).hullMass
				local hullMassLeft = Game.player:GetStats().hullMassLeft 
				local hullDamage = hullMass - hullMassLeft
				if hullDamage > 0 then
					if Game.player:GetEquipCount('CARGO','METAL_ALLOYS') <= 0 then
						feedback:SetText(t('Not enough {alloy} to attempt a repair'):interp({alloy = t('METAL_ALLOYS')}))
						return
					end
					local crewMember, result = testCrewMember('engineering',true)
					if crewMember then
						local repair = math.min(
							-- Need metal alloys for repair. Check amount.
							math.ceil(hullDamage/(64 - result)), -- 65 > result > 3
							Game.player:GetEquipCount('CARGO','METAL_ALLOYS')
						)
						Game.player:RemoveEquip('METAL_ALLOYS',repair) -- These will now be part of the hull.
						repairPercent = math.min(math.ceil(100 * (repair + hullMassLeft) / hullMass), 100) -- Get new hull percentage...
						Game.player:SetHullPercent(repairPercent)   -- ...and set it.
						feedback:SetText(t('Hull repaired by {name}, now at {repairPercent}%'):interp({name = crewMember.name,repairPercent = repairPercent}))
					else
						repairPercent = math.max(math.floor(100 * (hullMassLeft - 1) / hullMass), 1) -- Get new hull percentage...
						Game.player:SetHullPercent(repairPercent)   -- ...and set it.
						feedback:SetText(t('Hull repair attempt failed. Hull suffered minor damage.'))
					end
				else
					feedback:SetText(t('Hull does not require repair.'))
				end
			end,

			['Destroy enemy ship'] = function ()
				if Game.player.flightState ~= 'FLYING'
				then
					feedback:SetText(({
						DOCKED = t('You must request launch clearance first, Commander.'),
						LANDED = t('You must launch first, Commander.'),
						HYPERSPACE = t('We are in hyperspace, Commander.'),
						DOCKING = t('The ship is under station control, Commander.'),
					})[Game.player.flightState])
				elseif not Game.player:GetCombatTarget() then
					feedback:SetText(t('You must first select a combat target, Commander.'))
				else
					local crewMember = checkPilotLockout() and testCrewMember('piloting')
					if not crewMember then
						feedback:SetText(t('There is nobody else on board able to fly this ship.'))
						pilotLockout()
					else
						feedback:SetText(t('Pilot seat is now occupied by {name}'):interp({name = crewMember.name,repairPercent = repairPercent}))
						Game.player:AIKill(Game.player:GetCombatTarget())
					end
				end
			end,

			['Dock at current target'] = function ()
				local target = Game.player:GetNavTarget()
				if Game.player.flightState ~= 'FLYING'
				then
					feedback:SetText(({
						DOCKED = t('You must request launch clearance first, Commander.'),
						LANDED = t('You must launch first, Commander.'),
						HYPERSPACE = t('We are in hyperspace, Commander.'),
						DOCKING = t('The ship is under station control, Commander.'),
					})[Game.player.flightState])
				elseif not (target and target:isa('SpaceStation')) then
					feedback:SetText(t('You must first select a suitable navigation target, Commander.'))
				else
					local crewMember = checkPilotLockout() and testCrewMember('piloting')
					if not crewMember then
						feedback:SetText(t('There is nobody else on board able to fly this ship.'))
						pilotLockout()
					else
						feedback:SetText(t('Pilot seat is now occupied by {name}'):interp({name = crewMember.name,repairPercent = repairPercent}))
						Game.player:AIDockWith(target)
					end
				end
			end,
		}

		local taskList = ui:VBox() -- This could do with being something prettier

		for label,task in pairs(crewTasks) do
			local taskButton = UI.SmallLabeledButton.New(t(label))
			taskButton.button.onClick:Connect(task)
			taskList:PackEnd(taskButton)
		end
		taskList:PackEnd(feedback)

		CrewScreen:SetInnerWidget(taskList)
	end

	-- Function that creates the crew list
	local makeCrewList = function ()
		local crewlistbox = ui:VBox(10)

		-- One row for each mission, plus a header
		local rowspec = {8,8,4,4,7,5}
		local headergrid  = ui:Grid(rowspec,1)

		-- Set up the headings for the Crew Roster list
		headergrid:SetRow(0,
		{
			-- Headers
			ui:Label(t('Name')):SetFont("HEADING_NORMAL"),
			ui:Label(t('Position')):SetFont("HEADING_NORMAL"),
			ui:Label(t('Wage')):SetFont("HEADING_NORMAL"),
			ui:Label(t('Owed')):SetFont("HEADING_NORMAL"),
			ui:Label(t('Next paid')):SetFont("HEADING_NORMAL"),
		})

		-- Create a row for each crew member
		local wageTotal = 0
		local owedTotal = 0

		for crewMember in Game.player:EachCrewMember() do
			local moreButton = UI.SmallLabeledButton.New(t("More info..."))
			moreButton.button.onClick:Connect(function () return crewMemberInfoButtonFunc(crewMember) end)

			local crewWage = (crewMember.contract and crewMember.contract.wage or 0)
			local crewOwed = (crewMember.contract and crewMember.contract.outstanding or 0)
			wageTotal = wageTotal + crewWage
			owedTotal = owedTotal + crewOwed

			crewlistbox:PackEnd(ui:Grid(rowspec,1):SetRow(0, {
				ui:Label(crewMember.name),
				ui:Label(t(crewMember.title) or t('General crew')),
				ui:Label(Format.Money(crewWage)):SetColor({ r = 0.0, g = 1.0, b = 0.2 }), -- green
				ui:Label(Format.Money(crewOwed)):SetColor({ r = 1.0, g = 0.0, b = 0.0 }), -- red
				ui:Label(Format.Date(crewMember.contract and crewMember.contract.payday or 0)),
				moreButton.widget,
			}))
		end
		crewlistbox:PackEnd(ui:Grid(rowspec,1):SetRow(0, {
			ui:Label(""), -- first column, empty
			ui:Label(t("Total:")):SetFont("HEADING_NORMAL"):SetColor({ r = 1.0, g = 1.0, b = 0.0 }), -- yellow
			ui:Label(Format.Money(wageTotal)):SetColor({ r = 0.0, g = 1.0, b = 0.2 }), -- green
			ui:Label(Format.Money(owedTotal)):SetColor({ r = 1.0, g = 0.0, b = 0.0 }), -- red
		}))

		local taskCrewButton = ui:Button():SetInnerWidget(ui:Label(t('Give orders to crew')))
		taskCrewButton.onClick:Connect(taskCrew)

		return ui:VBox(10):PackEnd({
			headergrid,
			ui:Scroller():SetInnerWidget(crewlistbox),
			taskCrewButton,
		})
	end

	-- Function that creates an info page for a crew member
	-- (local identifier declared earlier)
	crewMemberInfoButtonFunc = function (crewMember)

		-- Make the button that you'd use to sack somebody
		local dismissButton = UI.SmallLabeledButton.New(t("Dismiss"))
		dismissButton.button.onClick:Connect(function ()
			if Game.player.flightState == 'DOCKED' and not(crewMember.contract and crewMember.contract.outstanding > 0) and Game.player:Dismiss(crewMember) then
				crewMember:Save()                         -- Save to persistent characters list
				CrewScreen:SetInnerWidget(makeCrewList()) -- Return to crew roster list
				if crewMember.contract then
					if crewMember.contract.outstanding > 0 then
						Comms.Message(t("I'm tired of working for nothing. Don't you know what a contract is?"),crewMember.name)
						crewMember.playerRelationship = crewMember.playerRelationship - 5 -- Hate!
					elseif crewMember:TestRoll('playerRelationship') then
						Comms.Message(t("It's been great working for you. If you need me again, I'll be here a while."),crewMember.name)
					elseif not crewMember:TestRoll('lawfulness') then
						Comms.Message(t("You're going to regret sacking me!"),crewMember.name)
						crewMember.playerRelationship = crewMember.playerRelationship - 1
					else
						Comms.Message(t("Good riddance to you, too."),crewMember.name)
						crewMember.playerRelationship = crewMember.playerRelationship - 1
					end
				end
			end
		end)

		CrewScreen:SetInnerWidget(ui:Grid(2,1)
		-- Set left hand side of page: General information about the Character
		:SetColumn(0, {
			ui:VBox(20):PackEnd({
				ui:Label(crewMember.name):SetFont("HEADING_LARGE"),
				ui:Label(t("Qualification scores")):SetFont("HEADING_NORMAL"),
				-- Table of crew scores:
				ui:Grid(2,1)
					:SetColumn(0, {
						ui:VBox():PackEnd({
							ui:Label(t("Engineering:")),
							ui:Label(t("Piloting:")),
							ui:Label(t("Navigation:")),
							ui:Label(t("Sensors:")),
						})
					})
					:SetColumn(1, {
						ui:VBox():PackEnd({
							ui:Label(crewMember.engineering),
							ui:Label(crewMember.piloting),
							ui:Label(crewMember.navigation),
							ui:Label(crewMember.sensors),
						})
					}),
				-- Things we can do with this crew member
				--  (as long as they're not the player!)
				-- returning nil if crewMember is player
				not crewMember.player and ui:Label(t("Employment")):SetFont("HEADING_NORMAL") or nil,
				not crewMember.player and ui:Grid(2,1)
					:SetColumn(0, {
						ui:VBox():PackEnd({
							dismissButton,
						})
					})
					:SetColumn(1, {
						ui:VBox():PackEnd({
							UI.SmallLabeledButton.New(t("Negotiate")),
						})
					}) or nil -- nothing returned for player
			})
		})
		-- Set Right hand side of page: Character's face
		:SetColumn(1, { UI.InfoFace.New(crewMember) }))
	end

	CrewScreen:SetInnerWidget(makeCrewList())

	return CrewScreen
end

local tabGroup
ui.templates.InfoView = function (args)
	if tabGroup then
		tabGroup:SwitchFirst()
		return tabGroup.widget
	end

	tabGroup = UI.TabGroup.New()

	tabGroup:AddTab({ id = "shipInfo",        title = t("Ship Information"),     icon = "Satellite", template = shipInfo         })
	tabGroup:AddTab({ id = "personalInfo",    title = t("Personal Information"), icon = "User",      template = personalInfo     })
	tabGroup:AddTab({ id = "econTrade",       title = t("Economy & Trade"),      icon = "Cart",      template = econTrade,       })
	tabGroup:AddTab({ id = "missions",        title = t("MISSIONS"),             icon = "Star",      template = missions,        })
	tabGroup:AddTab({ id = "crew",            title = t("Crew Roster"),          icon = "Agenda",    template = crewRoster,      })
	--tabGroup:AddTab({ id = "orbitalAnalysis", title = t("Orbital Analysis"),     icon = "Planet",    template = orbitalAnalysis, })

	return tabGroup.widget
end
<|MERGE_RESOLUTION|>--- conflicted
+++ resolved
@@ -314,12 +314,8 @@
 	local refuelButton = UI.SmallLabeledButton.New(t('REFUEL'))
 
 	local refuelButtonRefresh = function ()
-<<<<<<< HEAD
 		if Game.player.fuel == 100 or Game.player:GetEquipCount('CARGO', 'HYDROGEN') == 0 then refuelButton.widget:Disable() end
-=======
-		if Game.player.fuel == 100 or Game.player:GetEquipCount('CARGO', 'WATER') == 0 then refuelButton.widget:Disable() end
 		fuelGauge:SetValue(Game.player.fuel/100)
->>>>>>> 20424b22
 	end
 	refuelButtonRefresh()
 
