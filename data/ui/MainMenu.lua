--- conflicted
+++ resolved
@@ -4,13 +4,8 @@
 local ui = Engine.ui
 local t = Translate:GetTranslator()
 
-<<<<<<< HEAD
-local setupPlayerNatrix = function ()
-	Game.player:SetShipType("natrix")
-=======
 local setupPlayerWave = function ()
 	Game.player:SetShipType("wave")
->>>>>>> 77c9a951
 	Game.player:AddEquip("PULSECANNON_1MW")
 	Game.player:AddEquip("ATMOSPHERIC_SHIELDING")
 	Game.player:AddEquip("AUTOPILOT")
@@ -42,13 +37,8 @@
 end
 
 local buttonDefs = {
-<<<<<<< HEAD
-	{ t("Start at Earth"),    function () Game.StartGame(SystemPath.New(0,0,0,0,9))   setupPlayerNatrix() end },
-	{ t("Start at New Hope"), function () Game.StartGame(SystemPath.New(1,-1,-1,0,4)) setupPlayerNatrix() end },
-=======
 	{ t("Start at Earth"),    function () Game.StartGame(SystemPath.New(0,0,0,0,9))   setupPlayerWave() end },
 	{ t("Start at New Hope"), function () Game.StartGame(SystemPath.New(1,-1,-1,0,4)) setupPlayerWave() end },
->>>>>>> 77c9a951
 	{ t("Start at Lave"),     function () Game.StartGame(SystemPath.New(-2,1,90,0,2)) setupPlayerLanner() end },
 	{ t("Load game"),         doLoadDialog },
 	{ t("Options"),           function () Engine.SettingsView() end },
