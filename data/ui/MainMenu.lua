-- Copyright © 2008-2013 Pioneer Developers. See AUTHORS.txt for details
-- Licensed under the terms of the GPL v3. See licenses/GPL-3.txt

local Translate = import("Translate")
local Engine = import("Engine")
local Game = import("Game")
local SystemPath = import("SystemPath")

local ui = Engine.ui
local t = Translate:GetTranslator()

local setupPlayerWave = function ()
	Game.player:SetShipType("passenger_shuttle")
	Game.player:AddEquip("PULSECANNON_1MW")
	Game.player:AddEquip("ATMOSPHERIC_SHIELDING")
	Game.player:AddEquip("AUTOPILOT")
	Game.player:AddEquip("SCANNER")
	Game.player:AddEquip("MISSILE_GUIDED", 2)
	Game.player:AddEquip("HYDROGEN", 2)
	Game.player:SetMoney(100)
end

local doLoadDialog = function ()
	ui:SetInnerWidget(
		ui.templates.FileDialog({
			title       = t("Select game to load..."),
			path        = "savefiles",
			selectLabel = t("Load game"),
			onSelect    = function (filename) Game.LoadGame(filename) end,
			onCancel    = function () ui:SetInnerWidget(ui.templates.MainMenu()) end
		})
	)
end

local buttonDefs = {
<<<<<<< HEAD
	{ t("New Game"),    function () Game.StartGame(SystemPath.New(0,0,0,0,9))   setupPlayerWave() end },
=======
	{ t("Start at Earth"),    function () Game.StartGame(SystemPath.New(0,0,0,0,9))   setupPlayerWave() end },
	{ t("Start at New Hope"), function () Game.StartGame(SystemPath.New(1,-1,-1,0,4)) setupPlayerWave() end },
	{ t("Start at Barnard's Star"), function () Game.StartGame(SystemPath.New(-1,0,0,0,1)) setupPlayerWave() end },
>>>>>>> 0af6d7fd
	{ t("Load game"),         doLoadDialog },
	{ t("Options"),           function () Engine.SettingsView() end },
	{ t("Quit"),              function () Engine.Quit() end },
}


local buttonSet = {}
for i = 1,#buttonDefs do
	local def = buttonDefs[i]
	local button = ui:Button(ui:HBox():PackEnd(ui:Label(def[1])))
	button.onClick:Connect(def[2])
	if i < 10 then button:AddShortcut(i) end
	if i == 10 then button:AddShortcut("0") end
	buttonSet[i] = button
end

local menu = 
	ui:Grid(1, { 0.2, 0.6, 0.2 })
		:SetRow(0, {
			ui:Grid({ 0.1, 0.8, 0.1 }, 1)
				:SetCell(1, 0,
					ui:Align("LEFT",
						ui:Label("Paragon"):SetFont("HEADING_XLARGE")
					)
				)
		})
		:SetRow(1, {
			ui:Grid(2,1)
				:SetColumn(1, {
					ui:Align("MIDDLE",
						ui:VBox(10):PackEnd(buttonSet):SetFont("HEADING_NORMAL")
					)
				} )
		})
		:SetRow(2, {
			ui:Grid({ 0.1, 0.8, 0.1 }, 1)
				:SetCell(1, 0,
					ui:Align("RIGHT",
						ui:Label("(build: "..Engine.version..")"):SetFont("HEADING_XSMALL")
					)
				)
		})

ui.templates.MainMenu = function (args) return menu end<|MERGE_RESOLUTION|>--- conflicted
+++ resolved
@@ -10,7 +10,7 @@
 local t = Translate:GetTranslator()
 
 local setupPlayerWave = function ()
-	Game.player:SetShipType("passenger_shuttle")
+	Game.player:SetShipType("wave")
 	Game.player:AddEquip("PULSECANNON_1MW")
 	Game.player:AddEquip("ATMOSPHERIC_SHIELDING")
 	Game.player:AddEquip("AUTOPILOT")
@@ -33,13 +33,9 @@
 end
 
 local buttonDefs = {
-<<<<<<< HEAD
-	{ t("New Game"),    function () Game.StartGame(SystemPath.New(0,0,0,0,9))   setupPlayerWave() end },
-=======
 	{ t("Start at Earth"),    function () Game.StartGame(SystemPath.New(0,0,0,0,9))   setupPlayerWave() end },
 	{ t("Start at New Hope"), function () Game.StartGame(SystemPath.New(1,-1,-1,0,4)) setupPlayerWave() end },
 	{ t("Start at Barnard's Star"), function () Game.StartGame(SystemPath.New(-1,0,0,0,1)) setupPlayerWave() end },
->>>>>>> 0af6d7fd
 	{ t("Load game"),         doLoadDialog },
 	{ t("Options"),           function () Engine.SettingsView() end },
 	{ t("Quit"),              function () Engine.Quit() end },
@@ -62,7 +58,7 @@
 			ui:Grid({ 0.1, 0.8, 0.1 }, 1)
 				:SetCell(1, 0,
 					ui:Align("LEFT",
-						ui:Label("Paragon"):SetFont("HEADING_XLARGE")
+						ui:Label("Pioneer"):SetFont("HEADING_XLARGE")
 					)
 				)
 		})
