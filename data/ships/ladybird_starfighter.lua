-- Copyright © 2008-2012 Pioneer Developers. See AUTHORS.txt for details
-- Licensed under the terms of CC-BY-SA 3.0. See licenses/CC-BY-SA-3.0.txt

define_ship {
	name='Ladybird Starfighter',
	model='ladybird',
	forward_thrust = 10e6,
	reverse_thrust = 4e6,
	up_thrust = 3e6,
	down_thrust = 3e6,
	left_thrust = 2e6,
	right_thrust = 2e6,
	angular_thrust = 16e6,
	cockpit_front = v(0,2,-10),
	cockpit_rear = v(0,4,-8),
	front_camera = v(0,-3.5,-16),
	rear_camera = v(0,1,8.5),
	left_camera = v(-24,-3.5,7),
	right_camera = v(24,-3.5,7),
	top_camera = v(0,4,0),
	bottom_camera = v(0,-4.5,0),
<<<<<<< HEAD
	gun_mounts = { { v(0,-0.5,0), v(0,0,-1), 0, 0 }, { v(0,0,0), v(0,0,1), 0, 0 }, },
=======
	gun_mounts =
	{
		{ v(0,-0.5,0), v(0,0,-1), 5, 'HORIZONTAL' },
		{ v(0,0,0), v(0,0,1), 5, 'HORIZONTAL' },
	},
>>>>>>> f799ce42
	max_cargo = 60,
	max_missile = 2,
	max_laser = 2,
	max_cargoscoop = 0,
	capacity = 60,
	hull_mass = 40,
	fuel_tank_mass = 20,
	thruster_fuel_use = 0.0004,
	price = 87000,
	hyperdrive_class = 3,
}<|MERGE_RESOLUTION|>--- conflicted
+++ resolved
@@ -19,15 +19,11 @@
 	right_camera = v(24,-3.5,7),
 	top_camera = v(0,4,0),
 	bottom_camera = v(0,-4.5,0),
-<<<<<<< HEAD
-	gun_mounts = { { v(0,-0.5,0), v(0,0,-1), 0, 0 }, { v(0,0,0), v(0,0,1), 0, 0 }, },
-=======
 	gun_mounts =
 	{
 		{ v(0,-0.5,0), v(0,0,-1), 5, 'HORIZONTAL' },
 		{ v(0,0,0), v(0,0,1), 5, 'HORIZONTAL' },
 	},
->>>>>>> f799ce42
 	max_cargo = 60,
 	max_missile = 2,
 	max_laser = 2,
