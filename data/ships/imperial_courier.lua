-- Copyright © 2008-2012 Pioneer Developers. See AUTHORS.txt for details
-- Licensed under the terms of CC-BY-SA 3.0. See licenses/CC-BY-SA-3.0.txt

define_ship {
	name = 'Imperial Courier',
	model = 'courier',
<<<<<<< HEAD
	forward_thrust = 50e6,
	reverse_thrust = 15e6,
	up_thrust = 15e6,
	down_thrust = 8e6,
	left_thrust = 8e6,
	right_thrust = 8e6,
	angular_thrust = 110e6,
	camera_offset = v(0,3.5,-25),
=======
	forward_thrust = 399e5,
	reverse_thrust = 120e5,
	up_thrust = 120e5,
	down_thrust = 64e5,
	left_thrust = 64e5,
	right_thrust = 64e5,
	angular_thrust = 1430e5,
	cockpit_front = v(0,3.5,-23),
	cockpit_rear = v(0,6,-12),
	front_camera = v(0,1,-29.5),
	rear_camera = v(0,0,19),
	left_camera = v(-30,-3,5),
	right_camera = v(30,-3,5),
	top_camera = v(0,8,0),
	bottom_camera = v(0,-.5,0),
>>>>>>> fcd27bff
	gun_mounts =
	{
		{ v(0,0.6,-25), v(0,0,-1), 5, 'HORIZONTAL' },
		{ v(0,0,16), v(0,0,1), 5, 'HORIZONTAL' },
	},
	max_cargo = 400,
	max_laser = 1,
	max_missile = 6,
	max_cargoscoop = 0,
	capacity = 400,
	hull_mass = 200,
	fuel_tank_mass = 180,
	effective_exhaust_velocity = 55833e3,
	price = 611000,
	hyperdrive_class = 4,
}<|MERGE_RESOLUTION|>--- conflicted
+++ resolved
@@ -4,16 +4,6 @@
 define_ship {
 	name = 'Imperial Courier',
 	model = 'courier',
-<<<<<<< HEAD
-	forward_thrust = 50e6,
-	reverse_thrust = 15e6,
-	up_thrust = 15e6,
-	down_thrust = 8e6,
-	left_thrust = 8e6,
-	right_thrust = 8e6,
-	angular_thrust = 110e6,
-	camera_offset = v(0,3.5,-25),
-=======
 	forward_thrust = 399e5,
 	reverse_thrust = 120e5,
 	up_thrust = 120e5,
@@ -21,15 +11,7 @@
 	left_thrust = 64e5,
 	right_thrust = 64e5,
 	angular_thrust = 1430e5,
-	cockpit_front = v(0,3.5,-23),
-	cockpit_rear = v(0,6,-12),
-	front_camera = v(0,1,-29.5),
-	rear_camera = v(0,0,19),
-	left_camera = v(-30,-3,5),
-	right_camera = v(30,-3,5),
-	top_camera = v(0,8,0),
-	bottom_camera = v(0,-.5,0),
->>>>>>> fcd27bff
+	camera_offset = v(0,3.5,-25),
 	gun_mounts =
 	{
 		{ v(0,0.6,-25), v(0,0,-1), 5, 'HORIZONTAL' },
