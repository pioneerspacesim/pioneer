-- Copyright © 2008-2012 Pioneer Developers. See AUTHORS.txt for details
-- Licensed under the terms of CC-BY-SA 3.0. See licenses/CC-BY-SA-3.0.txt

define_ship {
	name = 'Constrictor',
	model='conny',
<<<<<<< HEAD
	forward_thrust = 259e5,
	reverse_thrust = 118e5,
	up_thrust = 6e6,
	down_thrust = 6e6,
	left_thrust = 6e6,
	right_thrust = 6e6,
	angular_thrust = 90e6,
	camera_offset = v(0,3.4,-15),
=======
	forward_thrust = 343e5,
	reverse_thrust = 156e5,
	up_thrust = 79e5,
	down_thrust = 79e5,
	left_thrust = 79e5,
	right_thrust = 79e5,
	angular_thrust = 1170e5,
	cockpit_front = v(0,3.4,-15),
	cockpit_rear = v(0,6,-8),
	front_camera = v(0,-2.6,-36),
	rear_camera = v(0,-1,24),
	left_camera = v(-20,-2,0),
	right_camera = v(20,-2,0),
	top_camera = v(0,6,0),
	bottom_camera = v(0,-3,0),
>>>>>>> fcd27bff
	gun_mounts =
	{
		{ v(0,-2,-26), v(0,0,-1), 5, 'HORIZONTAL' },
		{ v(0,-2,19), v(0,0,1), 5, 'HORIZONTAL' }
	},
	max_cargo = 90,
	max_laser = 2,
	max_missile = 2,
	max_fuelscoop = 1,
	max_cargoscoop = 1,
	capacity = 90,
	hull_mass = 60,
	fuel_tank_mass = 84,
	effective_exhaust_velocity = 57778e3,
	price = 143000,
	hyperdrive_class = 3,
}<|MERGE_RESOLUTION|>--- conflicted
+++ resolved
@@ -4,16 +4,6 @@
 define_ship {
 	name = 'Constrictor',
 	model='conny',
-<<<<<<< HEAD
-	forward_thrust = 259e5,
-	reverse_thrust = 118e5,
-	up_thrust = 6e6,
-	down_thrust = 6e6,
-	left_thrust = 6e6,
-	right_thrust = 6e6,
-	angular_thrust = 90e6,
-	camera_offset = v(0,3.4,-15),
-=======
 	forward_thrust = 343e5,
 	reverse_thrust = 156e5,
 	up_thrust = 79e5,
@@ -21,15 +11,7 @@
 	left_thrust = 79e5,
 	right_thrust = 79e5,
 	angular_thrust = 1170e5,
-	cockpit_front = v(0,3.4,-15),
-	cockpit_rear = v(0,6,-8),
-	front_camera = v(0,-2.6,-36),
-	rear_camera = v(0,-1,24),
-	left_camera = v(-20,-2,0),
-	right_camera = v(20,-2,0),
-	top_camera = v(0,6,0),
-	bottom_camera = v(0,-3,0),
->>>>>>> fcd27bff
+	camera_offset = v(0,3.4,-15),
 	gun_mounts =
 	{
 		{ v(0,-2,-26), v(0,0,-1), 5, 'HORIZONTAL' },
