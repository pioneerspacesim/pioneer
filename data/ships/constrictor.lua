--- conflicted
+++ resolved
@@ -21,13 +21,8 @@
 	bottom_camera = v(0,-3,0),
 	gun_mounts =
 	{
-<<<<<<< HEAD
-		{ v(0,-2,-26), v(0,0,-1), 0, 0 },
-		{ v(0,-2,19), v(0,0,1), 0, 0 }
-=======
 		{ v(0,-2,-26), v(0,0,-1), 5, 'HORIZONTAL' },
 		{ v(0,-2,19), v(0,0,1), 5, 'HORIZONTAL' }
->>>>>>> f799ce42
 	},
 	max_cargo = 90,
 	max_laser = 2,
