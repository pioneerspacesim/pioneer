--- conflicted
+++ resolved
@@ -4,16 +4,6 @@
 define_ship {
 	name='Cobra Mk I',
 	model='cobra1',
-<<<<<<< HEAD
-	forward_thrust = 12e6,
-	reverse_thrust = 5e6,
-	up_thrust = 4e6,
-	down_thrust = 4e6,
-	left_thrust = 4e6,
-	right_thrust = 4e6,
-	angular_thrust = 28e6,
-	camera_offset = v(0,2.2,-8.2),
-=======
 	forward_thrust = 226e5,
 	reverse_thrust = 94e5,
 	up_thrust = 75e5,
@@ -21,15 +11,7 @@
 	left_thrust = 75e5,
 	right_thrust = 75e5,
 	angular_thrust = 364e5,
-	cockpit_front = v(0,2.2,-8.2),
-	cockpit_rear = v(0,5.5,0),
-	front_camera = v(0,.5,-14),
-	rear_camera = v(0,0,15),
-	left_camera = v(-21.3,0,9),
-	right_camera = v(21.3,0,9),
-	top_camera = v(0,5.5,5),
-	bottom_camera = v(0,-5,6),
->>>>>>> fcd27bff
+	camera_offset = v(0,2.2,-8.2),
 	gun_mounts =
 	{
 		{ v(0,0,-13), v(0,0,-1), 5, 'HORIZONTAL' },
