-- Copyright © 2008-2012 Pioneer Developers. See AUTHORS.txt for details
-- Licensed under the terms of CC-BY-SA 3.0. See licenses/CC-BY-SA-3.0.txt

define_ship {
	name='Cobra Mk III',
	model='cobra_mk3',
<<<<<<< HEAD
	forward_thrust = 16e6,
	reverse_thrust = 8e6,
	up_thrust = 4e6,
	down_thrust = 4e6,
	left_thrust = 4e6,
	right_thrust = 4e6,
	angular_thrust = 22e6,
	camera_offset = v(0,2.2,-7),
=======
	forward_thrust = 204e5,
	reverse_thrust = 102e5,
	up_thrust = 51e5,
	down_thrust = 51e5,
	left_thrust = 51e5,
	right_thrust = 51e5,
	angular_thrust = 286e5,
	cockpit_front = v(0,2.2,-7),
	cockpit_rear = v(0,5.5,0),
	front_camera = v(0,0,-11.5),
	rear_camera = v(0,0,15),
	left_camera = v(-25.5,-1,10),
	right_camera = v(25.5,-1,10),
	top_camera = v(0,5.5,5),
	bottom_camera = v(0,-5,6),
>>>>>>> fcd27bff
	gun_mounts =
	{
		{ v(0,-0.5,0), v(0,0,-1), 5, 'HORIZONTAL' },
		{ v(0,-0.5,0), v(0,0,1), 5, 'HORIZONTAL' },
	},
	max_cargo = 80,
	max_laser = 2,
	max_missile = 4,
	max_cargoscoop = 0,
	capacity = 80,
	hull_mass = 40,
	fuel_tank_mass = 62,
	effective_exhaust_velocity = 58571e3,
	price = 124000,
	hyperdrive_class = 3,
}<|MERGE_RESOLUTION|>--- conflicted
+++ resolved
@@ -4,16 +4,6 @@
 define_ship {
 	name='Cobra Mk III',
 	model='cobra_mk3',
-<<<<<<< HEAD
-	forward_thrust = 16e6,
-	reverse_thrust = 8e6,
-	up_thrust = 4e6,
-	down_thrust = 4e6,
-	left_thrust = 4e6,
-	right_thrust = 4e6,
-	angular_thrust = 22e6,
-	camera_offset = v(0,2.2,-7),
-=======
 	forward_thrust = 204e5,
 	reverse_thrust = 102e5,
 	up_thrust = 51e5,
@@ -21,15 +11,7 @@
 	left_thrust = 51e5,
 	right_thrust = 51e5,
 	angular_thrust = 286e5,
-	cockpit_front = v(0,2.2,-7),
-	cockpit_rear = v(0,5.5,0),
-	front_camera = v(0,0,-11.5),
-	rear_camera = v(0,0,15),
-	left_camera = v(-25.5,-1,10),
-	right_camera = v(25.5,-1,10),
-	top_camera = v(0,5.5,5),
-	bottom_camera = v(0,-5,6),
->>>>>>> fcd27bff
+	camera_offset = v(0,2.2,-7),
 	gun_mounts =
 	{
 		{ v(0,-0.5,0), v(0,0,-1), 5, 'HORIZONTAL' },
