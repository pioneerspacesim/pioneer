-- Copyright © 2008-2012 Pioneer Developers. See AUTHORS.txt for details
-- Licensed under the terms of CC-BY-SA 3.0. See licenses/CC-BY-SA-3.0.txt

define_ship {
	name='Interplanetary Shuttle',
	model='ip_shuttle',
<<<<<<< HEAD
	forward_thrust = 15e5,
	reverse_thrust = 8e5,
	up_thrust = 8e5,
	down_thrust = 4e5,
	left_thrust = 4e5,
	right_thrust = 4e5,
	angular_thrust = 28e5,
	camera_offset = v(0,2,-12),
=======
	forward_thrust = 29e5,
	reverse_thrust = 15e5,
	up_thrust = 15e5,
	down_thrust = 8e5,
	left_thrust = 8e5,
	right_thrust = 8e5,
	angular_thrust = 36e5,
	cockpit_front = v(0,2,-12),
	cockpit_rear = v(0,5,-10),
	front_camera = v(0,-.5,-14.6),
	rear_camera = v(0,0,14),
	left_camera = v(-7,0,0),
	right_camera = v(7,0,0),
	top_camera = v(0,5,-5),
	bottom_camera = v(0,-3,-5),
>>>>>>> fcd27bff
	gun_mounts =
	{
		{ v(0,-0.3,-7.9) , v(0,0,-1), 5, 'HORIZONTAL' },
		{ v(0,-0.3,7.5), v(0,0,1), 5, 'HORIZONTAL' },
	},
	max_cargo = 12,
	max_laser = 1,
	max_missile = 0,
	max_fuelscoop = 0,
	max_cargoscoop = 0,
	max_ecm = 0,
	max_engine = 0,
	hyperdrive_class = 0,
	capacity = 12,
	hull_mass = 11,
	fuel_tank_mass = 8,
	effective_exhaust_velocity = 75000e3,
	price = 14000,
}<|MERGE_RESOLUTION|>--- conflicted
+++ resolved
@@ -4,16 +4,6 @@
 define_ship {
 	name='Interplanetary Shuttle',
 	model='ip_shuttle',
-<<<<<<< HEAD
-	forward_thrust = 15e5,
-	reverse_thrust = 8e5,
-	up_thrust = 8e5,
-	down_thrust = 4e5,
-	left_thrust = 4e5,
-	right_thrust = 4e5,
-	angular_thrust = 28e5,
-	camera_offset = v(0,2,-12),
-=======
 	forward_thrust = 29e5,
 	reverse_thrust = 15e5,
 	up_thrust = 15e5,
@@ -21,15 +11,7 @@
 	left_thrust = 8e5,
 	right_thrust = 8e5,
 	angular_thrust = 36e5,
-	cockpit_front = v(0,2,-12),
-	cockpit_rear = v(0,5,-10),
-	front_camera = v(0,-.5,-14.6),
-	rear_camera = v(0,0,14),
-	left_camera = v(-7,0,0),
-	right_camera = v(7,0,0),
-	top_camera = v(0,5,-5),
-	bottom_camera = v(0,-3,-5),
->>>>>>> fcd27bff
+	camera_offset = v(0,2,-12),
 	gun_mounts =
 	{
 		{ v(0,-0.3,-7.9) , v(0,0,-1), 5, 'HORIZONTAL' },
