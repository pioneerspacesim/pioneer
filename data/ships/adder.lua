--- conflicted
+++ resolved
@@ -4,16 +4,6 @@
 define_ship {
 	name='Adder',
 	model='adder',
-<<<<<<< HEAD
-	forward_thrust = 100e5,
-	reverse_thrust = 51e5,
-	up_thrust = 3e6,
-	down_thrust = 2e6,
-	left_thrust = 2e6,
-	right_thrust = 2e6,
-	angular_thrust = 22e6,
-	camera_offset = v(0,4,-22),
-=======
 	forward_thrust = 168e5,
 	reverse_thrust = 86e5,
 	up_thrust = 50e5,
@@ -21,15 +11,7 @@
 	left_thrust = 34e5,
 	right_thrust = 34e5,
 	angular_thrust = 286e5,
-	cockpit_front = v(0,4,-22),
-	cockpit_rear = v(0,5,-7),
-	front_camera = v(0,.3,-33.5),
-	rear_camera = v(-0.1,2,13),
-	left_camera = v(-12,0,0),
-	right_camera = v(12,0,0),
-	top_camera = v(0,6,-8),
-	bottom_camera = v(0,-5,4.5),
->>>>>>> fcd27bff
+	camera_offset = v(0,4,-22),
 	gun_mounts =
 	{
 		{ v(0,0,-26), v(0,0,-1), 5, 'HORIZONTAL' },
