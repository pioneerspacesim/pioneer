--- conflicted
+++ resolved
@@ -4,16 +4,6 @@
 define_ship {
 	name='Eagle MK-IV "Bomber"',
 	model='eagle_mk4',
-<<<<<<< HEAD
-	forward_thrust = 50e5,
-	reverse_thrust = 25e5,
-	up_thrust = 14e5,
-	down_thrust = 12e5,
-	left_thrust = 12e5,
-	right_thrust = 12e5,
-	angular_thrust = 90e5,
-	camera_offset = v(0,1,-12.8),
-=======
 	forward_thrust = 98e5,
 	reverse_thrust = 49e5,
 	up_thrust = 27e5,
@@ -21,15 +11,7 @@
 	left_thrust = 24e5,
 	right_thrust = 24e5,
 	angular_thrust = 117e5,
-	cockpit_front = v(0,1,-12.8),
-	cockpit_rear = v(0,2,-8),
-	front_camera = v(0,.1,-18.2),
-	rear_camera = v(0,1,11.5),
-	left_camera = v(-18,0,-.2),
-	right_camera = v(18,0,-.2),
-	top_camera = v(0,2.5,3),
-	bottom_camera = v(0,-2.5,3),
->>>>>>> fcd27bff
+	camera_offset = v(0,1,-12.8),
 	gun_mounts =
 	{
 		{ v(0,-.7,-40), v(0,0,-1), 5, 'HORIZONTAL' },
