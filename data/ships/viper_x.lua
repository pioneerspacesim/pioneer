-- Copyright © 2008-2012 Pioneer Developers. See AUTHORS.txt for details
-- Licensed under the terms of CC-BY-SA 3.0. See licenses/CC-BY-SA-3.0.txt

define_ship {
	name='Viper X',
	model='viper_x',
<<<<<<< HEAD
	forward_thrust = 9e6,
	reverse_thrust = 3e6,
	up_thrust = 3e6,
	down_thrust = 2e6,
	left_thrust = 2e6,
	right_thrust = 2e6,
	angular_thrust = 20e6,
	camera_offset = v(4,2,-1),
=======
	forward_thrust = 155e5,
	reverse_thrust = 52e5,
	up_thrust = 52e5,
	down_thrust = 34e5,
	left_thrust = 34e5,
	right_thrust = 34e5,
	angular_thrust = 260e5,
	cockpit_front = v(4,2,-1),
	cockpit_rear = v(0,6,0),
	front_camera = v(0,0,-23),
	rear_camera = v(0,1.4,16.5),
	left_camera = v(-13,0,7),
	right_camera = v(13,0,7),
	top_camera = v(0,6,3),
	bottom_camera = v(0,-5,3),
>>>>>>> fcd27bff
	gun_mounts =
	{
		{ v(0,-1.4,-28), v(0,0,-1), 5, 'HORIZONTAL' },
		{ v(0,0,0), v(0,0,1), 5, 'HORIZONTAL' }
	},
	max_cargo = 55,
	max_laser = 1,
	max_missile = 4,
	max_cargoscoop = 0,
	max_fuelscoop = 1,
	capacity = 55,
	hull_mass = 25,
	fuel_tank_mass = 44,
	effective_exhaust_velocity = 60263e3,
	price = 90000,
	hyperdrive_class = 2,
}<|MERGE_RESOLUTION|>--- conflicted
+++ resolved
@@ -4,16 +4,6 @@
 define_ship {
 	name='Viper X',
 	model='viper_x',
-<<<<<<< HEAD
-	forward_thrust = 9e6,
-	reverse_thrust = 3e6,
-	up_thrust = 3e6,
-	down_thrust = 2e6,
-	left_thrust = 2e6,
-	right_thrust = 2e6,
-	angular_thrust = 20e6,
-	camera_offset = v(4,2,-1),
-=======
 	forward_thrust = 155e5,
 	reverse_thrust = 52e5,
 	up_thrust = 52e5,
@@ -21,15 +11,7 @@
 	left_thrust = 34e5,
 	right_thrust = 34e5,
 	angular_thrust = 260e5,
-	cockpit_front = v(4,2,-1),
-	cockpit_rear = v(0,6,0),
-	front_camera = v(0,0,-23),
-	rear_camera = v(0,1.4,16.5),
-	left_camera = v(-13,0,7),
-	right_camera = v(13,0,7),
-	top_camera = v(0,6,3),
-	bottom_camera = v(0,-5,3),
->>>>>>> fcd27bff
+	camera_offset = v(4,2,-1),
 	gun_mounts =
 	{
 		{ v(0,-1.4,-28), v(0,0,-1), 5, 'HORIZONTAL' },
