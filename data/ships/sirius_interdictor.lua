--- conflicted
+++ resolved
@@ -19,15 +19,11 @@
 	right_camera = v(17,.2,10),
 	top_camera = v(0,9,10),
 	bottom_camera = v(0,-3,10),
-<<<<<<< HEAD
-	gun_mounts = { { v(0,-0.5,0), v(0,0,-1), 0, 0 }, { v(0,-0.5,0), v(0,0,1), 0, 0 }, },
-=======
 	gun_mounts =
 	{
 		{ v(0,-0.5,0), v(0,0,-1), 5, 'HORIZONTAL' },
 		{ v(0,-0.5,0), v(0,0,1), 5, 'HORIZONTAL' },
 	},
->>>>>>> f799ce42
 	max_cargo = 90,
 	max_laser = 2,
 	max_missile = 8,
