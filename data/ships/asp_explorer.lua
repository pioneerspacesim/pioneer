--- conflicted
+++ resolved
@@ -4,16 +4,6 @@
 define_ship {
 	name='Asp Explorer',
 	model='asp_sparks',
-<<<<<<< HEAD
-	forward_thrust = 220e5,
-	reverse_thrust = 100e5,
-	up_thrust = 60e5,
-	down_thrust = 60e5,
-	left_thrust = 60e5,
-	right_thrust = 60e5,
-	angular_thrust = 600e5,
-	camera_offset = v(0,5,.5),
-=======
 	forward_thrust = 280e5,
 	reverse_thrust = 127e5,
 	up_thrust = 76e5,
@@ -21,15 +11,7 @@
 	left_thrust = 76e5,
 	right_thrust = 76e5,
 	angular_thrust = 780e5,
-	cockpit_front = v(0,5,.5),
-	cockpit_rear = v(0,7,9),
-	front_camera = v(0,2,-17),
-	rear_camera = v(0,1,24),
-	left_camera = v(-23.5,1,8.5),
-	right_camera = v(23.5,1,8.5),
-	top_camera = v(0,6,5),
-	bottom_camera = v(0,-5,5),
->>>>>>> fcd27bff
+	camera_offset = v(0,5,.5),
 	gun_mounts =
 	{
 		{ v(0,2.57,-21.35), v(0,0,-1), 5, 'HORIZONTAL' },
