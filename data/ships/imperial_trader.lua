-- Copyright © 2008-2012 Pioneer Developers. See AUTHORS.txt for details
-- Licensed under the terms of CC-BY-SA 3.0. See licenses/CC-BY-SA-3.0.txt

define_ship {
	name = 'Imperial Trader',
	model = 'trader',
	forward_thrust = 8e7,
	reverse_thrust = 3e7,
	up_thrust = 3e7,
	down_thrust = 1e7,
	left_thrust = 1e7,
	right_thrust = 1e7,
	angular_thrust = 15e7,
	gun_mounts =
	{
<<<<<<< HEAD
		{ v(0,0.6,-36), v(0,0,-1), 0, 0 },
		{ v(0,0,22), v(0,0,1), 0, 0 },
=======
		{ v(0,0.6,-36), v(0,0,-1), 5, 'HORIZONTAL' },
		{ v(0,0,22), v(0,0,1), 5, 'HORIZONTAL' },
>>>>>>> f799ce42
	},
	max_cargo = 450,
	max_laser = 1,
	max_missile = 6,
	max_cargoscoop = 0,
	capacity = 450,
	hull_mass = 300,
	fuel_tank_mass = 150,
	thruster_fuel_use = 0.0002,
	price = 954000,
	hyperdrive_class = 5,
}<|MERGE_RESOLUTION|>--- conflicted
+++ resolved
@@ -13,13 +13,8 @@
 	angular_thrust = 15e7,
 	gun_mounts =
 	{
-<<<<<<< HEAD
-		{ v(0,0.6,-36), v(0,0,-1), 0, 0 },
-		{ v(0,0,22), v(0,0,1), 0, 0 },
-=======
 		{ v(0,0.6,-36), v(0,0,-1), 5, 'HORIZONTAL' },
 		{ v(0,0,22), v(0,0,1), 5, 'HORIZONTAL' },
->>>>>>> f799ce42
 	},
 	max_cargo = 450,
 	max_laser = 1,
