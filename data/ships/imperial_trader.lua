-- Copyright © 2008-2012 Pioneer Developers. See AUTHORS.txt for details
-- Licensed under the terms of CC-BY-SA 3.0. See licenses/CC-BY-SA-3.0.txt

define_ship {
	name = 'Imperial Trader',
	model = 'trader',
<<<<<<< HEAD
	forward_thrust = 8e7,
	reverse_thrust = 3e7,
	up_thrust = 3e7,
	down_thrust = 1e7,
	left_thrust = 1e7,
	right_thrust = 1e7,
	angular_thrust = 15e7,
	camera_offset = v(0,3.5,-29),
=======
	forward_thrust = 542e5,
	reverse_thrust = 203e5,
	up_thrust = 203e5,
	down_thrust = 68e5,
	left_thrust = 68e5,
	right_thrust = 68e5,
	angular_thrust = 1950e5,
>>>>>>> fcd27bff
	gun_mounts =
	{
		{ v(0,0.6,-36), v(0,0,-1), 5, 'HORIZONTAL' },
		{ v(0,0,22), v(0,0,1), 5, 'HORIZONTAL' },
	},
	max_cargo = 600,
	max_laser = 1,
	max_missile = 6,
	max_cargoscoop = 0,
	capacity = 600,
	hull_mass = 300,
	fuel_tank_mass = 270,
	effective_exhaust_velocity = 55556e3,
	price = 954000,
	hyperdrive_class = 5,
}<|MERGE_RESOLUTION|>--- conflicted
+++ resolved
@@ -4,24 +4,7 @@
 define_ship {
 	name = 'Imperial Trader',
 	model = 'trader',
-<<<<<<< HEAD
-	forward_thrust = 8e7,
-	reverse_thrust = 3e7,
-	up_thrust = 3e7,
-	down_thrust = 1e7,
-	left_thrust = 1e7,
-	right_thrust = 1e7,
-	angular_thrust = 15e7,
 	camera_offset = v(0,3.5,-29),
-=======
-	forward_thrust = 542e5,
-	reverse_thrust = 203e5,
-	up_thrust = 203e5,
-	down_thrust = 68e5,
-	left_thrust = 68e5,
-	right_thrust = 68e5,
-	angular_thrust = 1950e5,
->>>>>>> fcd27bff
 	gun_mounts =
 	{
 		{ v(0,0.6,-36), v(0,0,-1), 5, 'HORIZONTAL' },
