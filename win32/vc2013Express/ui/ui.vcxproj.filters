--- conflicted
+++ resolved
@@ -198,17 +198,10 @@
     <ClCompile Include="..\..\..\src\ui\Table.cpp">
       <Filter>Source Files</Filter>
     </ClCompile>
-<<<<<<< HEAD
+    <ClCompile Include="..\..\..\src\ui\LuaLayer.cpp">
+      <Filter>Source Files</Filter>
+    </ClCompile>
     <ClCompile Include="..\..\..\src\ui\Layer.cpp">
-      <Filter>Source Files</Filter>
-    </ClCompile>
-    <ClCompile Include="..\..\..\src\ui\LuaLayer.cpp">
-=======
-    <ClCompile Include="..\..\..\src\ui\LuaLayer.cpp">
-      <Filter>Source Files</Filter>
-    </ClCompile>
-    <ClCompile Include="..\..\..\src\ui\Layer.cpp">
->>>>>>> 6b64f584
       <Filter>Source Files</Filter>
     </ClCompile>
   </ItemGroup>
