﻿<?xml version="1.0" encoding="utf-8"?>
<Project ToolsVersion="4.0" xmlns="http://schemas.microsoft.com/developer/msbuild/2003">
  <ItemGroup>
    <Filter Include="src">
      <UniqueIdentifier>{2ef8ea5b-7c53-4337-93b0-a929d9103bd6}</UniqueIdentifier>
    </Filter>
    <Filter Include="src\win32">
      <UniqueIdentifier>{172c1b95-e18a-4158-8227-10b5cc882b62}</UniqueIdentifier>
    </Filter>
    <Filter Include="src\posix">
      <UniqueIdentifier>{6d264ce7-1454-4144-a050-a665481a0a20}</UniqueIdentifier>
    </Filter>
  </ItemGroup>
  <ItemGroup>
    <ClCompile Include="..\..\src\AmbientSounds.cpp">
      <Filter>src</Filter>
    </ClCompile>
    <ClCompile Include="..\..\src\Body.cpp">
      <Filter>src</Filter>
    </ClCompile>
    <ClCompile Include="..\..\src\CargoBody.cpp">
      <Filter>src</Filter>
    </ClCompile>
    <ClCompile Include="..\..\src\CityOnPlanet.cpp">
      <Filter>src</Filter>
    </ClCompile>
    <ClCompile Include="..\..\src\DynamicBody.cpp">
      <Filter>src</Filter>
    </ClCompile>
    <ClCompile Include="..\..\src\EquipType.cpp">
      <Filter>src</Filter>
    </ClCompile>
    <ClCompile Include="..\..\src\Frame.cpp">
      <Filter>src</Filter>
    </ClCompile>
    <ClCompile Include="..\..\src\GalacticView.cpp">
      <Filter>src</Filter>
    </ClCompile>
    <ClCompile Include="..\..\src\GameConfig.cpp">
      <Filter>src</Filter>
    </ClCompile>
    <ClCompile Include="..\..\src\GeoSphere.cpp">
      <Filter>src</Filter>
    </ClCompile>
    <ClCompile Include="..\..\src\HyperspaceCloud.cpp">
      <Filter>src</Filter>
    </ClCompile>
    <ClCompile Include="..\..\src\IniConfig.cpp">
      <Filter>src</Filter>
    </ClCompile>
    <ClCompile Include="..\..\src\KeyBindings.cpp">
      <Filter>src</Filter>
    </ClCompile>
    <ClCompile Include="..\..\src\LuaBody.cpp">
      <Filter>src</Filter>
    </ClCompile>
    <ClCompile Include="..\..\src\LuaCargoBody.cpp">
      <Filter>src</Filter>
    </ClCompile>
    <ClCompile Include="..\..\src\LuaConstants.cpp">
      <Filter>src</Filter>
    </ClCompile>
    <ClCompile Include="..\..\src\LuaEngine.cpp">
      <Filter>src</Filter>
    </ClCompile>
    <ClCompile Include="..\..\src\LuaFormat.cpp">
      <Filter>src</Filter>
    </ClCompile>
    <ClCompile Include="..\..\src\LuaGame.cpp">
      <Filter>src</Filter>
    </ClCompile>
    <ClCompile Include="..\..\src\LuaManager.cpp">
      <Filter>src</Filter>
    </ClCompile>
    <ClCompile Include="..\..\src\LuaNameGen.cpp">
      <Filter>src</Filter>
    </ClCompile>
    <ClCompile Include="..\..\src\LuaObject.cpp">
      <Filter>src</Filter>
    </ClCompile>
    <ClCompile Include="..\..\src\LuaPlanet.cpp">
      <Filter>src</Filter>
    </ClCompile>
    <ClCompile Include="..\..\src\LuaPlayer.cpp">
      <Filter>src</Filter>
    </ClCompile>
    <ClCompile Include="..\..\src\LuaRand.cpp">
      <Filter>src</Filter>
    </ClCompile>
    <ClCompile Include="..\..\src\LuaSerializer.cpp">
      <Filter>src</Filter>
    </ClCompile>
    <ClCompile Include="..\..\src\LuaShip.cpp">
      <Filter>src</Filter>
    </ClCompile>
    <ClCompile Include="..\..\src\LuaSpace.cpp">
      <Filter>src</Filter>
    </ClCompile>
    <ClCompile Include="..\..\src\LuaSpaceStation.cpp">
      <Filter>src</Filter>
    </ClCompile>
    <ClCompile Include="..\..\src\LuaStar.cpp">
      <Filter>src</Filter>
    </ClCompile>
    <ClCompile Include="..\..\src\LuaStarSystem.cpp">
      <Filter>src</Filter>
    </ClCompile>
    <ClCompile Include="..\..\src\LuaTimer.cpp">
      <Filter>src</Filter>
    </ClCompile>
    <ClCompile Include="..\..\src\LuaUtils.cpp">
      <Filter>src</Filter>
    </ClCompile>
    <ClCompile Include="..\..\src\main.cpp">
      <Filter>src</Filter>
    </ClCompile>
    <ClCompile Include="..\..\src\Missile.cpp">
      <Filter>src</Filter>
    </ClCompile>
    <ClCompile Include="..\..\src\ModelBody.cpp">
      <Filter>src</Filter>
    </ClCompile>
    <ClCompile Include="..\..\src\ObjectViewerView.cpp">
      <Filter>src</Filter>
    </ClCompile>
    <ClCompile Include="..\..\src\perlin.cpp">
      <Filter>src</Filter>
    </ClCompile>
    <ClCompile Include="..\..\src\Pi.cpp">
      <Filter>src</Filter>
    </ClCompile>
    <ClCompile Include="..\..\src\Planet.cpp">
      <Filter>src</Filter>
    </ClCompile>
    <ClCompile Include="..\..\src\Player.cpp">
      <Filter>src</Filter>
    </ClCompile>
    <ClCompile Include="..\..\src\Polit.cpp">
      <Filter>src</Filter>
    </ClCompile>
    <ClCompile Include="..\..\src\Projectile.cpp">
      <Filter>src</Filter>
    </ClCompile>
    <ClCompile Include="..\..\src\SectorView.cpp">
      <Filter>src</Filter>
    </ClCompile>
    <ClCompile Include="..\..\src\Serializer.cpp">
      <Filter>src</Filter>
    </ClCompile>
    <ClCompile Include="..\..\src\Sfx.cpp">
      <Filter>src</Filter>
    </ClCompile>
    <ClCompile Include="..\..\src\Ship-AI.cpp">
      <Filter>src</Filter>
    </ClCompile>
    <ClCompile Include="..\..\src\Ship.cpp">
      <Filter>src</Filter>
    </ClCompile>
    <ClCompile Include="..\..\src\ShipAICmd.cpp">
      <Filter>src</Filter>
    </ClCompile>
    <ClCompile Include="..\..\src\ShipCpanel.cpp">
      <Filter>src</Filter>
    </ClCompile>
    <ClCompile Include="..\..\src\ShipCpanelMultiFuncDisplays.cpp">
      <Filter>src</Filter>
    </ClCompile>
    <ClCompile Include="..\..\src\ShipType.cpp">
      <Filter>src</Filter>
    </ClCompile>
    <ClCompile Include="..\..\src\Sound.cpp">
      <Filter>src</Filter>
    </ClCompile>
    <ClCompile Include="..\..\src\Space.cpp">
      <Filter>src</Filter>
    </ClCompile>
    <ClCompile Include="..\..\src\SpaceStation.cpp">
      <Filter>src</Filter>
    </ClCompile>
    <ClCompile Include="..\..\src\Star.cpp">
      <Filter>src</Filter>
    </ClCompile>
    <ClCompile Include="..\..\src\SystemInfoView.cpp">
      <Filter>src</Filter>
    </ClCompile>
    <ClCompile Include="..\..\src\SystemView.cpp">
      <Filter>src</Filter>
    </ClCompile>
    <ClCompile Include="..\..\src\utils.cpp">
      <Filter>src</Filter>
    </ClCompile>
    <ClCompile Include="..\..\src\WorldView.cpp">
      <Filter>src</Filter>
    </ClCompile>
    <ClCompile Include="..\..\src\Background.cpp">
      <Filter>src</Filter>
    </ClCompile>
    <ClCompile Include="..\..\src\SoundMusic.cpp">
      <Filter>src</Filter>
    </ClCompile>
    <ClCompile Include="..\..\src\LuaMusic.cpp">
      <Filter>src</Filter>
    </ClCompile>
    <ClCompile Include="..\..\src\LuaSystemPath.cpp">
      <Filter>src</Filter>
    </ClCompile>
    <ClCompile Include="..\..\src\FormController.cpp">
      <Filter>src</Filter>
    </ClCompile>
    <ClCompile Include="..\..\src\Lang.cpp">
      <Filter>src</Filter>
    </ClCompile>
    <ClCompile Include="..\..\src\StringF.cpp">
      <Filter>src</Filter>
    </ClCompile>
    <ClCompile Include="..\..\src\LuaConsole.cpp">
      <Filter>src</Filter>
    </ClCompile>
    <ClCompile Include="..\..\src\LuaLang.cpp">
      <Filter>src</Filter>
    </ClCompile>
    <ClCompile Include="..\..\src\TerrainBody.cpp">
      <Filter>src</Filter>
    </ClCompile>
    <ClCompile Include="..\..\src\enum_table.cpp">
      <Filter>src</Filter>
    </ClCompile>
    <ClCompile Include="..\..\src\Camera.cpp">
      <Filter>src</Filter>
    </ClCompile>
    <ClCompile Include="..\..\src\FontCache.cpp">
      <Filter>src</Filter>
    </ClCompile>
    <ClCompile Include="..\..\src\FileSystem.cpp">
      <Filter>src</Filter>
    </ClCompile>
    <ClCompile Include="..\..\src\Color.cpp">
      <Filter>src</Filter>
    </ClCompile>
    <ClCompile Include="..\..\src\Game.cpp">
      <Filter>src</Filter>
    </ClCompile>
    <ClCompile Include="..\..\src\MathUtil.cpp">
      <Filter>src</Filter>
    </ClCompile>
    <ClCompile Include="..\..\src\ShipController.cpp">
      <Filter>src</Filter>
    </ClCompile>
    <ClCompile Include="..\..\src\CRC32.cpp">
      <Filter>src</Filter>
    </ClCompile>
    <ClCompile Include="..\..\src\SDLWrappers.cpp">
      <Filter>src</Filter>
    </ClCompile>
    <ClCompile Include="..\..\src\View.cpp">
      <Filter>src</Filter>
    </ClCompile>
    <ClCompile Include="..\..\src\FileSourceZip.cpp">
      <Filter>src</Filter>
    </ClCompile>
    <ClCompile Include="..\..\src\ModManager.cpp">
      <Filter>src</Filter>
    </ClCompile>
    <ClCompile Include="..\..\src\LuaFixed.cpp">
      <Filter>src</Filter>
    </ClCompile>
    <ClCompile Include="..\..\src\LuaMatrix.cpp">
      <Filter>src</Filter>
    </ClCompile>
    <ClCompile Include="..\..\src\LuaVector.cpp">
      <Filter>src</Filter>
    </ClCompile>
    <ClCompile Include="..\..\src\LuaSystemBody.cpp">
      <Filter>src</Filter>
    </ClCompile>
    <ClCompile Include="..\..\src\LuaComms.cpp">
      <Filter>src</Filter>
    </ClCompile>
    <ClCompile Include="..\..\src\win32\FileSystemWin32.cpp">
      <Filter>src\win32</Filter>
    </ClCompile>
    <ClCompile Include="..\..\src\win32\pch.cpp">
      <Filter>src\win32</Filter>
    </ClCompile>
    <ClCompile Include="..\..\src\win32\OSWin32.cpp">
      <Filter>src\win32</Filter>
    </ClCompile>
    <ClCompile Include="..\..\src\posix\FileSystemPosix.cpp">
      <Filter>src\posix</Filter>
    </ClCompile>
    <ClCompile Include="..\..\src\posix\OSPosix.cpp">
      <Filter>src\posix</Filter>
    </ClCompile>
    <ClCompile Include="..\..\src\win32\WinMath.cpp">
      <Filter>src\win32</Filter>
    </ClCompile>
    <ClCompile Include="..\..\src\LuaEvent.cpp">
      <Filter>src</Filter>
    </ClCompile>
    <ClCompile Include="..\..\src\LuaFileSystem.cpp">
      <Filter>src</Filter>
    </ClCompile>
    <ClCompile Include="..\..\src\Lua.cpp">
      <Filter>src</Filter>
    </ClCompile>
    <ClCompile Include="..\..\src\LuaRef.cpp">
      <Filter>src</Filter>
    </ClCompile>
    <ClCompile Include="..\..\src\Factions.cpp">
      <Filter>src</Filter>
    </ClCompile>
    <ClCompile Include="..\..\src\DeathView.cpp">
      <Filter>src</Filter>
    </ClCompile>
    <ClCompile Include="..\..\src\LuaDev.cpp">
      <Filter>src</Filter>
    </ClCompile>
    <ClCompile Include="..\..\src\Intro.cpp">
      <Filter>src</Filter>
    </ClCompile>
    <ClCompile Include="..\..\src\Tombstone.cpp">
      <Filter>src</Filter>
    </ClCompile>
    <ClCompile Include="..\..\src\LuaFaction.cpp">
      <Filter>src</Filter>
    </ClCompile>
    <ClCompile Include="..\..\src\PngWriter.cpp">
      <Filter>src</Filter>
    </ClCompile>
    <ClCompile Include="..\..\src\ModelCache.cpp">
      <Filter>src</Filter>
    </ClCompile>
    <ClCompile Include="..\..\src\UIView.cpp">
      <Filter>src</Filter>
    </ClCompile>
    <ClCompile Include="..\..\src\ModelViewer.cpp">
      <Filter>src</Filter>
    </ClCompile>
    <ClCompile Include="..\..\src\SpaceStationType.cpp">
      <Filter>src</Filter>
    </ClCompile>
    <ClCompile Include="..\..\src\CameraController.cpp">
      <Filter>src</Filter>
    </ClCompile>
    <ClCompile Include="..\..\src\EnumStrings.cpp">
      <Filter>src</Filter>
    </ClCompile>
    <ClCompile Include="..\..\src\LuaMissile.cpp">
      <Filter>src</Filter>
    </ClCompile>
    <ClCompile Include="..\..\src\LuaEquipDef.cpp">
      <Filter>src</Filter>
    </ClCompile>
    <ClCompile Include="..\..\src\LuaShipDef.cpp">
      <Filter>src</Filter>
    </ClCompile>
    <ClCompile Include="..\..\src\NavLights.cpp">
      <Filter>src</Filter>
    </ClCompile>
    <ClCompile Include="..\..\src\Orbit.cpp">
      <Filter>src</Filter>
    </ClCompile>
    <ClCompile Include="..\..\src\LuaPropertiedObject.cpp">
      <Filter>src</Filter>
    </ClCompile>
    <ClCompile Include="..\..\src\GeoPatchID.cpp">
      <Filter>src</Filter>
    </ClCompile>
    <ClCompile Include="..\..\src\PropertyMap.cpp">
      <Filter>src</Filter>
    </ClCompile>
    <ClCompile Include="..\..\src\GeoPatch.cpp">
      <Filter>src</Filter>
    </ClCompile>
    <ClCompile Include="..\..\src\GeoPatchContext.cpp">
      <Filter>src</Filter>
    </ClCompile>
    <ClCompile Include="..\..\src\GeoPatchJobs.cpp">
      <Filter>src</Filter>
    </ClCompile>
    <ClCompile Include="..\..\src\LuaPropertiedObject.cpp">
      <Filter>src</Filter>
    </ClCompile>
    <ClCompile Include="..\..\src\PropertyMap.cpp">
      <Filter>src</Filter>
    </ClCompile>
    <ClCompile Include="..\..\src\JobQueue.cpp">
      <Filter>src</Filter>
    </ClCompile>
    <ClCompile Include="..\..\contrib\PicoDDS\PicoDDS.cpp">
      <Filter>src</Filter>
    </ClCompile>
    <ClCompile Include="..\..\src\FaceGenManager.cpp">
      <Filter>src</Filter>
    </ClCompile>
    <ClCompile Include="..\..\src\SpeedLines.cpp">
      <Filter>src</Filter>
    </ClCompile>
    <ClCompile Include="..\..\src\Shields.cpp">
      <Filter>src</Filter>
    </ClCompile>
    <ClCompile Include="..\..\src\ShipCockpit.cpp">
      <Filter>src</Filter>
    </ClCompile>
    <ClCompile Include="..\..\src\LuaModelBody.cpp">
      <Filter>src</Filter>
    </ClCompile>
    <ClCompile Include="..\..\src\HudTrail.cpp">
      <Filter>src</Filter>
    </ClCompile>
    <ClCompile Include="..\..\src\Sensors.cpp">
      <Filter>src</Filter>
    </ClCompile>
    <ClCompile Include="..\..\src\GasGiant.cpp">
      <Filter>src</Filter>
    </ClCompile>
    <ClCompile Include="..\..\src\BaseSphere.cpp">
      <Filter>src</Filter>
    </ClCompile>
    <ClCompile Include="..\..\src\Turret.cpp">
      <Filter>src</Filter>
    </ClCompile>
  </ItemGroup>
  <ItemGroup>
    <ClInclude Include="..\..\src\Aabb.h">
      <Filter>src</Filter>
    </ClInclude>
    <ClInclude Include="..\..\src\WorldView.h">
      <Filter>src</Filter>
    </ClInclude>
    <ClInclude Include="..\..\src\AmbientSounds.h">
      <Filter>src</Filter>
    </ClInclude>
    <ClInclude Include="..\..\src\Body.h">
      <Filter>src</Filter>
    </ClInclude>
    <ClInclude Include="..\..\src\buildopts.h">
      <Filter>src</Filter>
    </ClInclude>
    <ClInclude Include="..\..\src\CargoBody.h">
      <Filter>src</Filter>
    </ClInclude>
    <ClInclude Include="..\..\src\CityOnPlanet.h">
      <Filter>src</Filter>
    </ClInclude>
    <ClInclude Include="..\..\src\Color.h">
      <Filter>src</Filter>
    </ClInclude>
    <ClInclude Include="..\..\src\DeleteEmitter.h">
      <Filter>src</Filter>
    </ClInclude>
    <ClInclude Include="..\..\src\DynamicBody.h">
      <Filter>src</Filter>
    </ClInclude>
    <ClInclude Include="..\..\src\EquipType.h">
      <Filter>src</Filter>
    </ClInclude>
    <ClInclude Include="..\..\src\fixed.h">
      <Filter>src</Filter>
    </ClInclude>
    <ClInclude Include="..\..\src\Frame.h">
      <Filter>src</Filter>
    </ClInclude>
    <ClInclude Include="..\..\src\GalacticView.h">
      <Filter>src</Filter>
    </ClInclude>
    <ClInclude Include="..\..\src\GameConfig.h">
      <Filter>src</Filter>
    </ClInclude>
    <ClInclude Include="..\..\src\gameconsts.h">
      <Filter>src</Filter>
    </ClInclude>
    <ClInclude Include="..\..\src\GeoSphere.h">
      <Filter>src</Filter>
    </ClInclude>
    <ClInclude Include="..\..\src\HyperspaceCloud.h">
      <Filter>src</Filter>
    </ClInclude>
    <ClInclude Include="..\..\src\IniConfig.h">
      <Filter>src</Filter>
    </ClInclude>
    <ClInclude Include="..\..\src\KeyBindings.h">
      <Filter>src</Filter>
    </ClInclude>
    <ClInclude Include="..\..\src\libs.h">
      <Filter>src</Filter>
    </ClInclude>
    <ClInclude Include="..\..\src\LuaEquipDef.h">
      <Filter>src</Filter>
    </ClInclude>
    <ClInclude Include="..\..\src\LuaConstants.h">
      <Filter>src</Filter>
    </ClInclude>
    <ClInclude Include="..\..\src\LuaEngine.h">
      <Filter>src</Filter>
    </ClInclude>
    <ClInclude Include="..\..\src\LuaFormat.h">
      <Filter>src</Filter>
    </ClInclude>
    <ClInclude Include="..\..\src\LuaGame.h">
      <Filter>src</Filter>
    </ClInclude>
    <ClInclude Include="..\..\src\LuaManager.h">
      <Filter>src</Filter>
    </ClInclude>
    <ClInclude Include="..\..\src\LuaNameGen.h">
      <Filter>src</Filter>
    </ClInclude>
    <ClInclude Include="..\..\src\LuaObject.h">
      <Filter>src</Filter>
    </ClInclude>
    <ClInclude Include="..\..\src\LuaSerializer.h">
      <Filter>src</Filter>
    </ClInclude>
    <ClInclude Include="..\..\src\LuaShipDef.h">
      <Filter>src</Filter>
    </ClInclude>
    <ClInclude Include="..\..\src\LuaSpace.h">
      <Filter>src</Filter>
    </ClInclude>
    <ClInclude Include="..\..\src\LuaTimer.h">
      <Filter>src</Filter>
    </ClInclude>
    <ClInclude Include="..\..\src\LuaUtils.h">
      <Filter>src</Filter>
    </ClInclude>
    <ClInclude Include="..\..\src\matrix4x4.h">
      <Filter>src</Filter>
    </ClInclude>
    <ClInclude Include="..\..\src\Missile.h">
      <Filter>src</Filter>
    </ClInclude>
    <ClInclude Include="..\..\src\ModelBody.h">
      <Filter>src</Filter>
    </ClInclude>
    <ClInclude Include="..\..\src\Object.h">
      <Filter>src</Filter>
    </ClInclude>
    <ClInclude Include="..\..\src\ObjectViewerView.h">
      <Filter>src</Filter>
    </ClInclude>
    <ClInclude Include="..\..\src\perlin.h">
      <Filter>src</Filter>
    </ClInclude>
    <ClInclude Include="..\..\src\PersistSystemData.h">
      <Filter>src</Filter>
    </ClInclude>
    <ClInclude Include="..\..\src\Pi.h">
      <Filter>src</Filter>
    </ClInclude>
    <ClInclude Include="..\..\src\Planet.h">
      <Filter>src</Filter>
    </ClInclude>
    <ClInclude Include="..\..\src\Player.h">
      <Filter>src</Filter>
    </ClInclude>
    <ClInclude Include="..\..\src\Polit.h">
      <Filter>src</Filter>
    </ClInclude>
    <ClInclude Include="..\..\src\Projectile.h">
      <Filter>src</Filter>
    </ClInclude>
    <ClInclude Include="..\..\src\Quaternion.h">
      <Filter>src</Filter>
    </ClInclude>
    <ClInclude Include="..\..\src\RefCounted.h">
      <Filter>src</Filter>
    </ClInclude>
    <ClInclude Include="..\..\src\SectorView.h">
      <Filter>src</Filter>
    </ClInclude>
    <ClInclude Include="..\..\src\Serializer.h">
      <Filter>src</Filter>
    </ClInclude>
    <ClInclude Include="..\..\src\Sfx.h">
      <Filter>src</Filter>
    </ClInclude>
    <ClInclude Include="..\..\src\Ship.h">
      <Filter>src</Filter>
    </ClInclude>
    <ClInclude Include="..\..\src\ShipAICmd.h">
      <Filter>src</Filter>
    </ClInclude>
    <ClInclude Include="..\..\src\ShipCpanel.h">
      <Filter>src</Filter>
    </ClInclude>
    <ClInclude Include="..\..\src\ShipCpanelMultiFuncDisplays.h">
      <Filter>src</Filter>
    </ClInclude>
    <ClInclude Include="..\..\src\ShipType.h">
      <Filter>src</Filter>
    </ClInclude>
    <ClInclude Include="..\..\src\Sound.h">
      <Filter>src</Filter>
    </ClInclude>
    <ClInclude Include="..\..\src\Space.h">
      <Filter>src</Filter>
    </ClInclude>
    <ClInclude Include="..\..\src\SpaceStation.h">
      <Filter>src</Filter>
    </ClInclude>
    <ClInclude Include="..\..\src\Star.h">
      <Filter>src</Filter>
    </ClInclude>
    <ClInclude Include="..\..\src\SystemInfoView.h">
      <Filter>src</Filter>
    </ClInclude>
    <ClInclude Include="..\..\src\SystemView.h">
      <Filter>src</Filter>
    </ClInclude>
    <ClInclude Include="..\..\src\utils.h">
      <Filter>src</Filter>
    </ClInclude>
    <ClInclude Include="..\..\src\vector3.h">
      <Filter>src</Filter>
    </ClInclude>
    <ClInclude Include="..\..\src\VideoLink.h">
      <Filter>src</Filter>
    </ClInclude>
    <ClInclude Include="..\..\src\View.h">
      <Filter>src</Filter>
    </ClInclude>
    <ClInclude Include="..\..\src\Background.h">
      <Filter>src</Filter>
    </ClInclude>
    <ClInclude Include="..\..\src\SoundMusic.h">
      <Filter>src</Filter>
    </ClInclude>
    <ClInclude Include="..\..\src\LuaMusic.h">
      <Filter>src</Filter>
    </ClInclude>
    <ClInclude Include="..\..\src\FormController.h">
      <Filter>src</Filter>
    </ClInclude>
    <ClInclude Include="..\..\src\LuaConsole.h">
      <Filter>src</Filter>
    </ClInclude>
    <ClInclude Include="..\..\src\StringF.h">
      <Filter>src</Filter>
    </ClInclude>
    <ClInclude Include="..\..\src\LuaLang.h">
      <Filter>src</Filter>
    </ClInclude>
    <ClInclude Include="..\..\src\TerrainBody.h">
      <Filter>src</Filter>
    </ClInclude>
    <ClInclude Include="..\..\src\enum_table.h">
      <Filter>src</Filter>
    </ClInclude>
    <ClInclude Include="..\..\src\Camera.h">
      <Filter>src</Filter>
    </ClInclude>
    <ClInclude Include="..\..\src\SmartPtr.h">
      <Filter>src</Filter>
    </ClInclude>
    <ClInclude Include="..\..\src\vector2.h">
      <Filter>src</Filter>
    </ClInclude>
    <ClInclude Include="..\..\src\FontCache.h">
      <Filter>src</Filter>
    </ClInclude>
    <ClInclude Include="..\..\src\ByteRange.h">
      <Filter>src</Filter>
    </ClInclude>
    <ClInclude Include="..\..\src\StringRange.h">
      <Filter>src</Filter>
    </ClInclude>
    <ClInclude Include="..\..\src\FileSystem.h">
      <Filter>src</Filter>
    </ClInclude>
    <ClInclude Include="..\..\src\MathUtil.h">
      <Filter>src</Filter>
    </ClInclude>
    <ClInclude Include="..\..\src\Game.h">
      <Filter>src</Filter>
    </ClInclude>
    <ClInclude Include="..\..\src\ShipController.h">
      <Filter>src</Filter>
    </ClInclude>
    <ClInclude Include="..\..\src\CRC32.h">
      <Filter>src</Filter>
    </ClInclude>
    <ClInclude Include="..\..\src\SDLWrappers.h">
      <Filter>src</Filter>
    </ClInclude>
    <ClInclude Include="..\..\src\FileSourceZip.h">
      <Filter>src</Filter>
    </ClInclude>
    <ClInclude Include="..\..\src\ModManager.h">
      <Filter>src</Filter>
    </ClInclude>
    <ClInclude Include="..\..\src\LuaVector.h">
      <Filter>src</Filter>
    </ClInclude>
    <ClInclude Include="..\..\src\LuaFixed.h">
      <Filter>src</Filter>
    </ClInclude>
    <ClInclude Include="..\..\src\LuaMatrix.h">
      <Filter>src</Filter>
    </ClInclude>
    <ClInclude Include="..\..\src\LuaComms.h">
      <Filter>src</Filter>
    </ClInclude>
    <ClInclude Include="..\..\src\win32\pch.h">
      <Filter>src\win32</Filter>
    </ClInclude>
    <ClInclude Include="..\..\src\OS.h">
      <Filter>src</Filter>
    </ClInclude>
    <ClInclude Include="..\..\src\win32\TextUtils.h">
      <Filter>src\win32</Filter>
    </ClInclude>
    <ClInclude Include="..\..\src\win32\WinMath.h">
      <Filter>src\win32</Filter>
    </ClInclude>
    <ClInclude Include="..\..\src\LuaEvent.h">
      <Filter>src</Filter>
    </ClInclude>
    <ClInclude Include="..\..\src\LuaFileSystem.h">
      <Filter>src</Filter>
    </ClInclude>
    <ClInclude Include="..\..\src\Lua.h">
      <Filter>src</Filter>
    </ClInclude>
    <ClInclude Include="..\..\src\AnimationCurves.h">
      <Filter>src</Filter>
    </ClInclude>
    <ClInclude Include="..\..\src\LuaRef.h">
      <Filter>src</Filter>
    </ClInclude>
    <ClInclude Include="..\..\src\LuaTable.h">
      <Filter>src</Filter>
    </ClInclude>
    <ClInclude Include="..\..\src\LuaPushPull.h">
      <Filter>src</Filter>
    </ClInclude>
    <ClInclude Include="..\..\src\Factions.h">
      <Filter>src</Filter>
    </ClInclude>
    <ClInclude Include="..\..\src\DeathView.h">
      <Filter>src</Filter>
    </ClInclude>
    <ClInclude Include="..\..\src\LuaDev.h">
      <Filter>src</Filter>
    </ClInclude>
    <ClInclude Include="..\..\src\Intro.h">
      <Filter>src</Filter>
    </ClInclude>
    <ClInclude Include="..\..\src\Tombstone.h">
      <Filter>src</Filter>
    </ClInclude>
    <ClInclude Include="..\..\src\PngWriter.h">
      <Filter>src</Filter>
    </ClInclude>
    <ClInclude Include="..\..\src\UIView.h">
      <Filter>src</Filter>
    </ClInclude>
    <ClInclude Include="..\..\src\PngWriter.h">
      <Filter>src</Filter>
    </ClInclude>
    <ClInclude Include="..\..\src\ModelCache.h">
      <Filter>src</Filter>
    </ClInclude>
    <ClInclude Include="..\..\src\ModelViewer.h">
      <Filter>src</Filter>
    </ClInclude>
    <ClInclude Include="..\..\src\SpaceStationType.h">
      <Filter>src</Filter>
    </ClInclude>
    <ClInclude Include="..\..\src\CameraController.h">
      <Filter>src</Filter>
    </ClInclude>
    <ClInclude Include="..\..\src\EnumStrings.h">
      <Filter>src</Filter>
    </ClInclude>
    <ClInclude Include="..\..\src\LuaMissile.h">
      <Filter>src</Filter>
    </ClInclude>
    <ClInclude Include="..\..\src\Random.h">
      <Filter>src</Filter>
    </ClInclude>
    <ClInclude Include="..\..\src\LuaWrappable.h">
      <Filter>src</Filter>
    </ClInclude>
    <ClInclude Include="..\..\src\NavLights.h">
      <Filter>src</Filter>
    </ClInclude>
    <ClInclude Include="..\..\src\Orbit.h">
      <Filter>src</Filter>
    </ClInclude>
    <ClInclude Include="..\..\src\PropertiedObject.h">
      <Filter>src</Filter>
    </ClInclude>
    <ClInclude Include="..\..\src\PropertyMap.h">
      <Filter>src</Filter>
    </ClInclude>
    <ClInclude Include="..\..\src\GeoPatchID.h">
      <Filter>src</Filter>
    </ClInclude>
    <ClInclude Include="..\..\src\GeoPatch.h">
      <Filter>src</Filter>
    </ClInclude>
    <ClInclude Include="..\..\src\GeoPatchContext.h">
      <Filter>src</Filter>
    </ClInclude>
    <ClInclude Include="..\..\src\GeoPatchJobs.h">
      <Filter>src</Filter>
    </ClInclude>
    <ClInclude Include="..\..\src\PropertiedObject.h">
      <Filter>src</Filter>
    </ClInclude>
    <ClInclude Include="..\..\src\PropertyMap.h">
      <Filter>src</Filter>
    </ClInclude>
    <ClInclude Include="..\..\src\JobQueue.h">
      <Filter>src</Filter>
    </ClInclude>
    <ClInclude Include="..\..\contrib\PicoDDS\PicoDDS.h">
      <Filter>src</Filter>
    </ClInclude>
    <ClInclude Include="..\..\src\FaceGenManager.h">
      <Filter>src</Filter>
    </ClInclude>
    <ClInclude Include="..\..\src\Shields.h">
      <Filter>src</Filter>
    </ClInclude>
    <ClInclude Include="..\..\src\EquipSet.h">
      <Filter>src</Filter>
    </ClInclude>
    <ClInclude Include="..\..\src\SpeedLines.h">
      <Filter>src</Filter>
    </ClInclude>
    <ClInclude Include="..\..\src\ShipCockpit.h">
      <Filter>src</Filter>
    </ClInclude>
    <ClInclude Include="..\..\src\HudTrail.h">
      <Filter>src</Filter>
    </ClInclude>
    <ClInclude Include="..\..\src\Sensors.h">
      <Filter>src</Filter>
    </ClInclude>
    <ClInclude Include="..\..\src\BaseSphere.h">
      <Filter>src</Filter>
    </ClInclude>
    <ClInclude Include="..\..\src\GasGiant.h">
      <Filter>src</Filter>
    </ClInclude>
<<<<<<< HEAD
    <ClInclude Include="..\..\src\Turret.h">
=======
    <ClInclude Include="..\..\src\matrix3x3.h">
>>>>>>> a57957bb
      <Filter>src</Filter>
    </ClInclude>
  </ItemGroup>
  <ItemGroup>
    <ResourceCompile Include="..\..\src\win32\pioneer.rc">
      <Filter>src\win32</Filter>
    </ResourceCompile>
  </ItemGroup>
</Project><|MERGE_RESOLUTION|>--- conflicted
+++ resolved
@@ -845,11 +845,10 @@
     <ClInclude Include="..\..\src\GasGiant.h">
       <Filter>src</Filter>
     </ClInclude>
-<<<<<<< HEAD
+    <ClInclude Include="..\..\src\matrix3x3.h">
+      <Filter>src</Filter>
+    </ClInclude>
     <ClInclude Include="..\..\src\Turret.h">
-=======
-    <ClInclude Include="..\..\src\matrix3x3.h">
->>>>>>> a57957bb
       <Filter>src</Filter>
     </ClInclude>
   </ItemGroup>
