--- conflicted
+++ resolved
@@ -414,17 +414,16 @@
     <ClCompile Include="..\..\src\LuaModelBody.cpp">
       <Filter>src</Filter>
     </ClCompile>
-<<<<<<< HEAD
+    <ClCompile Include="..\..\src\HudTrail.cpp">
+      <Filter>src</Filter>
+    </ClCompile>
+    <ClCompile Include="..\..\src\Sensors.cpp">
+      <Filter>src</Filter>
+    </ClCompile>
+    <ClCompile Include="..\..\src\HudColors.cpp">
+      <Filter>src</Filter>
+    </ClCompile>
     <ClCompile Include="..\..\src\GasGiant.cpp">
-=======
-    <ClCompile Include="..\..\src\HudTrail.cpp">
-      <Filter>src</Filter>
-    </ClCompile>
-    <ClCompile Include="..\..\src\Sensors.cpp">
-      <Filter>src</Filter>
-    </ClCompile>
-    <ClCompile Include="..\..\src\HudColors.cpp">
->>>>>>> b0bd96fd
       <Filter>src</Filter>
     </ClCompile>
   </ItemGroup>
@@ -849,20 +848,19 @@
     <ClInclude Include="..\..\src\ShipCockpit.h">
       <Filter>src</Filter>
     </ClInclude>
-<<<<<<< HEAD
+    <ClInclude Include="..\..\src\HudTrail.h">
+      <Filter>src</Filter>
+    </ClInclude>
+    <ClInclude Include="..\..\src\Sensors.h">
+      <Filter>src</Filter>
+    </ClInclude>
+    <ClInclude Include="..\..\src\HudColors.h">
+      <Filter>src</Filter>
+    </ClInclude>
     <ClInclude Include="..\..\src\BaseSphere.h">
       <Filter>src</Filter>
     </ClInclude>
     <ClInclude Include="..\..\src\GasGiant.h">
-=======
-    <ClInclude Include="..\..\src\HudTrail.h">
-      <Filter>src</Filter>
-    </ClInclude>
-    <ClInclude Include="..\..\src\Sensors.h">
-      <Filter>src</Filter>
-    </ClInclude>
-    <ClInclude Include="..\..\src\HudColors.h">
->>>>>>> b0bd96fd
       <Filter>src</Filter>
     </ClInclude>
   </ItemGroup>
