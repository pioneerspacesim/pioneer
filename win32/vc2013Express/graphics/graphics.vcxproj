--- conflicted
+++ resolved
@@ -132,11 +132,8 @@
     <ClInclude Include="..\..\..\src\graphics\gl2\MultiMaterial.h" />
     <ClInclude Include="..\..\..\src\graphics\gl2\Program.h" />
     <ClInclude Include="..\..\..\src\graphics\gl2\RingMaterial.h" />
-<<<<<<< HEAD
+    <ClInclude Include="..\..\..\src\graphics\gl2\ShieldMaterial.h" />
     <ClInclude Include="..\..\..\src\graphics\gl2\SkyboxMaterial.h" />
-=======
-    <ClInclude Include="..\..\..\src\graphics\gl2\ShieldMaterial.h" />
->>>>>>> 6856eb89
     <ClInclude Include="..\..\..\src\graphics\gl2\StarfieldMaterial.h" />
     <ClInclude Include="..\..\..\src\graphics\gl2\Uniform.h" />
     <ClInclude Include="..\..\..\src\graphics\Graphics.h" />
