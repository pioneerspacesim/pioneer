﻿<?xml version="1.0" encoding="utf-8"?>
<Project ToolsVersion="4.0" xmlns="http://schemas.microsoft.com/developer/msbuild/2003">
  <ItemGroup>
    <ClCompile Include="..\..\..\src\graphics\Drawables.cpp" />
    <ClCompile Include="..\..\..\src\graphics\Frustum.cpp" />
    <ClCompile Include="..\..\..\src\graphics\Graphics.cpp" />
    <ClCompile Include="..\..\..\src\graphics\Material.cpp" />
    <ClCompile Include="..\..\..\src\graphics\Renderer.cpp" />
    <ClCompile Include="..\..\..\src\graphics\TextureBuilder.cpp" />
    <ClCompile Include="..\..\..\src\graphics\VertexArray.cpp" />
    <ClCompile Include="..\..\..\src\win32\pch.cpp">
      <Filter>win32</Filter>
    </ClCompile>
    <ClCompile Include="..\..\..\src\win32\OSWin32.cpp">
      <Filter>win32</Filter>
    </ClCompile>
    <ClCompile Include="..\..\..\src\graphics\Light.cpp" />
    <ClCompile Include="..\..\..\src\graphics\opengl\Program.cpp">
      <Filter>opengl</Filter>
    </ClCompile>
    <ClCompile Include="..\..\..\src\graphics\opengl\Uniform.cpp">
      <Filter>opengl</Filter>
    </ClCompile>
    <ClCompile Include="..\..\..\src\graphics\opengl\RingMaterial.cpp">
      <Filter>opengl</Filter>
    </ClCompile>
    <ClCompile Include="..\..\..\src\graphics\opengl\GeoSphereMaterial.cpp">
      <Filter>opengl</Filter>
    </ClCompile>
    <ClCompile Include="..\..\..\src\graphics\opengl\FresnelColourMaterial.cpp">
      <Filter>opengl</Filter>
    </ClCompile>
    <ClCompile Include="..\..\..\src\graphics\WindowSDL.cpp" />
    <ClCompile Include="..\..\..\src\graphics\opengl\ShieldMaterial.cpp">
      <Filter>opengl</Filter>
    </ClCompile>
    <ClCompile Include="..\..\..\src\graphics\VertexBuffer.cpp" />
    <ClCompile Include="..\..\..\src\graphics\opengl\GasGiantMaterial.cpp">
      <Filter>opengl</Filter>
    </ClCompile>
    <ClCompile Include="..\..\..\src\graphics\opengl\VtxColorMaterial.cpp">
      <Filter>opengl</Filter>
    </ClCompile>
    <ClCompile Include="..\..\..\src\graphics\opengl\UIMaterial.cpp">
      <Filter>opengl</Filter>
    </ClCompile>
    <ClCompile Include="..\..\..\src\graphics\opengl\RenderStateGL.cpp">
      <Filter>opengl</Filter>
    </ClCompile>
    <ClCompile Include="..\..\..\src\graphics\opengl\RenderTargetGL.cpp">
      <Filter>opengl</Filter>
    </ClCompile>
    <ClCompile Include="..\..\..\src\graphics\opengl\TextureGL.cpp">
      <Filter>opengl</Filter>
    </ClCompile>
    <ClCompile Include="..\..\..\src\graphics\opengl\VertexBufferGL.cpp">
      <Filter>opengl</Filter>
    </ClCompile>
    <ClCompile Include="..\..\..\src\graphics\opengl\MaterialGL.cpp">
      <Filter>opengl</Filter>
    </ClCompile>
    <ClCompile Include="..\..\..\src\graphics\opengl\RendererGL.cpp">
      <Filter>opengl</Filter>
    </ClCompile>
    <ClCompile Include="..\..\..\src\graphics\opengl\MultiMaterial.cpp">
      <Filter>opengl</Filter>
    </ClCompile>
    <ClCompile Include="..\..\..\src\graphics\opengl\gl_core_3_x.c">
      <Filter>opengl</Filter>
    </ClCompile>
<<<<<<< HEAD
    <ClCompile Include="..\..\..\src\graphics\PostProcess.cpp" />
    <ClCompile Include="..\..\..\src\graphics\PostProcessing.cpp" />
=======
    <ClCompile Include="..\..\..\src\graphics\dummy\RendererDummy.cpp">
      <Filter>dummy</Filter>
    </ClCompile>
>>>>>>> b6a85e7d
  </ItemGroup>
  <ItemGroup>
    <ClInclude Include="..\..\..\src\graphics\Drawables.h" />
    <ClInclude Include="..\..\..\src\graphics\Frustum.h" />
    <ClInclude Include="..\..\..\src\graphics\Graphics.h" />
    <ClInclude Include="..\..\..\src\graphics\Material.h" />
    <ClInclude Include="..\..\..\src\graphics\Renderer.h" />
    <ClInclude Include="..\..\..\src\graphics\Texture.h" />
    <ClInclude Include="..\..\..\src\graphics\TextureBuilder.h" />
    <ClInclude Include="..\..\..\src\graphics\VertexArray.h" />
    <ClInclude Include="..\..\..\src\win32\pch.h">
      <Filter>win32</Filter>
    </ClInclude>
    <ClInclude Include="..\..\..\src\graphics\Light.h" />
    <ClInclude Include="..\..\..\src\graphics\opengl\Program.h">
      <Filter>opengl</Filter>
    </ClInclude>
    <ClInclude Include="..\..\..\src\graphics\opengl\Uniform.h">
      <Filter>opengl</Filter>
    </ClInclude>
    <ClInclude Include="..\..\..\src\graphics\opengl\MultiMaterial.h">
      <Filter>opengl</Filter>
    </ClInclude>
    <ClInclude Include="..\..\..\src\graphics\opengl\RingMaterial.h">
      <Filter>opengl</Filter>
    </ClInclude>
    <ClInclude Include="..\..\..\src\graphics\opengl\GeoSphereMaterial.h">
      <Filter>opengl</Filter>
    </ClInclude>
    <ClInclude Include="..\..\..\src\graphics\opengl\StarfieldMaterial.h">
      <Filter>opengl</Filter>
    </ClInclude>
    <ClInclude Include="..\..\..\src\graphics\RenderTarget.h" />
    <ClInclude Include="..\..\..\src\graphics\opengl\FresnelColourMaterial.h">
      <Filter>opengl</Filter>
    </ClInclude>
    <ClInclude Include="..\..\..\src\graphics\WindowSDL.h" />
    <ClInclude Include="..\..\..\src\graphics\opengl\ShieldMaterial.h">
      <Filter>opengl</Filter>
    </ClInclude>
    <ClInclude Include="..\..\..\src\graphics\opengl\SkyboxMaterial.h">
      <Filter>opengl</Filter>
    </ClInclude>
    <ClInclude Include="..\..\..\src\graphics\RenderState.h" />
    <ClInclude Include="..\..\..\src\graphics\VertexBuffer.h" />
    <ClInclude Include="..\..\..\src\graphics\opengl\GasGiantMaterial.h">
      <Filter>opengl</Filter>
    </ClInclude>
    <ClInclude Include="..\..\..\src\graphics\opengl\VtxColorMaterial.h">
      <Filter>opengl</Filter>
    </ClInclude>
    <ClInclude Include="..\..\..\src\graphics\opengl\UIMaterial.h">
      <Filter>opengl</Filter>
    </ClInclude>
    <ClInclude Include="..\..\..\src\graphics\opengl\RenderStateGL.h">
      <Filter>opengl</Filter>
    </ClInclude>
    <ClInclude Include="..\..\..\src\graphics\opengl\RenderTargetGL.h">
      <Filter>opengl</Filter>
    </ClInclude>
    <ClInclude Include="..\..\..\src\graphics\opengl\TextureGL.h">
      <Filter>opengl</Filter>
    </ClInclude>
    <ClInclude Include="..\..\..\src\graphics\opengl\VertexBufferGL.h">
      <Filter>opengl</Filter>
    </ClInclude>
    <ClInclude Include="..\..\..\src\graphics\opengl\GLDebug.h">
      <Filter>opengl</Filter>
    </ClInclude>
    <ClInclude Include="..\..\..\src\graphics\opengl\MaterialGL.h">
      <Filter>opengl</Filter>
    </ClInclude>
    <ClInclude Include="..\..\..\src\graphics\opengl\RendererGL.h">
      <Filter>opengl</Filter>
    </ClInclude>
    <ClInclude Include="..\..\..\src\graphics\opengl\gl_core_3_x.h">
      <Filter>opengl</Filter>
    </ClInclude>
<<<<<<< HEAD
    <ClInclude Include="..\..\..\src\graphics\opengl\HorizontalBlurMaterial.h">
      <Filter>opengl</Filter>
    </ClInclude>
    <ClInclude Include="..\..\..\src\graphics\opengl\TexturedFullscreenQuad.h">
      <Filter>opengl</Filter>
    </ClInclude>
    <ClInclude Include="..\..\..\src\graphics\opengl\VerticalBlurMaterial.h">
      <Filter>opengl</Filter>
    </ClInclude>
    <ClInclude Include="..\..\..\src\graphics\opengl\BloomCompositorMaterial.h">
      <Filter>opengl</Filter>
    </ClInclude>
    <ClInclude Include="..\..\..\src\graphics\PostProcess.h" />
    <ClInclude Include="..\..\..\src\graphics\PostProcessing.h" />
=======
    <ClInclude Include="..\..\..\src\graphics\dummy\MaterialDummy.h">
      <Filter>dummy</Filter>
    </ClInclude>
    <ClInclude Include="..\..\..\src\graphics\dummy\RendererDummy.h">
      <Filter>dummy</Filter>
    </ClInclude>
    <ClInclude Include="..\..\..\src\graphics\dummy\RenderStateDummy.h">
      <Filter>dummy</Filter>
    </ClInclude>
    <ClInclude Include="..\..\..\src\graphics\dummy\RenderTargetDummy.h">
      <Filter>dummy</Filter>
    </ClInclude>
    <ClInclude Include="..\..\..\src\graphics\dummy\TextureDummy.h">
      <Filter>dummy</Filter>
    </ClInclude>
    <ClInclude Include="..\..\..\src\graphics\dummy\VertexBufferDummy.h">
      <Filter>dummy</Filter>
    </ClInclude>
>>>>>>> b6a85e7d
  </ItemGroup>
  <ItemGroup>
    <Filter Include="win32">
      <UniqueIdentifier>{55c9590f-ea3e-46bd-9c15-b8304c3fbd2e}</UniqueIdentifier>
    </Filter>
    <Filter Include="opengl">
      <UniqueIdentifier>{d326765b-28c9-46c3-bde7-60dcfd3a059f}</UniqueIdentifier>
    </Filter>
    <Filter Include="dummy">
      <UniqueIdentifier>{613c7313-f10f-43ec-92f0-5f0c66d0cfc6}</UniqueIdentifier>
    </Filter>
  </ItemGroup>
</Project><|MERGE_RESOLUTION|>--- conflicted
+++ resolved
@@ -68,14 +68,9 @@
     <ClCompile Include="..\..\..\src\graphics\opengl\gl_core_3_x.c">
       <Filter>opengl</Filter>
     </ClCompile>
-<<<<<<< HEAD
-    <ClCompile Include="..\..\..\src\graphics\PostProcess.cpp" />
-    <ClCompile Include="..\..\..\src\graphics\PostProcessing.cpp" />
-=======
     <ClCompile Include="..\..\..\src\graphics\dummy\RendererDummy.cpp">
       <Filter>dummy</Filter>
     </ClCompile>
->>>>>>> b6a85e7d
   </ItemGroup>
   <ItemGroup>
     <ClInclude Include="..\..\..\src\graphics\Drawables.h" />
@@ -154,22 +149,6 @@
     <ClInclude Include="..\..\..\src\graphics\opengl\gl_core_3_x.h">
       <Filter>opengl</Filter>
     </ClInclude>
-<<<<<<< HEAD
-    <ClInclude Include="..\..\..\src\graphics\opengl\HorizontalBlurMaterial.h">
-      <Filter>opengl</Filter>
-    </ClInclude>
-    <ClInclude Include="..\..\..\src\graphics\opengl\TexturedFullscreenQuad.h">
-      <Filter>opengl</Filter>
-    </ClInclude>
-    <ClInclude Include="..\..\..\src\graphics\opengl\VerticalBlurMaterial.h">
-      <Filter>opengl</Filter>
-    </ClInclude>
-    <ClInclude Include="..\..\..\src\graphics\opengl\BloomCompositorMaterial.h">
-      <Filter>opengl</Filter>
-    </ClInclude>
-    <ClInclude Include="..\..\..\src\graphics\PostProcess.h" />
-    <ClInclude Include="..\..\..\src\graphics\PostProcessing.h" />
-=======
     <ClInclude Include="..\..\..\src\graphics\dummy\MaterialDummy.h">
       <Filter>dummy</Filter>
     </ClInclude>
@@ -188,7 +167,6 @@
     <ClInclude Include="..\..\..\src\graphics\dummy\VertexBufferDummy.h">
       <Filter>dummy</Filter>
     </ClInclude>
->>>>>>> b6a85e7d
   </ItemGroup>
   <ItemGroup>
     <Filter Include="win32">
