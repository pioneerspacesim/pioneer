--- conflicted
+++ resolved
@@ -447,11 +447,10 @@
     <ClCompile Include="..\..\contrib\PicoDDS\PicoDDS.cpp">
       <Filter>src</Filter>
     </ClCompile>
-<<<<<<< HEAD
+    <ClCompile Include="..\..\src\FaceGenManager.cpp">
+      <Filter>src</Filter>
+    </ClCompile>
     <ClCompile Include="..\..\src\Shields.cpp">
-=======
-    <ClCompile Include="..\..\src\FaceGenManager.cpp">
->>>>>>> a3585cd7
       <Filter>src</Filter>
     </ClCompile>
   </ItemGroup>
@@ -912,21 +911,15 @@
     <ClInclude Include="..\..\contrib\PicoDDS\PicoDDS.h">
       <Filter>src</Filter>
     </ClInclude>
-<<<<<<< HEAD
+    <ClInclude Include="..\..\src\FaceGenManager.h">
+      <Filter>src</Filter>
+    </ClInclude>
     <ClInclude Include="..\..\src\EquipSet.h">
       <Filter>src</Filter>
     </ClInclude>
     <ClInclude Include="..\..\src\Shields.h">
-=======
-    <ClInclude Include="..\..\src\FaceGenManager.h">
->>>>>>> a3585cd7
-      <Filter>src</Filter>
-    </ClInclude>
-  </ItemGroup>
-  <ItemGroup>
-    <None Include="..\..\src\Makefile.am">
-      <Filter>src</Filter>
-    </None>
+      <Filter>src</Filter>
+    </ClInclude>
   </ItemGroup>
   <ItemGroup>
     <ResourceCompile Include="..\..\src\win32\pioneer.rc">
