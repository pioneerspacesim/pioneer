﻿<?xml version="1.0" encoding="utf-8"?>
<Project ToolsVersion="4.0" xmlns="http://schemas.microsoft.com/developer/msbuild/2003">
  <ItemGroup>
    <Filter Include="src">
      <UniqueIdentifier>{2ef8ea5b-7c53-4337-93b0-a929d9103bd6}</UniqueIdentifier>
    </Filter>
    <Filter Include="src\win32">
      <UniqueIdentifier>{172c1b95-e18a-4158-8227-10b5cc882b62}</UniqueIdentifier>
    </Filter>
    <Filter Include="src\posix">
      <UniqueIdentifier>{6d264ce7-1454-4144-a050-a665481a0a20}</UniqueIdentifier>
    </Filter>
    <Filter Include="src\imgui">
      <UniqueIdentifier>{3c92be2e-998e-4817-8563-82402b4f3b91}</UniqueIdentifier>
    </Filter>
    <Filter Include="src\nanosvg">
      <UniqueIdentifier>{a4f6a456-a451-445c-9017-dd2865551018}</UniqueIdentifier>
    </Filter>
  </ItemGroup>
  <ItemGroup>
    <ClCompile Include="..\..\src\AmbientSounds.cpp">
      <Filter>src</Filter>
    </ClCompile>
    <ClCompile Include="..\..\src\Body.cpp">
      <Filter>src</Filter>
    </ClCompile>
    <ClCompile Include="..\..\src\CargoBody.cpp">
      <Filter>src</Filter>
    </ClCompile>
    <ClCompile Include="..\..\src\CityOnPlanet.cpp">
      <Filter>src</Filter>
    </ClCompile>
    <ClCompile Include="..\..\src\DynamicBody.cpp">
      <Filter>src</Filter>
    </ClCompile>
    <ClCompile Include="..\..\src\Frame.cpp">
      <Filter>src</Filter>
    </ClCompile>
    <ClCompile Include="..\..\src\GameConfig.cpp">
      <Filter>src</Filter>
    </ClCompile>
    <ClCompile Include="..\..\src\GeoSphere.cpp">
      <Filter>src</Filter>
    </ClCompile>
    <ClCompile Include="..\..\src\HyperspaceCloud.cpp">
      <Filter>src</Filter>
    </ClCompile>
    <ClCompile Include="..\..\src\IniConfig.cpp">
      <Filter>src</Filter>
    </ClCompile>
    <ClCompile Include="..\..\src\KeyBindings.cpp">
      <Filter>src</Filter>
    </ClCompile>
    <ClCompile Include="..\..\src\LuaBody.cpp">
      <Filter>src</Filter>
    </ClCompile>
    <ClCompile Include="..\..\src\LuaCargoBody.cpp">
      <Filter>src</Filter>
    </ClCompile>
    <ClCompile Include="..\..\src\LuaConstants.cpp">
      <Filter>src</Filter>
    </ClCompile>
    <ClCompile Include="..\..\src\LuaEngine.cpp">
      <Filter>src</Filter>
    </ClCompile>
    <ClCompile Include="..\..\src\LuaFormat.cpp">
      <Filter>src</Filter>
    </ClCompile>
    <ClCompile Include="..\..\src\LuaGame.cpp">
      <Filter>src</Filter>
    </ClCompile>
    <ClCompile Include="..\..\src\LuaManager.cpp">
      <Filter>src</Filter>
    </ClCompile>
    <ClCompile Include="..\..\src\LuaNameGen.cpp">
      <Filter>src</Filter>
    </ClCompile>
    <ClCompile Include="..\..\src\LuaObject.cpp">
      <Filter>src</Filter>
    </ClCompile>
    <ClCompile Include="..\..\src\LuaPlanet.cpp">
      <Filter>src</Filter>
    </ClCompile>
    <ClCompile Include="..\..\src\LuaPlayer.cpp">
      <Filter>src</Filter>
    </ClCompile>
    <ClCompile Include="..\..\src\LuaRand.cpp">
      <Filter>src</Filter>
    </ClCompile>
    <ClCompile Include="..\..\src\LuaSerializer.cpp">
      <Filter>src</Filter>
    </ClCompile>
    <ClCompile Include="..\..\src\LuaShip.cpp">
      <Filter>src</Filter>
    </ClCompile>
    <ClCompile Include="..\..\src\LuaSpace.cpp">
      <Filter>src</Filter>
    </ClCompile>
    <ClCompile Include="..\..\src\LuaSpaceStation.cpp">
      <Filter>src</Filter>
    </ClCompile>
    <ClCompile Include="..\..\src\LuaStar.cpp">
      <Filter>src</Filter>
    </ClCompile>
    <ClCompile Include="..\..\src\LuaStarSystem.cpp">
      <Filter>src</Filter>
    </ClCompile>
    <ClCompile Include="..\..\src\LuaTimer.cpp">
      <Filter>src</Filter>
    </ClCompile>
    <ClCompile Include="..\..\src\LuaUtils.cpp">
      <Filter>src</Filter>
    </ClCompile>
    <ClCompile Include="..\..\src\main.cpp">
      <Filter>src</Filter>
    </ClCompile>
    <ClCompile Include="..\..\src\Missile.cpp">
      <Filter>src</Filter>
    </ClCompile>
    <ClCompile Include="..\..\src\ModelBody.cpp">
      <Filter>src</Filter>
    </ClCompile>
    <ClCompile Include="..\..\src\ObjectViewerView.cpp">
      <Filter>src</Filter>
    </ClCompile>
    <ClCompile Include="..\..\src\perlin.cpp">
      <Filter>src</Filter>
    </ClCompile>
    <ClCompile Include="..\..\src\Pi.cpp">
      <Filter>src</Filter>
    </ClCompile>
    <ClCompile Include="..\..\src\Planet.cpp">
      <Filter>src</Filter>
    </ClCompile>
    <ClCompile Include="..\..\src\Player.cpp">
      <Filter>src</Filter>
    </ClCompile>
    <ClCompile Include="..\..\src\Polit.cpp">
      <Filter>src</Filter>
    </ClCompile>
    <ClCompile Include="..\..\src\Projectile.cpp">
      <Filter>src</Filter>
    </ClCompile>
    <ClCompile Include="..\..\src\SectorView.cpp">
      <Filter>src</Filter>
    </ClCompile>
    <ClCompile Include="..\..\src\Serializer.cpp">
      <Filter>src</Filter>
    </ClCompile>
    <ClCompile Include="..\..\src\Sfx.cpp">
      <Filter>src</Filter>
    </ClCompile>
    <ClCompile Include="..\..\src\Ship-AI.cpp">
      <Filter>src</Filter>
    </ClCompile>
    <ClCompile Include="..\..\src\Ship.cpp">
      <Filter>src</Filter>
    </ClCompile>
    <ClCompile Include="..\..\src\ShipAICmd.cpp">
      <Filter>src</Filter>
    </ClCompile>
    <ClCompile Include="..\..\src\ShipCpanel.cpp">
      <Filter>src</Filter>
    </ClCompile>
    <ClCompile Include="..\..\src\ShipCpanelMultiFuncDisplays.cpp">
      <Filter>src</Filter>
    </ClCompile>
    <ClCompile Include="..\..\src\ShipType.cpp">
      <Filter>src</Filter>
    </ClCompile>
    <ClCompile Include="..\..\src\Sound.cpp">
      <Filter>src</Filter>
    </ClCompile>
    <ClCompile Include="..\..\src\Space.cpp">
      <Filter>src</Filter>
    </ClCompile>
    <ClCompile Include="..\..\src\SpaceStation.cpp">
      <Filter>src</Filter>
    </ClCompile>
    <ClCompile Include="..\..\src\Star.cpp">
      <Filter>src</Filter>
    </ClCompile>
    <ClCompile Include="..\..\src\SystemInfoView.cpp">
      <Filter>src</Filter>
    </ClCompile>
    <ClCompile Include="..\..\src\SystemView.cpp">
      <Filter>src</Filter>
    </ClCompile>
    <ClCompile Include="..\..\src\utils.cpp">
      <Filter>src</Filter>
    </ClCompile>
    <ClCompile Include="..\..\src\WorldView.cpp">
      <Filter>src</Filter>
    </ClCompile>
    <ClCompile Include="..\..\src\Background.cpp">
      <Filter>src</Filter>
    </ClCompile>
    <ClCompile Include="..\..\src\SoundMusic.cpp">
      <Filter>src</Filter>
    </ClCompile>
    <ClCompile Include="..\..\src\LuaMusic.cpp">
      <Filter>src</Filter>
    </ClCompile>
    <ClCompile Include="..\..\src\LuaSystemPath.cpp">
      <Filter>src</Filter>
    </ClCompile>
    <ClCompile Include="..\..\src\Lang.cpp">
      <Filter>src</Filter>
    </ClCompile>
    <ClCompile Include="..\..\src\StringF.cpp">
      <Filter>src</Filter>
    </ClCompile>
    <ClCompile Include="..\..\src\LuaConsole.cpp">
      <Filter>src</Filter>
    </ClCompile>
    <ClCompile Include="..\..\src\LuaLang.cpp">
      <Filter>src</Filter>
    </ClCompile>
    <ClCompile Include="..\..\src\TerrainBody.cpp">
      <Filter>src</Filter>
    </ClCompile>
    <ClCompile Include="..\..\src\enum_table.cpp">
      <Filter>src</Filter>
    </ClCompile>
    <ClCompile Include="..\..\src\Camera.cpp">
      <Filter>src</Filter>
    </ClCompile>
    <ClCompile Include="..\..\src\FontCache.cpp">
      <Filter>src</Filter>
    </ClCompile>
    <ClCompile Include="..\..\src\FileSystem.cpp">
      <Filter>src</Filter>
    </ClCompile>
    <ClCompile Include="..\..\src\Color.cpp">
      <Filter>src</Filter>
    </ClCompile>
    <ClCompile Include="..\..\src\Game.cpp">
      <Filter>src</Filter>
    </ClCompile>
    <ClCompile Include="..\..\src\MathUtil.cpp">
      <Filter>src</Filter>
    </ClCompile>
    <ClCompile Include="..\..\src\ShipController.cpp">
      <Filter>src</Filter>
    </ClCompile>
    <ClCompile Include="..\..\src\CRC32.cpp">
      <Filter>src</Filter>
    </ClCompile>
    <ClCompile Include="..\..\src\SDLWrappers.cpp">
      <Filter>src</Filter>
    </ClCompile>
    <ClCompile Include="..\..\src\View.cpp">
      <Filter>src</Filter>
    </ClCompile>
    <ClCompile Include="..\..\src\FileSourceZip.cpp">
      <Filter>src</Filter>
    </ClCompile>
    <ClCompile Include="..\..\src\ModManager.cpp">
      <Filter>src</Filter>
    </ClCompile>
    <ClCompile Include="..\..\src\LuaFixed.cpp">
      <Filter>src</Filter>
    </ClCompile>
    <ClCompile Include="..\..\src\LuaMatrix.cpp">
      <Filter>src</Filter>
    </ClCompile>
    <ClCompile Include="..\..\src\LuaVector.cpp">
      <Filter>src</Filter>
    </ClCompile>
    <ClCompile Include="..\..\src\LuaSystemBody.cpp">
      <Filter>src</Filter>
    </ClCompile>
    <ClCompile Include="..\..\src\LuaComms.cpp">
      <Filter>src</Filter>
    </ClCompile>
    <ClCompile Include="..\..\src\win32\FileSystemWin32.cpp">
      <Filter>src\win32</Filter>
    </ClCompile>
    <ClCompile Include="..\..\src\win32\OSWin32.cpp">
      <Filter>src\win32</Filter>
    </ClCompile>
    <ClCompile Include="..\..\src\posix\FileSystemPosix.cpp">
      <Filter>src\posix</Filter>
    </ClCompile>
    <ClCompile Include="..\..\src\posix\OSPosix.cpp">
      <Filter>src\posix</Filter>
    </ClCompile>
    <ClCompile Include="..\..\src\win32\WinMath.cpp">
      <Filter>src\win32</Filter>
    </ClCompile>
    <ClCompile Include="..\..\src\LuaEvent.cpp">
      <Filter>src</Filter>
    </ClCompile>
    <ClCompile Include="..\..\src\LuaFileSystem.cpp">
      <Filter>src</Filter>
    </ClCompile>
    <ClCompile Include="..\..\src\Lua.cpp">
      <Filter>src</Filter>
    </ClCompile>
    <ClCompile Include="..\..\src\LuaRef.cpp">
      <Filter>src</Filter>
    </ClCompile>
    <ClCompile Include="..\..\src\Factions.cpp">
      <Filter>src</Filter>
    </ClCompile>
    <ClCompile Include="..\..\src\DeathView.cpp">
      <Filter>src</Filter>
    </ClCompile>
    <ClCompile Include="..\..\src\LuaDev.cpp">
      <Filter>src</Filter>
    </ClCompile>
    <ClCompile Include="..\..\src\Intro.cpp">
      <Filter>src</Filter>
    </ClCompile>
    <ClCompile Include="..\..\src\Tombstone.cpp">
      <Filter>src</Filter>
    </ClCompile>
    <ClCompile Include="..\..\src\LuaFaction.cpp">
      <Filter>src</Filter>
    </ClCompile>
    <ClCompile Include="..\..\src\PngWriter.cpp">
      <Filter>src</Filter>
    </ClCompile>
    <ClCompile Include="..\..\src\ModelCache.cpp">
      <Filter>src</Filter>
    </ClCompile>
    <ClCompile Include="..\..\src\UIView.cpp">
      <Filter>src</Filter>
    </ClCompile>
    <ClCompile Include="..\..\src\ModelViewer.cpp">
      <Filter>src</Filter>
    </ClCompile>
    <ClCompile Include="..\..\src\SpaceStationType.cpp">
      <Filter>src</Filter>
    </ClCompile>
    <ClCompile Include="..\..\src\CameraController.cpp">
      <Filter>src</Filter>
    </ClCompile>
    <ClCompile Include="..\..\src\EnumStrings.cpp">
      <Filter>src</Filter>
    </ClCompile>
    <ClCompile Include="..\..\src\LuaMissile.cpp">
      <Filter>src</Filter>
    </ClCompile>
    <ClCompile Include="..\..\src\LuaShipDef.cpp">
      <Filter>src</Filter>
    </ClCompile>
    <ClCompile Include="..\..\src\NavLights.cpp">
      <Filter>src</Filter>
    </ClCompile>
    <ClCompile Include="..\..\src\Orbit.cpp">
      <Filter>src</Filter>
    </ClCompile>
    <ClCompile Include="..\..\src\LuaPropertiedObject.cpp">
      <Filter>src</Filter>
    </ClCompile>
    <ClCompile Include="..\..\src\GeoPatchID.cpp">
      <Filter>src</Filter>
    </ClCompile>
    <ClCompile Include="..\..\src\PropertyMap.cpp">
      <Filter>src</Filter>
    </ClCompile>
    <ClCompile Include="..\..\src\GeoPatch.cpp">
      <Filter>src</Filter>
    </ClCompile>
    <ClCompile Include="..\..\src\GeoPatchContext.cpp">
      <Filter>src</Filter>
    </ClCompile>
    <ClCompile Include="..\..\src\GeoPatchJobs.cpp">
      <Filter>src</Filter>
    </ClCompile>
    <ClCompile Include="..\..\src\LuaPropertiedObject.cpp">
      <Filter>src</Filter>
    </ClCompile>
    <ClCompile Include="..\..\src\PropertyMap.cpp">
      <Filter>src</Filter>
    </ClCompile>
    <ClCompile Include="..\..\src\JobQueue.cpp">
      <Filter>src</Filter>
    </ClCompile>
    <ClCompile Include="..\..\contrib\PicoDDS\PicoDDS.cpp">
      <Filter>src</Filter>
    </ClCompile>
    <ClCompile Include="..\..\src\FaceParts.cpp">
      <Filter>src</Filter>
    </ClCompile>
    <ClCompile Include="..\..\src\SpeedLines.cpp">
      <Filter>src</Filter>
    </ClCompile>
    <ClCompile Include="..\..\src\GameLog.cpp">
      <Filter>src</Filter>
    </ClCompile>
    <ClCompile Include="..\..\src\Shields.cpp">
      <Filter>src</Filter>
    </ClCompile>
    <ClCompile Include="..\..\src\ShipCockpit.cpp">
      <Filter>src</Filter>
    </ClCompile>
    <ClCompile Include="..\..\src\LuaModelBody.cpp">
      <Filter>src</Filter>
    </ClCompile>
    <ClCompile Include="..\..\src\HudTrail.cpp">
      <Filter>src</Filter>
    </ClCompile>
    <ClCompile Include="..\..\src\Sensors.cpp">
      <Filter>src</Filter>
    </ClCompile>
    <ClCompile Include="..\..\src\GasGiant.cpp">
      <Filter>src</Filter>
    </ClCompile>
    <ClCompile Include="..\..\src\BaseSphere.cpp">
      <Filter>src</Filter>
    </ClCompile>
    <ClCompile Include="..\..\src\DateTime.cpp">
      <Filter>src</Filter>
    </ClCompile>
    <ClCompile Include="..\..\src\Sphere.cpp">
      <Filter>src</Filter>
    </ClCompile>
    <ClCompile Include="..\..\src\Plane.cpp">
      <Filter>src</Filter>
    </ClCompile>
    <ClCompile Include="..\..\src\ServerAgent.cpp">
      <Filter>src</Filter>
    </ClCompile>
    <ClCompile Include="..\..\src\LuaServerAgent.cpp">
      <Filter>src</Filter>
    </ClCompile>
    <ClCompile Include="..\..\src\GasGiantJobs.cpp">
      <Filter>src</Filter>
    </ClCompile>
    <ClCompile Include="..\..\src\win32\TextUtils.cpp">
      <Filter>src\win32</Filter>
    </ClCompile>
    <ClCompile Include="..\..\src\CollMesh.cpp">
      <Filter>src</Filter>
    </ClCompile>
    <ClCompile Include="..\..\src\RandomColor.cpp">
      <Filter>src</Filter>
    </ClCompile>
<<<<<<< HEAD
    <ClCompile Include="..\..\src\CloudJobs.cpp">
      <Filter>src</Filter>
    </ClCompile>
=======
    <ClCompile Include="..\..\contrib\imgui\imgui.cpp">
      <Filter>src\imgui</Filter>
    </ClCompile>
    <ClCompile Include="..\..\contrib\imgui\imgui_draw.cpp">
      <Filter>src\imgui</Filter>
    </ClCompile>
    <ClCompile Include="..\..\contrib\imgui\examples\sdl_opengl3_example\imgui_impl_sdl_gl3.cpp">
      <Filter>src\imgui</Filter>
    </ClCompile>
    <ClCompile Include="..\..\src\LuaPiGui.cpp">
      <Filter>src</Filter>
    </ClCompile>
    <ClCompile Include="..\..\src\PiGui.cpp">
      <Filter>src</Filter>
    </ClCompile>
    <ClCompile Include="..\..\src\FixedGuns.cpp">
      <Filter>src</Filter>
    </ClCompile>
    <ClCompile Include="..\..\src\Propulsion.cpp">
      <Filter>src</Filter>
    </ClCompile>
    <ClCompile Include="..\..\contrib\imgui\examples\sdl_opengl2_example\imgui_impl_sdl.cpp">
      <Filter>src\imgui</Filter>
    </ClCompile>
>>>>>>> 97333a51
  </ItemGroup>
  <ItemGroup>
    <ClInclude Include="..\..\src\Aabb.h">
      <Filter>src</Filter>
    </ClInclude>
    <ClInclude Include="..\..\src\WorldView.h">
      <Filter>src</Filter>
    </ClInclude>
    <ClInclude Include="..\..\src\AmbientSounds.h">
      <Filter>src</Filter>
    </ClInclude>
    <ClInclude Include="..\..\src\Body.h">
      <Filter>src</Filter>
    </ClInclude>
    <ClInclude Include="..\..\src\buildopts.h">
      <Filter>src</Filter>
    </ClInclude>
    <ClInclude Include="..\..\src\CargoBody.h">
      <Filter>src</Filter>
    </ClInclude>
    <ClInclude Include="..\..\src\CityOnPlanet.h">
      <Filter>src</Filter>
    </ClInclude>
    <ClInclude Include="..\..\src\Color.h">
      <Filter>src</Filter>
    </ClInclude>
    <ClInclude Include="..\..\src\DeleteEmitter.h">
      <Filter>src</Filter>
    </ClInclude>
    <ClInclude Include="..\..\src\DynamicBody.h">
      <Filter>src</Filter>
    </ClInclude>
    <ClInclude Include="..\..\src\fixed.h">
      <Filter>src</Filter>
    </ClInclude>
    <ClInclude Include="..\..\src\Frame.h">
      <Filter>src</Filter>
    </ClInclude>
    <ClInclude Include="..\..\src\GameConfig.h">
      <Filter>src</Filter>
    </ClInclude>
    <ClInclude Include="..\..\src\gameconsts.h">
      <Filter>src</Filter>
    </ClInclude>
    <ClInclude Include="..\..\src\GeoSphere.h">
      <Filter>src</Filter>
    </ClInclude>
    <ClInclude Include="..\..\src\HyperspaceCloud.h">
      <Filter>src</Filter>
    </ClInclude>
    <ClInclude Include="..\..\src\IniConfig.h">
      <Filter>src</Filter>
    </ClInclude>
    <ClInclude Include="..\..\src\KeyBindings.h">
      <Filter>src</Filter>
    </ClInclude>
    <ClInclude Include="..\..\src\libs.h">
      <Filter>src</Filter>
    </ClInclude>
    <ClInclude Include="..\..\src\LuaConstants.h">
      <Filter>src</Filter>
    </ClInclude>
    <ClInclude Include="..\..\src\LuaEngine.h">
      <Filter>src</Filter>
    </ClInclude>
    <ClInclude Include="..\..\src\LuaFormat.h">
      <Filter>src</Filter>
    </ClInclude>
    <ClInclude Include="..\..\src\LuaGame.h">
      <Filter>src</Filter>
    </ClInclude>
    <ClInclude Include="..\..\src\LuaManager.h">
      <Filter>src</Filter>
    </ClInclude>
    <ClInclude Include="..\..\src\LuaNameGen.h">
      <Filter>src</Filter>
    </ClInclude>
    <ClInclude Include="..\..\src\LuaObject.h">
      <Filter>src</Filter>
    </ClInclude>
    <ClInclude Include="..\..\src\LuaSerializer.h">
      <Filter>src</Filter>
    </ClInclude>
    <ClInclude Include="..\..\src\LuaShipDef.h">
      <Filter>src</Filter>
    </ClInclude>
    <ClInclude Include="..\..\src\LuaSpace.h">
      <Filter>src</Filter>
    </ClInclude>
    <ClInclude Include="..\..\src\LuaTimer.h">
      <Filter>src</Filter>
    </ClInclude>
    <ClInclude Include="..\..\src\LuaUtils.h">
      <Filter>src</Filter>
    </ClInclude>
    <ClInclude Include="..\..\src\matrix4x4.h">
      <Filter>src</Filter>
    </ClInclude>
    <ClInclude Include="..\..\src\Missile.h">
      <Filter>src</Filter>
    </ClInclude>
    <ClInclude Include="..\..\src\ModelBody.h">
      <Filter>src</Filter>
    </ClInclude>
    <ClInclude Include="..\..\src\Object.h">
      <Filter>src</Filter>
    </ClInclude>
    <ClInclude Include="..\..\src\ObjectViewerView.h">
      <Filter>src</Filter>
    </ClInclude>
    <ClInclude Include="..\..\src\perlin.h">
      <Filter>src</Filter>
    </ClInclude>
    <ClInclude Include="..\..\src\PersistSystemData.h">
      <Filter>src</Filter>
    </ClInclude>
    <ClInclude Include="..\..\src\Pi.h">
      <Filter>src</Filter>
    </ClInclude>
    <ClInclude Include="..\..\src\Planet.h">
      <Filter>src</Filter>
    </ClInclude>
    <ClInclude Include="..\..\src\Player.h">
      <Filter>src</Filter>
    </ClInclude>
    <ClInclude Include="..\..\src\Polit.h">
      <Filter>src</Filter>
    </ClInclude>
    <ClInclude Include="..\..\src\Projectile.h">
      <Filter>src</Filter>
    </ClInclude>
    <ClInclude Include="..\..\src\Quaternion.h">
      <Filter>src</Filter>
    </ClInclude>
    <ClInclude Include="..\..\src\RefCounted.h">
      <Filter>src</Filter>
    </ClInclude>
    <ClInclude Include="..\..\src\SectorView.h">
      <Filter>src</Filter>
    </ClInclude>
    <ClInclude Include="..\..\src\Serializer.h">
      <Filter>src</Filter>
    </ClInclude>
    <ClInclude Include="..\..\src\Sfx.h">
      <Filter>src</Filter>
    </ClInclude>
    <ClInclude Include="..\..\src\Ship.h">
      <Filter>src</Filter>
    </ClInclude>
    <ClInclude Include="..\..\src\ShipAICmd.h">
      <Filter>src</Filter>
    </ClInclude>
    <ClInclude Include="..\..\src\ShipCpanel.h">
      <Filter>src</Filter>
    </ClInclude>
    <ClInclude Include="..\..\src\ShipCpanelMultiFuncDisplays.h">
      <Filter>src</Filter>
    </ClInclude>
    <ClInclude Include="..\..\src\ShipType.h">
      <Filter>src</Filter>
    </ClInclude>
    <ClInclude Include="..\..\src\Sound.h">
      <Filter>src</Filter>
    </ClInclude>
    <ClInclude Include="..\..\src\Space.h">
      <Filter>src</Filter>
    </ClInclude>
    <ClInclude Include="..\..\src\SpaceStation.h">
      <Filter>src</Filter>
    </ClInclude>
    <ClInclude Include="..\..\src\Star.h">
      <Filter>src</Filter>
    </ClInclude>
    <ClInclude Include="..\..\src\SystemInfoView.h">
      <Filter>src</Filter>
    </ClInclude>
    <ClInclude Include="..\..\src\SystemView.h">
      <Filter>src</Filter>
    </ClInclude>
    <ClInclude Include="..\..\src\utils.h">
      <Filter>src</Filter>
    </ClInclude>
    <ClInclude Include="..\..\src\vector3.h">
      <Filter>src</Filter>
    </ClInclude>
    <ClInclude Include="..\..\src\VideoLink.h">
      <Filter>src</Filter>
    </ClInclude>
    <ClInclude Include="..\..\src\View.h">
      <Filter>src</Filter>
    </ClInclude>
    <ClInclude Include="..\..\src\Background.h">
      <Filter>src</Filter>
    </ClInclude>
    <ClInclude Include="..\..\src\SoundMusic.h">
      <Filter>src</Filter>
    </ClInclude>
    <ClInclude Include="..\..\src\LuaMusic.h">
      <Filter>src</Filter>
    </ClInclude>
    <ClInclude Include="..\..\src\LuaConsole.h">
      <Filter>src</Filter>
    </ClInclude>
    <ClInclude Include="..\..\src\StringF.h">
      <Filter>src</Filter>
    </ClInclude>
    <ClInclude Include="..\..\src\LuaLang.h">
      <Filter>src</Filter>
    </ClInclude>
    <ClInclude Include="..\..\src\TerrainBody.h">
      <Filter>src</Filter>
    </ClInclude>
    <ClInclude Include="..\..\src\enum_table.h">
      <Filter>src</Filter>
    </ClInclude>
    <ClInclude Include="..\..\src\Camera.h">
      <Filter>src</Filter>
    </ClInclude>
    <ClInclude Include="..\..\src\SmartPtr.h">
      <Filter>src</Filter>
    </ClInclude>
    <ClInclude Include="..\..\src\vector2.h">
      <Filter>src</Filter>
    </ClInclude>
    <ClInclude Include="..\..\src\FontCache.h">
      <Filter>src</Filter>
    </ClInclude>
    <ClInclude Include="..\..\src\ByteRange.h">
      <Filter>src</Filter>
    </ClInclude>
    <ClInclude Include="..\..\src\StringRange.h">
      <Filter>src</Filter>
    </ClInclude>
    <ClInclude Include="..\..\src\FileSystem.h">
      <Filter>src</Filter>
    </ClInclude>
    <ClInclude Include="..\..\src\MathUtil.h">
      <Filter>src</Filter>
    </ClInclude>
    <ClInclude Include="..\..\src\Game.h">
      <Filter>src</Filter>
    </ClInclude>
    <ClInclude Include="..\..\src\ShipController.h">
      <Filter>src</Filter>
    </ClInclude>
    <ClInclude Include="..\..\src\CRC32.h">
      <Filter>src</Filter>
    </ClInclude>
    <ClInclude Include="..\..\src\SDLWrappers.h">
      <Filter>src</Filter>
    </ClInclude>
    <ClInclude Include="..\..\src\FileSourceZip.h">
      <Filter>src</Filter>
    </ClInclude>
    <ClInclude Include="..\..\src\ModManager.h">
      <Filter>src</Filter>
    </ClInclude>
    <ClInclude Include="..\..\src\LuaVector.h">
      <Filter>src</Filter>
    </ClInclude>
    <ClInclude Include="..\..\src\LuaFixed.h">
      <Filter>src</Filter>
    </ClInclude>
    <ClInclude Include="..\..\src\LuaMatrix.h">
      <Filter>src</Filter>
    </ClInclude>
    <ClInclude Include="..\..\src\LuaComms.h">
      <Filter>src</Filter>
    </ClInclude>
    <ClInclude Include="..\..\src\OS.h">
      <Filter>src</Filter>
    </ClInclude>
    <ClInclude Include="..\..\src\win32\TextUtils.h">
      <Filter>src\win32</Filter>
    </ClInclude>
    <ClInclude Include="..\..\src\win32\WinMath.h">
      <Filter>src\win32</Filter>
    </ClInclude>
    <ClInclude Include="..\..\src\LuaEvent.h">
      <Filter>src</Filter>
    </ClInclude>
    <ClInclude Include="..\..\src\LuaFileSystem.h">
      <Filter>src</Filter>
    </ClInclude>
    <ClInclude Include="..\..\src\Lua.h">
      <Filter>src</Filter>
    </ClInclude>
    <ClInclude Include="..\..\src\AnimationCurves.h">
      <Filter>src</Filter>
    </ClInclude>
    <ClInclude Include="..\..\src\LuaRef.h">
      <Filter>src</Filter>
    </ClInclude>
    <ClInclude Include="..\..\src\LuaTable.h">
      <Filter>src</Filter>
    </ClInclude>
    <ClInclude Include="..\..\src\LuaPushPull.h">
      <Filter>src</Filter>
    </ClInclude>
    <ClInclude Include="..\..\src\Factions.h">
      <Filter>src</Filter>
    </ClInclude>
    <ClInclude Include="..\..\src\DeathView.h">
      <Filter>src</Filter>
    </ClInclude>
    <ClInclude Include="..\..\src\LuaDev.h">
      <Filter>src</Filter>
    </ClInclude>
    <ClInclude Include="..\..\src\Intro.h">
      <Filter>src</Filter>
    </ClInclude>
    <ClInclude Include="..\..\src\Tombstone.h">
      <Filter>src</Filter>
    </ClInclude>
    <ClInclude Include="..\..\src\PngWriter.h">
      <Filter>src</Filter>
    </ClInclude>
    <ClInclude Include="..\..\src\UIView.h">
      <Filter>src</Filter>
    </ClInclude>
    <ClInclude Include="..\..\src\PngWriter.h">
      <Filter>src</Filter>
    </ClInclude>
    <ClInclude Include="..\..\src\ModelCache.h">
      <Filter>src</Filter>
    </ClInclude>
    <ClInclude Include="..\..\src\ModelViewer.h">
      <Filter>src</Filter>
    </ClInclude>
    <ClInclude Include="..\..\src\SpaceStationType.h">
      <Filter>src</Filter>
    </ClInclude>
    <ClInclude Include="..\..\src\CameraController.h">
      <Filter>src</Filter>
    </ClInclude>
    <ClInclude Include="..\..\src\EnumStrings.h">
      <Filter>src</Filter>
    </ClInclude>
    <ClInclude Include="..\..\src\LuaMissile.h">
      <Filter>src</Filter>
    </ClInclude>
    <ClInclude Include="..\..\src\Random.h">
      <Filter>src</Filter>
    </ClInclude>
    <ClInclude Include="..\..\src\LuaWrappable.h">
      <Filter>src</Filter>
    </ClInclude>
    <ClInclude Include="..\..\src\NavLights.h">
      <Filter>src</Filter>
    </ClInclude>
    <ClInclude Include="..\..\src\Orbit.h">
      <Filter>src</Filter>
    </ClInclude>
    <ClInclude Include="..\..\src\PropertiedObject.h">
      <Filter>src</Filter>
    </ClInclude>
    <ClInclude Include="..\..\src\PropertyMap.h">
      <Filter>src</Filter>
    </ClInclude>
    <ClInclude Include="..\..\src\GeoPatchID.h">
      <Filter>src</Filter>
    </ClInclude>
    <ClInclude Include="..\..\src\GeoPatch.h">
      <Filter>src</Filter>
    </ClInclude>
    <ClInclude Include="..\..\src\GeoPatchContext.h">
      <Filter>src</Filter>
    </ClInclude>
    <ClInclude Include="..\..\src\GeoPatchJobs.h">
      <Filter>src</Filter>
    </ClInclude>
    <ClInclude Include="..\..\src\PropertiedObject.h">
      <Filter>src</Filter>
    </ClInclude>
    <ClInclude Include="..\..\src\PropertyMap.h">
      <Filter>src</Filter>
    </ClInclude>
    <ClInclude Include="..\..\src\JobQueue.h">
      <Filter>src</Filter>
    </ClInclude>
    <ClInclude Include="..\..\contrib\PicoDDS\PicoDDS.h">
      <Filter>src</Filter>
    </ClInclude>
    <ClInclude Include="..\..\src\FaceParts.h">
      <Filter>src</Filter>
    </ClInclude>
    <ClInclude Include="..\..\src\Shields.h">
      <Filter>src</Filter>
    </ClInclude>
    <ClInclude Include="..\..\src\SpeedLines.h">
      <Filter>src</Filter>
    </ClInclude>
    <ClInclude Include="..\..\src\GameLog.h">
      <Filter>src</Filter>
    </ClInclude>
    <ClInclude Include="..\..\src\ShipCockpit.h">
      <Filter>src</Filter>
    </ClInclude>
    <ClInclude Include="..\..\src\HudTrail.h">
      <Filter>src</Filter>
    </ClInclude>
    <ClInclude Include="..\..\src\Sensors.h">
      <Filter>src</Filter>
    </ClInclude>
    <ClInclude Include="..\..\src\BaseSphere.h">
      <Filter>src</Filter>
    </ClInclude>
    <ClInclude Include="..\..\src\GasGiant.h">
      <Filter>src</Filter>
    </ClInclude>
    <ClInclude Include="..\..\src\matrix3x3.h">
      <Filter>src</Filter>
    </ClInclude>
    <ClInclude Include="..\..\src\DateTime.h">
      <Filter>src</Filter>
    </ClInclude>
    <ClInclude Include="..\..\src\Sphere.h">
      <Filter>src</Filter>
    </ClInclude>
    <ClInclude Include="..\..\src\Plane.h">
      <Filter>src</Filter>
    </ClInclude>
    <ClInclude Include="..\..\src\CollMesh.h">
      <Filter>src</Filter>
    </ClInclude>
    <ClInclude Include="..\..\src\ServerAgent.h">
      <Filter>src</Filter>
    </ClInclude>
    <ClInclude Include="..\..\src\LuaServerAgent.h">
      <Filter>src</Filter>
    </ClInclude>
    <ClInclude Include="..\..\src\GasGiantJobs.h">
      <Filter>src</Filter>
    </ClInclude>
    <ClInclude Include="..\..\src\Range.h">
      <Filter>src</Filter>
    </ClInclude>
    <ClInclude Include="..\..\src\RandomColor.h">
      <Filter>src</Filter>
    </ClInclude>
<<<<<<< HEAD
    <ClInclude Include="..\..\src\CloudJobs.h">
      <Filter>src</Filter>
    </ClInclude>
=======
    <ClInclude Include="..\..\contrib\imgui\imgui.h">
      <Filter>src\imgui</Filter>
    </ClInclude>
    <ClInclude Include="..\..\contrib\imgui\examples\sdl_opengl3_example\imgui_impl_sdl_gl3.h">
      <Filter>src\imgui</Filter>
    </ClInclude>
    <ClInclude Include="..\..\contrib\nanosvg\nanosvg.h">
      <Filter>src\nanosvg</Filter>
    </ClInclude>
    <ClInclude Include="..\..\contrib\nanosvg\nanosvgrast.h">
      <Filter>src\nanosvg</Filter>
    </ClInclude>
    <ClInclude Include="..\..\src\LuaPiGui.h">
      <Filter>src</Filter>
    </ClInclude>
    <ClInclude Include="..\..\src\PiGui.h">
      <Filter>src</Filter>
    </ClInclude>
    <ClInclude Include="..\..\src\FixedGuns.h">
      <Filter>src</Filter>
    </ClInclude>
    <ClInclude Include="..\..\src\Propulsion.h">
      <Filter>src</Filter>
    </ClInclude>
    <ClInclude Include="..\..\contrib\imgui\examples\sdl_opengl2_example\imgui_impl_sdl.h">
      <Filter>src\imgui</Filter>
    </ClInclude>
>>>>>>> 97333a51
  </ItemGroup>
  <ItemGroup>
    <ResourceCompile Include="..\..\src\win32\pioneer.rc">
      <Filter>src\win32</Filter>
    </ResourceCompile>
  </ItemGroup>
</Project><|MERGE_RESOLUTION|>--- conflicted
+++ resolved
@@ -438,11 +438,6 @@
     <ClCompile Include="..\..\src\RandomColor.cpp">
       <Filter>src</Filter>
     </ClCompile>
-<<<<<<< HEAD
-    <ClCompile Include="..\..\src\CloudJobs.cpp">
-      <Filter>src</Filter>
-    </ClCompile>
-=======
     <ClCompile Include="..\..\contrib\imgui\imgui.cpp">
       <Filter>src\imgui</Filter>
     </ClCompile>
@@ -467,7 +462,9 @@
     <ClCompile Include="..\..\contrib\imgui\examples\sdl_opengl2_example\imgui_impl_sdl.cpp">
       <Filter>src\imgui</Filter>
     </ClCompile>
->>>>>>> 97333a51
+    <ClCompile Include="..\..\src\CloudJobs.cpp">
+      <Filter>src</Filter>
+    </ClCompile>
   </ItemGroup>
   <ItemGroup>
     <ClInclude Include="..\..\src\Aabb.h">
@@ -908,11 +905,6 @@
     <ClInclude Include="..\..\src\RandomColor.h">
       <Filter>src</Filter>
     </ClInclude>
-<<<<<<< HEAD
-    <ClInclude Include="..\..\src\CloudJobs.h">
-      <Filter>src</Filter>
-    </ClInclude>
-=======
     <ClInclude Include="..\..\contrib\imgui\imgui.h">
       <Filter>src\imgui</Filter>
     </ClInclude>
@@ -940,7 +932,9 @@
     <ClInclude Include="..\..\contrib\imgui\examples\sdl_opengl2_example\imgui_impl_sdl.h">
       <Filter>src\imgui</Filter>
     </ClInclude>
->>>>>>> 97333a51
+    <ClInclude Include="..\..\src\CloudJobs.h">
+      <Filter>src</Filter>
+    </ClInclude>
   </ItemGroup>
   <ItemGroup>
     <ResourceCompile Include="..\..\src\win32\pioneer.rc">
