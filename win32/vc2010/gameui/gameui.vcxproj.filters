--- conflicted
+++ resolved
@@ -1,34 +1,29 @@
-﻿<?xml version="1.0" encoding="utf-8"?>
-<Project ToolsVersion="4.0" xmlns="http://schemas.microsoft.com/developer/msbuild/2003">
-  <ItemGroup>
-    <ClInclude Include="..\..\..\src\gameui\GameUI.h" />
-    <ClInclude Include="..\..\..\src\gameui\Lua.h" />
-    <ClInclude Include="..\..\..\src\gameui\Panel.h" />
-    <ClInclude Include="..\..\..\src\win32\pch.h">
-      <Filter>win32</Filter>
-    </ClInclude>
-    <ClInclude Include="..\..\..\src\gameui\Face.h" />
-    <ClInclude Include="..\..\..\src\gameui\ModelSpinner.h" />
-  </ItemGroup>
-  <ItemGroup>
-    <ClCompile Include="..\..\..\src\gameui\Panel.cpp" />
-    <ClCompile Include="..\..\..\src\win32\pch.cpp">
-      <Filter>win32</Filter>
-    </ClCompile>
-    <ClCompile Include="..\..\..\src\gameui\Lua.cpp" />
-    <ClCompile Include="..\..\..\src\gameui\Face.cpp" />
-    <ClCompile Include="..\..\..\src\gameui\LuaFace.cpp" />
-<<<<<<< HEAD
-    <ClCompile Include="..\..\..\src\gameui\ModelSpinner.cpp" />
-    <ClCompile Include="..\..\..\src\gameui\LuaModelSpinner.cpp" />
-=======
-    <ClCompile Include="..\..\..\src\gameui\LuaModelSpinner.cpp" />
-    <ClCompile Include="..\..\..\src\gameui\ModelSpinner.cpp" />
->>>>>>> 77c9a951
-  </ItemGroup>
-  <ItemGroup>
-    <Filter Include="win32">
-      <UniqueIdentifier>{90190db7-7ea0-46c6-aed7-8d74ddafc1ff}</UniqueIdentifier>
-    </Filter>
-  </ItemGroup>
-</Project>+﻿<?xml version="1.0" encoding="utf-8"?>
+<Project ToolsVersion="4.0" xmlns="http://schemas.microsoft.com/developer/msbuild/2003">
+  <ItemGroup>
+    <ClInclude Include="..\..\..\src\gameui\GameUI.h" />
+    <ClInclude Include="..\..\..\src\gameui\Lua.h" />
+    <ClInclude Include="..\..\..\src\gameui\Panel.h" />
+    <ClInclude Include="..\..\..\src\win32\pch.h">
+      <Filter>win32</Filter>
+    </ClInclude>
+    <ClInclude Include="..\..\..\src\gameui\Face.h" />
+    <ClInclude Include="..\..\..\src\gameui\ModelSpinner.h" />
+  </ItemGroup>
+  <ItemGroup>
+    <ClCompile Include="..\..\..\src\gameui\Panel.cpp" />
+    <ClCompile Include="..\..\..\src\win32\pch.cpp">
+      <Filter>win32</Filter>
+    </ClCompile>
+    <ClCompile Include="..\..\..\src\gameui\Lua.cpp" />
+    <ClCompile Include="..\..\..\src\gameui\Face.cpp" />
+    <ClCompile Include="..\..\..\src\gameui\LuaFace.cpp" />
+    <ClCompile Include="..\..\..\src\gameui\LuaModelSpinner.cpp" />
+    <ClCompile Include="..\..\..\src\gameui\ModelSpinner.cpp" />
+  </ItemGroup>
+  <ItemGroup>
+    <Filter Include="win32">
+      <UniqueIdentifier>{90190db7-7ea0-46c6-aed7-8d74ddafc1ff}</UniqueIdentifier>
+    </Filter>
+  </ItemGroup>
+</Project>