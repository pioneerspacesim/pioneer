// Copyright © 2008-2013 Pioneer Developers. See AUTHORS.txt for details
// Licensed under the terms of the GPL v3. See licenses/GPL-3.txt

#include "StarSystem.h"
#include "Sector.h"
#include "Factions.h"

#include "Serializer.h"
#include "Pi.h"
#include "LuaNameGen.h"
#include "enum_table.h"
#include <map>
#include <string>
#include <algorithm>
#include "utils.h"
#include "Lang.h"
#include "StringF.h"

#define CELSIUS	273.15
//#define DEBUG_DUMP

// minimum moon mass a little under Europa's
static const fixed MIN_MOON_MASS = fixed(1,30000); // earth masses
static const fixed MIN_MOON_DIST = fixed(15,10000); // AUs
static const fixed MAX_MOON_DIST = fixed(2, 100); // AUs
// if binary stars have separation s, planets can have stable
// orbits at (0.5 * s * SAFE_DIST_FROM_BINARY)
static const fixed SAFE_DIST_FROM_BINARY = fixed(5,1);
static const fixed PLANET_MIN_SEPARATION = fixed(135,100);

// very crudely
static const fixed AU_SOL_RADIUS = fixed(305,65536);
static const fixed AU_EARTH_RADIUS = fixed(3, 65536);

static const fixed SUN_MASS_TO_EARTH_MASS = fixed(332998,1);

<<<<<<< HEAD
=======
static const fixed FIXED_PI = fixed(103993,33102);

>>>>>>> b0f68bce
// indexed by enum type turd
float StarSystem::starColors[][3] = {
	{ 0, 0, 0 }, // gravpoint
	{ 0.5f, 0.0f, 0.0f }, // brown dwarf
	{ 0.4f, 0.4f, 0.8f }, // white dwarf
	{ 1.0f, 0.2f, 0.0f }, // M
	{ 1.0f, 0.6f, 0.1f }, // K
	{ 1.0f, 1.0f, 0.4f }, // G
	{ 1.0f, 1.0f, 0.8f }, // F
	{ 1.0f, 1.0f, 1.0f }, // A
	{ 0.7f, 0.7f, 1.0f }, // B
	{ 1.0f, 0.7f, 1.0f }, // O
	{ 1.0f, 0.2f, 0.0f }, // M Giant
	{ 1.0f, 0.6f, 0.1f }, // K Giant
	{ 1.0f, 1.0f, 0.4f }, // G Giant
	{ 1.0f, 1.0f, 0.8f }, // F Giant
	{ 1.0f, 1.0f, 1.0f }, // A Giant
	{ 0.7f, 0.7f, 1.0f }, // B Giant
	{ 1.0f, 0.7f, 1.0f }, // O Giant
	{ 1.0f, 0.2f, 0.0f }, // M Super Giant
	{ 1.0f, 0.6f, 0.1f }, // K Super Giant
	{ 1.0f, 1.0f, 0.4f }, // G Super Giant
	{ 1.0f, 1.0f, 0.8f }, // F Super Giant
	{ 1.0f, 1.0f, 1.0f }, // A Super Giant
	{ 0.7f, 0.7f, 1.0f }, // B Super Giant
	{ 1.0f, 0.7f, 1.0f }, // O Super Giant
	{ 1.0f, 0.2f, 0.0f }, // M Hyper Giant
	{ 1.0f, 0.6f, 0.1f }, // K Hyper Giant
	{ 1.0f, 1.0f, 0.4f }, // G Hyper Giant
	{ 1.0f, 1.0f, 0.8f }, // F Hyper Giant
	{ 1.0f, 1.0f, 1.0f }, // A Hyper Giant
	{ 0.7f, 0.7f, 1.0f }, // B Hyper Giant
	{ 1.0f, 0.7f, 1.0f }, // O Hyper Giant
	{ 1.0f, 0.2f, 0.0f }, // Red/M Wolf Rayet Star
	{ 0.7f, 0.7f, 1.0f }, // Blue/B Wolf Rayet Star
	{ 1.0f, 0.7f, 1.0f }, // Purple-Blue/O Wolf Rayet Star
	{ 0.3f, 0.7f, 0.3f }, // Stellar Blackhole
	{ 0.2f, 0.9f, 0.2f }, // Intermediate mass Black-hole
	{ 0.0f, 1.0f, 0.0f }, // Super massive black hole
};

// indexed by enum type turd
float StarSystem::starRealColors[][3] = {
	{ 0, 0, 0 }, // gravpoint
	{ 0.5f, 0.0f, 0.0f }, // brown dwarf
	{ 1.0f, 1.0f, 1.0f }, // white dwarf
	{ 1.0f, 0.5f, 0.2f }, // M
	{ 1.0f, 1.0f, 0.4f }, // K
	{ 1.0f, 1.0f, 0.95f }, // G
	{ 1.0f, 1.0f, 1.0f }, // F
	{ 1.0f, 1.0f, 1.0f }, // A
	{ 0.8f, 0.8f, 1.0f }, // B
	{ 1.0f, 0.8f, 1.0f },  // O
	{ 1.0f, 0.5f, 0.2f }, // M Giant
	{ 1.0f, 1.0f, 0.4f }, // K Giant
	{ 1.0f, 1.0f, 0.95f }, // G Giant
	{ 1.0f, 1.0f, 1.0f }, // F Giant
	{ 1.0f, 1.0f, 1.0f }, // A Giant
	{ 0.8f, 0.8f, 1.0f }, // B Giant
	{ 1.0f, 0.8f, 1.0f },  // O Giant
	{ 1.0f, 0.5f, 0.2f }, // M Super Giant
	{ 1.0f, 1.0f, 0.4f }, // K Super Giant
	{ 1.0f, 1.0f, 0.95f }, // G Super Giant
	{ 1.0f, 1.0f, 1.0f }, // F Super Giant
	{ 1.0f, 1.0f, 1.0f }, // A Super Giant
	{ 0.8f, 0.8f, 1.0f }, // B Super Giant
	{ 1.0f, 0.8f, 1.0f },  // O Super Giant
	{ 1.0f, 0.5f, 0.2f }, // M Hyper Giant
	{ 1.0f, 1.0f, 0.4f }, // K Hyper Giant
	{ 1.0f, 1.0f, 0.95f }, // G Hyper Giant
	{ 1.0f, 1.0f, 1.0f }, // F Hyper Giant
	{ 1.0f, 1.0f, 1.0f }, // A Hyper Giant
	{ 0.8f, 0.8f, 1.0f }, // B Hyper Giant
	{ 1.0f, 0.8f, 1.0f },  // O Hyper Giant
	{ 1.0f, 0.6f, 0.6f }, // M WF
	{ 0.8f, 0.8f, 1.0f }, // B WF
	{ 1.0f, 0.8f, 1.0f },  // O WF
	{ 1.0f, 1.0f, 1.0f },  // small Black hole
	{ 0.06f, 0.0f, 0.08f }, // med BH
	{ 0.04f, 0.0f, 0.06f }, // massive BH
};

double StarSystem::starLuminosities[] = {
	0,
	0.0003, // brown dwarf
	0.1, // white dwarf
	0.08, // M0
	0.38, // K0
	1.2, // G0
	5.1, // F0
	24.0, // A0
	100.0, // B0
	200.0, // O5
	1000.0, // M0 Giant
	2000.0, // K0 Giant
	4000.0, // G0 Giant
	6000.0, // F0 Giant
	8000.0, // A0 Giant
	9000.0, // B0 Giant
	12000.0, // O5 Giant
	12000.0, // M0 Super Giant
	14000.0, // K0 Super Giant
	18000.0, // G0 Super Giant
	24000.0, // F0 Super Giant
	30000.0, // A0 Super Giant
	50000.0, // B0 Super Giant
	100000.0, // O5 Super Giant
	125000.0, // M0 Hyper Giant
	150000.0, // K0 Hyper Giant
	175000.0, // G0 Hyper Giant
	200000.0, // F0 Hyper Giant
	200000.0, // A0 Hyper Giant
	200000.0, // B0 Hyper Giant
	200000.0, // O5 Hyper Giant
	50000.0, // M WF
	100000.0, // B WF
	200000.0, // O WF
	0.0003, // Stellar Black hole
	0.00003, // IM Black hole
	0.000003, // Supermassive Black hole
};

float StarSystem::starScale[] = {  // Used in sector view
	0,
	0.6f, // brown dwarf
	0.5f, // white dwarf
	0.7f, // M
	0.8f, // K
	0.8f, // G
	0.9f, // F
	1.0f, // A
	1.1f, // B
	1.1f, // O
	1.3f, // M Giant
	1.2f, // K G
	1.2f, // G G
	1.2f, // F G
	1.1f, // A G
	1.1f, // B G
	1.2f, // O G
	1.8f, // M Super Giant
	1.6f, // K SG
	1.5f, // G SG
	1.5f, // F SG
	1.4f, // A SG
	1.3f, // B SG
	1.3f, // O SG
	2.5f, // M Hyper Giant
	2.2f, // K HG
	2.2f, // G HG
	2.1f, // F HG
	2.1f, // A HG
	2.0f, // B HG
	1.9f, // O HG
	1.1f, // M WF
	1.3f, // B WF
	1.6f, // O WF
	1.0f, // Black hole
	2.5f, // Intermediate-mass blackhole
	4.0f  // Supermassive blackhole
};

fixed StarSystem::starMetallicities[] = {
	fixed(1,1), // GRAVPOINT - for planets that orbit them
	fixed(9,10), // brown dwarf
	fixed(5,10), // white dwarf
	fixed(7,10), // M0
	fixed(6,10), // K0
	fixed(5,10), // G0
	fixed(4,10), // F0
	fixed(3,10), // A0
	fixed(2,10), // B0
	fixed(1,10), // O5
	fixed(8,10), // M0 Giant
	fixed(65,100), // K0 Giant
	fixed(55,100), // G0 Giant
	fixed(4,10), // F0 Giant
	fixed(3,10), // A0 Giant
	fixed(2,10), // B0 Giant
	fixed(1,10), // O5 Giant
	fixed(9,10), // M0 Super Giant
	fixed(7,10), // K0 Super Giant
	fixed(6,10), // G0 Super Giant
	fixed(4,10), // F0 Super Giant
	fixed(3,10), // A0 Super Giant
	fixed(2,10), // B0 Super Giant
	fixed(1,10), // O5 Super Giant
	fixed(1,1), // M0 Hyper Giant
	fixed(7,10), // K0 Hyper Giant
	fixed(6,10), // G0 Hyper Giant
	fixed(4,10), // F0 Hyper Giant
	fixed(3,10), // A0 Hyper Giant
	fixed(2,10), // B0 Hyper Giant
	fixed(1,10), // O5 Hyper Giant
	fixed(1,1), // M WF
	fixed(8,10), // B WF
	fixed(6,10), // O WF
	fixed(1,1), //  S BH	Blackholes, give them high metallicity,
	fixed(1,1), // IM BH	so any rocks that happen to be there
	fixed(1,1)  // SM BH	may be mining hotspots. FUN :)
};

static const struct StarTypeInfo {
	SystemBody::BodySuperType supertype;
	int mass[2]; // min,max % sol for stars, unused for planets
	int radius[2]; // min,max % sol radii for stars, % earth radii for planets
	int tempMin, tempMax;
} starTypeInfo[] = {
	{
		SystemBody::SUPERTYPE_NONE, {}, {},
        0, 0
	}, {
		SystemBody::SUPERTYPE_STAR, //Brown Dwarf
		{2,8}, {10,30},
		1000, 2000
	}, {
		SystemBody::SUPERTYPE_STAR,  //white dwarf
		{20,100}, {1,2},
		4000, 40000
	}, {
		SystemBody::SUPERTYPE_STAR, //M
		{10,47}, {30,60},
		2000, 3500
	}, {
		SystemBody::SUPERTYPE_STAR, //K
		{50,78}, {60,100},
		3500, 5000
	}, {
		SystemBody::SUPERTYPE_STAR, //G
		{80,110}, {80,120},
		5000, 6000
	}, {
		SystemBody::SUPERTYPE_STAR, //F
		{115,170}, {110,150},
		6000, 7500
	}, {
		SystemBody::SUPERTYPE_STAR, //A
		{180,320}, {120,220},
		7500, 10000
	}, {
		SystemBody::SUPERTYPE_STAR,  //B
		{200,300}, {120,290},
		10000, 30000
	}, {
		SystemBody::SUPERTYPE_STAR, //O
		{300,400}, {200,310},
		30000, 60000
	}, {
		SystemBody::SUPERTYPE_STAR, //M Giant
		{60,357}, {2000,5000},
		2500, 3500
	}, {
		SystemBody::SUPERTYPE_STAR, //K Giant
		{125,500}, {1500,3000},
		3500, 5000
	}, {
		SystemBody::SUPERTYPE_STAR, //G Giant
		{200,800}, {1000,2000},
		5000, 6000
	}, {
		SystemBody::SUPERTYPE_STAR, //F Giant
		{250,900}, {800,1500},
		6000, 7500
	}, {
		SystemBody::SUPERTYPE_STAR, //A Giant
		{400,1000}, {600,1000},
		7500, 10000
	}, {
		SystemBody::SUPERTYPE_STAR,  //B Giant
		{500,1000}, {600,1000},
		10000, 30000
	}, {
		SystemBody::SUPERTYPE_STAR, //O Giant
		{600,1200}, {600,1000},
		30000, 60000
	}, {
		SystemBody::SUPERTYPE_STAR, //M Super Giant
		{1050,5000}, {7000,15000},
		2500, 3500
	}, {
		SystemBody::SUPERTYPE_STAR, //K Super Giant
		{1100,5000}, {5000,9000},
		3500, 5000
	}, {
		SystemBody::SUPERTYPE_STAR, //G Super Giant
		{1200,5000}, {4000,8000},
		5000, 6000
	}, {
		SystemBody::SUPERTYPE_STAR, //F Super Giant
		{1500,6000}, {3500,7000},
		6000, 7500
	}, {
		SystemBody::SUPERTYPE_STAR, //A Super Giant
		{2000,8000}, {3000,6000},
		7500, 10000
	}, {
		SystemBody::SUPERTYPE_STAR,  //B Super Giant
		{3000,9000}, {2500,5000},
		10000, 30000
	}, {
		SystemBody::SUPERTYPE_STAR, //O Super Giant
		{5000,10000}, {2000,4000},
		30000, 60000
	}, {
		SystemBody::SUPERTYPE_STAR, //M Hyper Giant
		{5000,15000}, {20000,40000},
		2500, 3500
	}, {
		SystemBody::SUPERTYPE_STAR, //K Hyper Giant
		{5000,17000}, {17000,25000},
		3500, 5000
	}, {
		SystemBody::SUPERTYPE_STAR, //G Hyper Giant
		{5000,18000}, {14000,20000},
		5000, 6000
	}, {
		SystemBody::SUPERTYPE_STAR, //F Hyper Giant
		{5000,19000}, {12000,17500},
		6000, 7500
	}, {
		SystemBody::SUPERTYPE_STAR, //A Hyper Giant
		{5000,20000}, {10000,15000},
		7500, 10000
	}, {
		SystemBody::SUPERTYPE_STAR,  //B Hyper Giant
		{5000,23000}, {6000,10000},
		10000, 30000
	}, {
		SystemBody::SUPERTYPE_STAR, //O Hyper Giant
		{10000,30000}, {4000,7000},
		30000, 60000
	}, {
		SystemBody::SUPERTYPE_STAR,  // M WF
		{2000,5000}, {2500,5000},
		25000, 35000
	}, {
		SystemBody::SUPERTYPE_STAR,  // B WF
		{2000,7500}, {2500,5000},
		35000, 45000
	}, {
		SystemBody::SUPERTYPE_STAR,  // O WF
		{2000,10000}, {2500,5000},
		45000, 60000
	}, {
		SystemBody::SUPERTYPE_STAR,  // S BH
		{20,2000}, {0,0},	// XXX black holes are < 1 Sol radii big; this is clamped to a non-zero value later
		10, 24
	}, {
		SystemBody::SUPERTYPE_STAR,  // IM BH
		{900000,1000000}, {100,500},
		1, 10
	}, {
		SystemBody::SUPERTYPE_STAR,  // SM BH
		{2000000,5000000}, {10000,20000},
		10, 24
	}
/*	}, {
		SystemBody::SUPERTYPE_GAS_GIANT,
		{}, 950, Lang::MEDIUM_GAS_GIANT,
	}, {
		SystemBody::SUPERTYPE_GAS_GIANT,
		{}, 1110, Lang::LARGE_GAS_GIANT,
	}, {
		SystemBody::SUPERTYPE_GAS_GIANT,
		{}, 1500, Lang::VERY_LARGE_GAS_GIANT,
	}, {
		SystemBody::SUPERTYPE_ROCKY_PLANET,
		{}, 1, Lang::ASTEROID,
		"icons/object_planet_asteroid.png"
	}, {
		SystemBody::SUPERTYPE_ROCKY_PLANET,
		{}, 2, "Large asteroid",
	}, {
		SystemBody::SUPERTYPE_ROCKY_PLANET,
		{}, 26, "Small, rocky dwarf planet", // moon radius
	}, {
		SystemBody::SUPERTYPE_ROCKY_PLANET,
		{}, 26, "Small, rocky dwarf planet", // dwarf2 for moon-like colours
	}, {
		SystemBody::SUPERTYPE_ROCKY_PLANET,
		{}, 52, "Small, rocky planet with a thin atmosphere", // mars radius
	}, {
		SystemBody::SUPERTYPE_ROCKY_PLANET,
		{}, 100, "Rocky frozen planet with a thin nitrogen atmosphere", // earth radius
	}, {
		SystemBody::SUPERTYPE_ROCKY_PLANET,
		{}, 100, "Dead world that once housed it's own intricate ecosystem.", // earth radius
	}, {
		SystemBody::SUPERTYPE_ROCKY_PLANET,
		{}, 100, "Rocky planet with a carbon dioxide atmosphere",
	}, {
		SystemBody::SUPERTYPE_ROCKY_PLANET,
		{}, 100, "Rocky planet with a methane atmosphere",
	}, {
		SystemBody::SUPERTYPE_ROCKY_PLANET,
		{}, 100, "Water world with vast oceans and a thick nitrogen atmosphere",
	}, {
		SystemBody::SUPERTYPE_ROCKY_PLANET,
		{}, 100, "Rocky planet with a thick carbon dioxide atmosphere",
	}, {
		SystemBody::SUPERTYPE_ROCKY_PLANET,
		{}, 100, "Rocky planet with a thick methane atmosphere",
	}, {
		SystemBody::SUPERTYPE_ROCKY_PLANET,
		{}, 100, "Highly volcanic world",
	}, {
		SystemBody::SUPERTYPE_ROCKY_PLANET,
		{}, 100, "World with indigenous life and an oxygen atmosphere",
	}, {
		SystemBody::SUPERTYPE_ROCKY_PLANET,
		{}, 60, "Marginal terraformed world with minimal plant life",
	}, {
		SystemBody::SUPERTYPE_ROCKY_PLANET,
		{}, 90, "Fully terraformed world with introduced species from numerous successful colonies",
	}, {
		SystemBody::SUPERTYPE_STARPORT,
		{}, 0, Lang::ORBITAL_STARPORT,
	}, {
		SystemBody::SUPERTYPE_STARPORT,
		{}, 0, Lang::STARPORT,
	}*/
};

SystemBody::BodySuperType SystemBody::GetSuperType() const
{
	switch (type) {
		case TYPE_BROWN_DWARF:
		case TYPE_WHITE_DWARF:
		case TYPE_STAR_M:
		case TYPE_STAR_K:
		case TYPE_STAR_G:
		case TYPE_STAR_F:
		case TYPE_STAR_A:
		case TYPE_STAR_B:
		case TYPE_STAR_O:
		case TYPE_STAR_M_GIANT:
		case TYPE_STAR_K_GIANT:
		case TYPE_STAR_G_GIANT:
		case TYPE_STAR_F_GIANT:
		case TYPE_STAR_A_GIANT:
		case TYPE_STAR_B_GIANT:
		case TYPE_STAR_O_GIANT:
		case TYPE_STAR_M_SUPER_GIANT:
		case TYPE_STAR_K_SUPER_GIANT:
		case TYPE_STAR_G_SUPER_GIANT:
		case TYPE_STAR_F_SUPER_GIANT:
		case TYPE_STAR_A_SUPER_GIANT:
		case TYPE_STAR_B_SUPER_GIANT:
		case TYPE_STAR_O_SUPER_GIANT:
		case TYPE_STAR_M_HYPER_GIANT:
		case TYPE_STAR_K_HYPER_GIANT:
		case TYPE_STAR_G_HYPER_GIANT:
		case TYPE_STAR_F_HYPER_GIANT:
		case TYPE_STAR_A_HYPER_GIANT:
		case TYPE_STAR_B_HYPER_GIANT:
		case TYPE_STAR_O_HYPER_GIANT:
		case TYPE_STAR_M_WF:
		case TYPE_STAR_B_WF:
		case TYPE_STAR_O_WF:
		case TYPE_STAR_S_BH:
		case TYPE_STAR_IM_BH:
		case TYPE_STAR_SM_BH:
		     return SUPERTYPE_STAR;
		case TYPE_PLANET_GAS_GIANT:
		     return SUPERTYPE_GAS_GIANT;
		case TYPE_PLANET_ASTEROID:
		case TYPE_PLANET_TERRESTRIAL:
		     return SUPERTYPE_ROCKY_PLANET;
		case TYPE_STARPORT_ORBITAL:
		case TYPE_STARPORT_SURFACE:
		     return SUPERTYPE_STARPORT;
		case TYPE_GRAVPOINT:
             return SUPERTYPE_NONE;
        default:
             fprintf( stderr, "Warning: Invalid SuperBody Type found.\n");
             return SUPERTYPE_NONE;
	}
}

std::string SystemBody::GetAstroDescription() const
{
	switch (type) {
	case TYPE_BROWN_DWARF: return Lang::BROWN_DWARF;
	case TYPE_WHITE_DWARF: return Lang::WHITE_DWARF;
	case TYPE_STAR_M: return Lang::STAR_M;
	case TYPE_STAR_K: return Lang::STAR_K;
	case TYPE_STAR_G: return Lang::STAR_G;
	case TYPE_STAR_F: return Lang::STAR_F;
	case TYPE_STAR_A: return Lang::STAR_A;
	case TYPE_STAR_B: return Lang::STAR_B;
	case TYPE_STAR_O: return Lang::STAR_O;
	case TYPE_STAR_M_GIANT: return Lang::STAR_M_GIANT;
	case TYPE_STAR_K_GIANT: return Lang::STAR_K_GIANT;
	case TYPE_STAR_G_GIANT: return Lang::STAR_G_GIANT;
	case TYPE_STAR_F_GIANT: return Lang::STAR_AF_GIANT;
	case TYPE_STAR_A_GIANT: return Lang::STAR_AF_GIANT;
	case TYPE_STAR_B_GIANT: return Lang::STAR_B_GIANT;
	case TYPE_STAR_O_GIANT: return Lang::STAR_O_GIANT;
	case TYPE_STAR_M_SUPER_GIANT: return Lang::STAR_M_SUPER_GIANT;
	case TYPE_STAR_K_SUPER_GIANT: return Lang::STAR_K_SUPER_GIANT;
	case TYPE_STAR_G_SUPER_GIANT: return Lang::STAR_G_SUPER_GIANT;
	case TYPE_STAR_F_SUPER_GIANT: return Lang::STAR_AF_SUPER_GIANT;
	case TYPE_STAR_A_SUPER_GIANT: return Lang::STAR_AF_SUPER_GIANT;
	case TYPE_STAR_B_SUPER_GIANT: return Lang::STAR_B_SUPER_GIANT;
	case TYPE_STAR_O_SUPER_GIANT: return Lang::STAR_O_SUPER_GIANT;
	case TYPE_STAR_M_HYPER_GIANT: return Lang::STAR_M_HYPER_GIANT;
	case TYPE_STAR_K_HYPER_GIANT: return Lang::STAR_K_HYPER_GIANT;
	case TYPE_STAR_G_HYPER_GIANT: return Lang::STAR_G_HYPER_GIANT;
	case TYPE_STAR_F_HYPER_GIANT: return Lang::STAR_AF_HYPER_GIANT;
	case TYPE_STAR_A_HYPER_GIANT: return Lang::STAR_AF_HYPER_GIANT;
	case TYPE_STAR_B_HYPER_GIANT: return Lang::STAR_B_HYPER_GIANT;
	case TYPE_STAR_O_HYPER_GIANT: return Lang::STAR_O_HYPER_GIANT;
	case TYPE_STAR_M_WF: return Lang::STAR_M_WF;
	case TYPE_STAR_B_WF: return Lang::STAR_B_WF;
	case TYPE_STAR_O_WF: return Lang::STAR_O_WF;
	case TYPE_STAR_S_BH: return Lang::STAR_S_BH;
	case TYPE_STAR_IM_BH: return Lang::STAR_IM_BH;
	case TYPE_STAR_SM_BH: return Lang::STAR_SM_BH;
	case TYPE_PLANET_GAS_GIANT:
		if (mass > 800) return Lang::VERY_LARGE_GAS_GIANT;
		if (mass > 300) return Lang::LARGE_GAS_GIANT;
		if (mass > 80) return Lang::MEDIUM_GAS_GIANT;
		else return Lang::SMALL_GAS_GIANT;
	case TYPE_PLANET_ASTEROID: return Lang::ASTEROID;
	case TYPE_PLANET_TERRESTRIAL: {
		std::string s;
		if (mass > fixed(2,1)) s = Lang::MASSIVE;
		else if (mass > fixed(3,2)) s = Lang::LARGE;
		else if (mass < fixed(1,10)) s = Lang::TINY;
		else if (mass < fixed(1,5)) s = Lang::SMALL;

		if (m_volcanicity > fixed(7,10)) {
			if (s.size()) s += Lang::COMMA_HIGHLY_VOLCANIC;
			else s = Lang::HIGHLY_VOLCANIC;
		}

		if (m_volatileIces + m_volatileLiquid > fixed(4,5)) {
			if (m_volatileIces > m_volatileLiquid) {
				if (averageTemp < fixed(250)) {
					s += Lang::ICE_WORLD;
				} else s += Lang::ROCKY_PLANET;
			} else {
				if (averageTemp < fixed(250)) {
					s += Lang::ICE_WORLD;
				} else {
					s += Lang::OCEANICWORLD;
				}
			}
		} else if (m_volatileLiquid > fixed(2,5)){
			if (averageTemp > fixed(250)) {
				s += Lang::PLANET_CONTAINING_LIQUID_WATER;
			} else {
				s += Lang::PLANET_WITH_SOME_ICE;
			}
		} else if (m_volatileLiquid > fixed(1,5)){
			s += Lang::ROCKY_PLANET_CONTAINING_COME_LIQUIDS;
		} else {
			s += Lang::ROCKY_PLANET;
		}

		if (m_volatileGas < fixed(1,100)) {
			s += Lang::WITH_NO_SIGNIFICANT_ATMOSPHERE;
		} else {
			std::string thickness;
			if (m_volatileGas < fixed(1,10)) thickness = Lang::TENUOUS;
			else if (m_volatileGas < fixed(1,5)) thickness = Lang::THIN;
			else if (m_volatileGas < fixed(2,1)) {}
			else if (m_volatileGas < fixed(4,1)) thickness = Lang::THICK;
			else thickness = Lang::VERY_DENSE;

			if (m_atmosOxidizing > fixed(95,100)) {
				s += Lang::WITH_A+thickness+Lang::O2_ATMOSPHERE;
			} else if (m_atmosOxidizing > fixed(7,10)) {
				s += Lang::WITH_A+thickness+Lang::CO2_ATMOSPHERE;
			} else if (m_atmosOxidizing > fixed(65,100)) {
				s += Lang::WITH_A+thickness+Lang::CO_ATMOSPHERE;
			} else if (m_atmosOxidizing > fixed(55,100)) {
				s += Lang::WITH_A+thickness+Lang::CH4_ATMOSPHERE;
			} else if (m_atmosOxidizing > fixed(3,10)) {
				s += Lang::WITH_A+thickness+Lang::H_ATMOSPHERE;
			} else if (m_atmosOxidizing > fixed(2,10)) {
				s += Lang::WITH_A+thickness+Lang::HE_ATMOSPHERE;
			} else if (m_atmosOxidizing > fixed(15,100)) {
				s += Lang::WITH_A+thickness+Lang::AR_ATMOSPHERE;
			} else if (m_atmosOxidizing > fixed(1,10)) {
				s += Lang::WITH_A+thickness+Lang::S_ATMOSPHERE;
			} else {
				s += Lang::WITH_A+thickness+Lang::N_ATMOSPHERE;
			}
		}

		if (m_life > fixed(1,2)) {
			s += Lang::AND_HIGHLY_COMPLEX_ECOSYSTEM;
		} else if (m_life > fixed(1,10)) {
			s += Lang::AND_INDIGENOUS_PLANT_LIFE;
		} else if (m_life > fixed(0)) {
			s += Lang::AND_INDIGENOUS_MICROBIAL_LIFE;
		} else {
			s += ".";
		}

		return s;
	}
	case TYPE_STARPORT_ORBITAL:
		return Lang::ORBITAL_STARPORT;
	case TYPE_STARPORT_SURFACE:
		return Lang::STARPORT;
	case TYPE_GRAVPOINT:
    default:
        fprintf( stderr, "Warning: Invalid Astro Body Description found.\n");
        return Lang::UNKNOWN;
	}
}

const char *SystemBody::GetIcon() const
{
	switch (type) {
	case TYPE_BROWN_DWARF: return "icons/object_brown_dwarf.png";
	case TYPE_WHITE_DWARF: return "icons/object_white_dwarf.png";
	case TYPE_STAR_M: return "icons/object_star_m.png";
	case TYPE_STAR_K: return "icons/object_star_k.png";
	case TYPE_STAR_G: return "icons/object_star_g.png";
	case TYPE_STAR_F: return "icons/object_star_f.png";
	case TYPE_STAR_A: return "icons/object_star_a.png";
	case TYPE_STAR_B: return "icons/object_star_b.png";
	case TYPE_STAR_O: return "icons/object_star_b.png"; //shares B graphic for now
	case TYPE_STAR_M_GIANT: return "icons/object_star_m_giant.png";
	case TYPE_STAR_K_GIANT: return "icons/object_star_k_giant.png";
	case TYPE_STAR_G_GIANT: return "icons/object_star_g_giant.png";
	case TYPE_STAR_F_GIANT: return "icons/object_star_f_giant.png";
	case TYPE_STAR_A_GIANT: return "icons/object_star_a_giant.png";
	case TYPE_STAR_B_GIANT: return "icons/object_star_b_giant.png";
	case TYPE_STAR_O_GIANT: return "icons/object_star_o.png"; // uses old O type graphic
	case TYPE_STAR_M_SUPER_GIANT: return "icons/object_star_m_super_giant.png";
	case TYPE_STAR_K_SUPER_GIANT: return "icons/object_star_k_super_giant.png";
	case TYPE_STAR_G_SUPER_GIANT: return "icons/object_star_g_super_giant.png";
	case TYPE_STAR_F_SUPER_GIANT: return "icons/object_star_g_super_giant.png"; //shares G graphic for now
	case TYPE_STAR_A_SUPER_GIANT: return "icons/object_star_a_super_giant.png";
	case TYPE_STAR_B_SUPER_GIANT: return "icons/object_star_b_super_giant.png";
	case TYPE_STAR_O_SUPER_GIANT: return "icons/object_star_b_super_giant.png";// uses B type graphic for now
	case TYPE_STAR_M_HYPER_GIANT: return "icons/object_star_m_hyper_giant.png";
	case TYPE_STAR_K_HYPER_GIANT: return "icons/object_star_k_hyper_giant.png";
	case TYPE_STAR_G_HYPER_GIANT: return "icons/object_star_g_hyper_giant.png";
	case TYPE_STAR_F_HYPER_GIANT: return "icons/object_star_f_hyper_giant.png";
	case TYPE_STAR_A_HYPER_GIANT: return "icons/object_star_a_hyper_giant.png";
	case TYPE_STAR_B_HYPER_GIANT: return "icons/object_star_b_hyper_giant.png";
	case TYPE_STAR_O_HYPER_GIANT: return "icons/object_star_b_hyper_giant.png";// uses B type graphic for now
	case TYPE_STAR_M_WF: return "icons/object_star_m_wf.png";
	case TYPE_STAR_B_WF: return "icons/object_star_b_wf.png";
	case TYPE_STAR_O_WF: return "icons/object_star_o_wf.png";
	case TYPE_STAR_S_BH: return "icons/object_star_bh.png";
	case TYPE_STAR_IM_BH: return "icons/object_star_smbh.png";
	case TYPE_STAR_SM_BH: return "icons/object_star_smbh.png";
	case TYPE_PLANET_GAS_GIANT:
		if (mass > 800) {
			if (averageTemp > 1000) return "icons/object_planet_large_gas_giant_hot.png";
			else return "icons/object_planet_large_gas_giant.png";
		}
		if (mass > 300) {
			if (averageTemp > 1000) return "icons/object_planet_large_gas_giant_hot.png";
			else return "icons/object_planet_large_gas_giant.png";
		}
		if (mass > 80) {
			if (averageTemp > 1000) return "icons/object_planet_medium_gas_giant_hot.png";
			else return "icons/object_planet_medium_gas_giant.png";
		}
		else {
			if (averageTemp > 1000) return "icons/object_planet_small_gas_giant_hot.png";
			else return "icons/object_planet_small_gas_giant.png";
		}
	case TYPE_PLANET_ASTEROID:
		return "icons/object_planet_asteroid.png";
	case TYPE_PLANET_TERRESTRIAL:
		if (m_volatileLiquid > fixed(7,10)) {
			if (averageTemp > 250) return "icons/object_planet_water.png";
			else return "icons/object_planet_ice.png";
		}
		if ((m_life > fixed(9,10)) &&
			(m_volatileGas > fixed(6,10))) return "icons/object_planet_life.png";
		if ((m_life > fixed(8,10)) &&
			(m_volatileGas > fixed(5,10))) return "icons/object_planet_life6.png";
		if ((m_life > fixed(7,10)) &&
			(m_volatileGas > fixed(45,100))) return "icons/object_planet_life7.png";
		if ((m_life > fixed(6,10)) &&
			(m_volatileGas > fixed(4,10))) return "icons/object_planet_life8.png";
		if ((m_life > fixed(5,10)) &&
			(m_volatileGas > fixed(3,10))) return "icons/object_planet_life4.png";
		if ((m_life > fixed(4,10)) &&
			(m_volatileGas > fixed(2,10))) return "icons/object_planet_life5.png";
		if ((m_life > fixed(1,10)) &&
			(m_volatileGas > fixed(2,10))) return "icons/object_planet_life2.png";
		if (m_life > fixed(1,10)) return "icons/object_planet_life3.png";
		if (mass < fixed(1,100)) return "icons/object_planet_dwarf.png";
		if (mass < fixed(1,10)) return "icons/object_planet_small.png";
		if ((m_volatileLiquid < fixed(1,10)) &&
			(m_volatileGas > fixed(1,5))) return "icons/object_planet_desert.png";

		if (m_volatileIces + m_volatileLiquid > fixed(3,5)) {
			if (m_volatileIces > m_volatileLiquid) {
				if (averageTemp < 250)	return "icons/object_planet_ice.png";
			} else {
				if (averageTemp > 250) {
					return "icons/object_planet_water.png";
				} else return "icons/object_planet_ice.png";
			}
		}

		if (m_volatileGas > fixed(1,2)) {
			if (m_atmosOxidizing < fixed(1,2)) {
				if (averageTemp > 300) return "icons/object_planet_methane3.png";
				else if (averageTemp > 250) return "icons/object_planet_methane2.png";
				else return "icons/object_planet_methane.png";
			} else {
				if (averageTemp > 300) return "icons/object_planet_co2_2.png";
				else if (averageTemp > 250) {
					if ((m_volatileLiquid > fixed(3,10)) && (m_volatileGas > fixed(2,10)))
						return "icons/object_planet_co2_4.png";
					else return "icons/object_planet_co2_3.png";
				} else return "icons/object_planet_co2.png";
			}
		}

		if ((m_volatileLiquid > fixed(1,10)) &&
		   (m_volatileGas < fixed(1,10))) return "icons/object_planet_ice.png";
		if (m_volcanicity > fixed(7,10)) return "icons/object_planet_volcanic.png";
		return "icons/object_planet_small.png";
		/*
		"icons/object_planet_water_n1.png"
		"icons/object_planet_life3.png"
		"icons/object_planet_life2.png"
		*/
	case TYPE_STARPORT_ORBITAL:
		return "icons/object_orbital_starport.png";
	case TYPE_GRAVPOINT:
	case TYPE_STARPORT_SURFACE:
    default:
        fprintf( stderr, "Warning: Invalid body icon.\n");
		return 0;
	}
}

/*
 * Position a surface starport anywhere. Space.cpp::MakeFrameFor() ensures it
 * is on dry land (discarding this position if necessary)
 */
static void position_settlement_on_planet(SystemBody *b)
{
	Random r(b->seed);
	// used for orientation on planet surface
	double r2 = r.Double(); 	// function parameter evaluation order is implementation-dependent
	double r1 = r.Double();		// can't put two rands in the same expression
<<<<<<< HEAD
	b->orbit.rotMatrix = matrix3x3d::RotateZ(2*M_PI*r1) *
			matrix3x3d::RotateY(2*M_PI*r2);
=======
	// XXX: This is probably wrong, since the starport position is calculated as
	// 		b->orbit.rotMatrix * vector3d(0,1,0), the first rotation is dummy.
	//		Correct would be b->orbit.rotMatrix = RotateYMatrix(2*M_PI*r2) *
	//		matrix4x4d::RotateXMatrix(-0.5*M_PI + 2*M_PI*r1) and r1, r2
	//		would give latitude/longitude.
	b->orbit.rotMatrix = matrix4x4d::RotateZMatrix(2*M_PI*r1) *
			matrix4x4d::RotateYMatrix(2*M_PI*r2);

	// store latitude and longitude to equivalent orbital parameters to
	// be accessible easier
	b->inclination = fixed(r1*10000,10000) + FIXED_PI/2;	// latitide
	b->orbitalOffset = FIXED_PI/2;							// longitude

>>>>>>> b0f68bce
}

double SystemBody::GetMaxChildOrbitalDistance() const
{
	double max = 0;
	for (unsigned int i=0; i<children.size(); i++) {
		if (children[i]->orbMax.ToDouble() > max) {
			max = children[i]->orbMax.ToDouble();
		}
	}
	return AU * max;
}


/*
 * These are the nice floating point surface temp calculating turds.
 *
static const double boltzman_const = 5.6704e-8;
static double calcEnergyPerUnitAreaAtDist(double star_radius, double star_temp, double object_dist)
{
	const double total_solar_emission = boltzman_const *
		star_temp*star_temp*star_temp*star_temp*
		4*M_PI*star_radius*star_radius;

	return total_solar_emission / (4*M_PI*object_dist*object_dist);
}

// bond albedo, not geometric
static double CalcSurfaceTemp(double star_radius, double star_temp, double object_dist, double albedo, double greenhouse)
{
	const double energy_per_meter2 = calcEnergyPerUnitAreaAtDist(star_radius, star_temp, object_dist);
	const double surface_temp = pow(energy_per_meter2*(1-albedo)/(4*(1-greenhouse)*boltzman_const), 0.25);
	return surface_temp;
}
*/
/*
 * Instead we use these butt-ugly overflow-prone spat of ejaculate:
 */
/*
 * star_radius in sol radii
 * star_temp in kelvin,
 * object_dist in AU
 * return Watts/m^2
 */
static fixed calcEnergyPerUnitAreaAtDist(fixed star_radius, int star_temp, fixed object_dist)
{
	fixed temp = star_temp * fixed(1,10000);
	const fixed total_solar_emission =
		temp*temp*temp*temp*star_radius*star_radius;

	return fixed(1744665451,100000)*(total_solar_emission / (object_dist*object_dist));
}

static int CalcSurfaceTemp(const SystemBody *primary, fixed distToPrimary, fixed albedo, fixed greenhouse)
{
	fixed energy_per_meter2;
	if (primary->type == SystemBody::TYPE_GRAVPOINT) {
		// binary. take energies of both stars
		energy_per_meter2 = calcEnergyPerUnitAreaAtDist(primary->children[0]->radius,
			primary->children[0]->averageTemp, distToPrimary);
		energy_per_meter2 += calcEnergyPerUnitAreaAtDist(primary->children[1]->radius,
			primary->children[1]->averageTemp, distToPrimary);
	} else {
		energy_per_meter2 = calcEnergyPerUnitAreaAtDist(primary->radius, primary->averageTemp, distToPrimary);
	}
	const fixed surface_temp_pow4 = energy_per_meter2*(1-albedo)/(1-greenhouse);
	return int(isqrt(isqrt((surface_temp_pow4.v>>fixed::FRAC)*4409673)));
}


double SystemBody::CalcSurfaceGravity() const
{
	double r = GetRadius();
	if (r > 0.0) {
		return G * GetMass() / pow(r, 2);
	} else {
		return 0.0;
	}
}

vector3d Orbit::OrbitalPosAtTime(double t) const
{
	const double e = eccentricity;
	const double M_t0 = Orbit::orbitalPhaseAtStart; // mean anomaly at t = 0
	const double M = 2.0*M_PI*t / period + M_t0; // mean anomaly
	// eccentric anomaly
	// NR method to solve for E: M = E-sin(E)
	double E = M;
	for (int iter=5; iter > 0; --iter) {
		E = E - (E-e*(sin(E))-M) / (1.0 - e*cos(E));
	}
	// heliocentric distance
	double r = semiMajorAxis * (1.0 - e*cos(E));
	// true anomaly (angle of orbit position)
	double cos_v = (cos(E) - e) / (1.0 - e*cos(E));
	double sin_v = (sqrt(1.0-e*e)*sin(E))/ (1.0 - e*cos(E));

	vector3d pos = vector3d(-cos_v*r, sin_v*r, 0);
	pos = rotMatrix * pos;
	return pos;
}

// used for stepping through the orbit in small fractions
// therefore the orbital phase at game start (mean anomalty at t = 0)
// does not need to be taken into account
vector3d Orbit::EvenSpacedPosAtTime(double t) const
{
	const double e = eccentricity;
	const double M = 2*M_PI*t;
	const double v = 2*atan(sqrt((1+e)/(1-e)) * tan(M/2.0));
	const double r = semiMajorAxis * (1 - e*e) / (1 + e*cos(v));
	vector3d pos = vector3d(-cos(v)*r, sin(v)*r, 0);
	pos = rotMatrix * pos;
	return pos;
}

static double calc_orbital_period(double semiMajorAxis, double centralMass)
{
	return 2.0*M_PI*sqrt((semiMajorAxis*semiMajorAxis*semiMajorAxis)/(G*centralMass));
}

static double calc_orbital_period_gravpoint(double semiMajorAxis, double totalMass, double bodyMass)
{
	// variable names according to the formula in:
	// http://en.wikipedia.org/wiki/Barycentric_coordinates_(astronomy)#Two-body_problem
	//
	// We have a 2-body orbital system, represented as a gravpoint (at the barycentre),
	// plus two bodies, each orbiting that gravpoint.
	// We need to compute the orbital period, given the semi-major axis of one body's orbit
	// around the gravpoint, the total mass of the system, and the mass of the body.
	//
	// According to Kepler, the orbital period P is defined by:
	//
	// P = 2*pi * sqrt( a**3 / G*(M1 + M2) )
	//
	// where a is the semi-major axis of the orbit, M1 is the mass of the primary and M2 is
	// the mass of the secondary. But we don't have that semi-major axis value, we have the
	// the semi-major axis for the orbit of the secondary around the gravpoint, instead.
	//
	// So, this first computes the semi-major axis of the secondary's orbit around the primary,
	// and then uses the above formula to compute the orbital period.
	const double r1 = semiMajorAxis;
	const double m2 = (totalMass - bodyMass);
	const double a = r1 * totalMass / m2;
	const double a3 = a*a*a;
	return 2.0 * M_PI * sqrt(a3 / (G * totalMass));
}

SystemBody *StarSystem::GetBodyByPath(const SystemPath &path) const
{
	assert(m_path.IsSameSystem(path));
	assert(path.IsBodyPath());
	assert(path.bodyIndex < m_bodies.size());

	return m_bodies[path.bodyIndex].Get();
}

SystemPath StarSystem::GetPathOf(const SystemBody *sbody) const
{
	return sbody->path;
}

void StarSystem::CustomGetKidsOf(SystemBody *parent, const std::vector<CustomSystemBody*> &children, int *outHumanInfestedness, Random &rand)
{
	// replaces gravpoint mass by sum of masses of its children
	// the code goes here to cover also planetary gravpoints (gravpoints that are not rootBody)
	if (parent->type == SystemBody::TYPE_GRAVPOINT) {
		fixed mass(0);

		for (std::vector<CustomSystemBody*>::const_iterator i = children.begin(); i != children.end(); ++i) {
			const CustomSystemBody *csbody = *i;

			if (csbody->type >= SystemBody::TYPE_STAR_MIN && csbody->type <= SystemBody::TYPE_STAR_MAX)
				mass += csbody->mass;
			else
				mass += csbody->mass/SUN_MASS_TO_EARTH_MASS;
		}

		parent->mass = mass;
	}

	for (std::vector<CustomSystemBody*>::const_iterator i = children.begin(); i != children.end(); ++i) {
		const CustomSystemBody *csbody = *i;

		SystemBody *kid = NewBody();
		kid->type = csbody->type;
		kid->parent = parent;
		kid->seed = csbody->want_rand_seed ? rand.Int32() : csbody->seed;
		kid->radius = csbody->radius;
		kid->averageTemp = csbody->averageTemp;
		kid->name = csbody->name;
		kid->isCustomBody = true;

		kid->mass = csbody->mass;
		if (kid->type == SystemBody::TYPE_PLANET_ASTEROID) kid->mass /= 100000;

		kid->m_metallicity    = csbody->metallicity;
		//multiple of Earth's surface density
		kid->m_volatileGas    = csbody->volatileGas*fixed(1225,1000);
		kid->m_volatileLiquid = csbody->volatileLiquid;
		kid->m_volatileIces   = csbody->volatileIces;
		kid->m_volcanicity    = csbody->volcanicity;
		kid->m_atmosOxidizing = csbody->atmosOxidizing;
		kid->m_life           = csbody->life;

		kid->rotationPeriod = csbody->rotationPeriod;
		kid->rotationalPhaseAtStart = csbody->rotationalPhaseAtStart;
		kid->eccentricity = csbody->eccentricity;
		kid->orbitalOffset = csbody->orbitalOffset;
		kid->orbitalPhaseAtStart = csbody->orbitalPhaseAtStart;
		kid->axialTilt = csbody->axialTilt;
		kid->inclination = fixed(csbody->latitude*10000,10000);
		if(kid->type == SystemBody::TYPE_STARPORT_SURFACE)
			kid->orbitalOffset = fixed(csbody->longitude*10000,10000);
		kid->semiMajorAxis = csbody->semiMajorAxis;
		kid->orbit.eccentricity = csbody->eccentricity.ToDouble();
		kid->orbit.semiMajorAxis = csbody->semiMajorAxis.ToDouble() * AU;
		if(parent->type == SystemBody::TYPE_GRAVPOINT) // generalize Kepler's law to multiple stars
<<<<<<< HEAD
			kid->orbit.period = calc_orbital_period_gravpoint(kid->orbit.semiMajorAxis, parent->GetMass(), kid->GetMass());
=======
			kid->orbit.period = calc_orbital_period(kid->orbit.semiMajorAxis*parent->GetMass()/(parent->GetMass()-kid->GetMass()), parent->GetMass());
>>>>>>> b0f68bce
		else
			kid->orbit.period = calc_orbital_period(kid->orbit.semiMajorAxis, parent->GetMass());
		kid->orbit.orbitalPhaseAtStart = csbody->orbitalPhaseAtStart.ToDouble();
		if (csbody->heightMapFilename.length() > 0) {
			kid->heightMapFilename = csbody->heightMapFilename.c_str();
			kid->heightMapFractal = csbody->heightMapFractal;
		}
		if (kid->type == SystemBody::TYPE_STARPORT_SURFACE) {
			kid->orbit.rotMatrix = matrix3x3d::RotateY(csbody->longitude) *
				matrix3x3d::RotateX(-0.5*M_PI + csbody->latitude);
		} else {
			if (kid->orbit.semiMajorAxis < 1.2 * parent->GetRadius()) {
				Error("%s's orbit is too close to its parent", csbody->name.c_str());
			}
<<<<<<< HEAD
			double offset = csbody->want_rand_offset ? rand.Double(2*M_PI) : (csbody->orbitalOffset.ToDouble()*M_PI);
			kid->orbit.rotMatrix = matrix3x3d::RotateY(offset) * matrix3x3d::RotateX(-0.5*M_PI + csbody->latitude);
=======
			double offset = csbody->want_rand_offset ? rand.Double(2*M_PI) : (csbody->orbitalOffset.ToDouble());
			kid->orbit.rotMatrix = matrix4x4d::RotateYMatrix(offset) * matrix4x4d::RotateXMatrix(-0.5*M_PI + csbody->latitude);
>>>>>>> b0f68bce
		}
		if (kid->GetSuperType() == SystemBody::SUPERTYPE_STARPORT) {
			(*outHumanInfestedness)++;
            m_spaceStations.push_back(kid);
		}
		parent->children.push_back(kid);

		// perihelion and aphelion (in AUs)
		kid->orbMin = csbody->semiMajorAxis - csbody->eccentricity*csbody->semiMajorAxis;
		kid->orbMax = 2*csbody->semiMajorAxis - kid->orbMin;

		kid->PickAtmosphere();

		// pick or specify rings
		switch (csbody->ringStatus) {
			case CustomSystemBody::WANT_NO_RINGS:
				kid->m_rings.minRadius = fixed(0);
				kid->m_rings.maxRadius = fixed(0);
				break;
			case CustomSystemBody::WANT_RINGS:
				kid->PickRings(true);
				break;
			case CustomSystemBody::WANT_RANDOM_RINGS:
				kid->PickRings(false);
				break;
			case CustomSystemBody::WANT_CUSTOM_RINGS:
				kid->m_rings.minRadius = csbody->ringInnerRadius;
				kid->m_rings.maxRadius = csbody->ringOuterRadius;
				kid->m_rings.baseColor = csbody->ringColor;
				break;
		}

		CustomGetKidsOf(kid, csbody->children, outHumanInfestedness, rand);
	}

}

void StarSystem::GenerateFromCustom(const CustomSystem *customSys, Random &rand)
{
	const CustomSystemBody *csbody = customSys->sBody;

	rootBody.Reset(NewBody());
	rootBody->type = csbody->type;
	rootBody->parent = NULL;
	rootBody->seed = csbody->want_rand_seed ? rand.Int32() : csbody->seed;
	rootBody->seed = rand.Int32();
	rootBody->radius = csbody->radius;
	rootBody->mass = csbody->mass;
	rootBody->averageTemp = csbody->averageTemp;
	rootBody->name = csbody->name;
	rootBody->isCustomBody = true;

	rootBody->rotationalPhaseAtStart = csbody->rotationalPhaseAtStart;
	rootBody->orbitalPhaseAtStart = csbody->orbitalPhaseAtStart;

	int humanInfestedness = 0;
	CustomGetKidsOf(rootBody.Get(), csbody->children, &humanInfestedness, rand);
	Populate(false);

	// an example re-export of custom system, can be removed during the merge
	//char filename[500];
	//snprintf(filename, 500, "tmp-sys/%s.lua", GetName().c_str());
	//ExportToLua(filename);

}

void StarSystem::MakeStarOfType(SystemBody *sbody, SystemBody::BodyType type, Random &rand)
{
	sbody->type = type;
	sbody->seed = rand.Int32();
	sbody->radius = fixed(rand.Int32(starTypeInfo[type].radius[0],
				starTypeInfo[type].radius[1]), 100);
	sbody->mass = fixed(rand.Int32(starTypeInfo[type].mass[0],
				starTypeInfo[type].mass[1]), 100);
	sbody->averageTemp = rand.Int32(starTypeInfo[type].tempMin,
				starTypeInfo[type].tempMax);
}

void StarSystem::MakeRandomStar(SystemBody *sbody, Random &rand)
{
	SystemBody::BodyType type = SystemBody::BodyType(rand.Int32(SystemBody::TYPE_STAR_MIN, SystemBody::TYPE_STAR_MAX));
	MakeStarOfType(sbody, type, rand);
}

void StarSystem::MakeStarOfTypeLighterThan(SystemBody *sbody, SystemBody::BodyType type, fixed maxMass, Random &rand)
{
	int tries = 16;
	do {
		MakeStarOfType(sbody, type, rand);
	} while ((sbody->mass > maxMass) && (--tries));
}

void StarSystem::MakeBinaryPair(SystemBody *a, SystemBody *b, fixed minDist, Random &rand)
{
	fixed m = a->mass + b->mass;
	fixed a0 = b->mass / m;
	fixed a1 = a->mass / m;
	a->eccentricity = rand.NFixed(3);
	int mul = 1;

	do {
		switch (rand.Int32(3)) {
			case 2: a->semiMajorAxis = fixed(rand.Int32(100,10000), 100); break;
			case 1: a->semiMajorAxis = fixed(rand.Int32(10,1000), 100); break;
			default:
			case 0: a->semiMajorAxis = fixed(rand.Int32(1,100), 100); break;
		}
		a->semiMajorAxis *= mul;
		mul *= 2;
	} while (a->semiMajorAxis < minDist);

	a->orbit.eccentricity = a->eccentricity.ToDouble();
	a->orbit.semiMajorAxis = AU * (a->semiMajorAxis * a0).ToDouble();
	a->orbit.period = 60*60*24*365* a->semiMajorAxis.ToDouble() * sqrt(a->semiMajorAxis.ToDouble() / m.ToDouble());

	const float rotX = -0.5f*float(M_PI);
	const float rotY = static_cast<float>(rand.Double(M_PI));
	a->orbit.rotMatrix = matrix3x3d::RotateY(rotY) * matrix3x3d::RotateX(rotX);
	b->orbit.rotMatrix = matrix3x3d::RotateY(rotY-M_PI) * matrix3x3d::RotateX(rotX);

	b->orbit.eccentricity = a->eccentricity.ToDouble();
	b->orbit.semiMajorAxis = AU * (a->semiMajorAxis * a1).ToDouble();
	b->orbit.period = a->orbit.period;

	// store orbit parameters for later use to be accesible in other way than by rotMatrix
	b->orbitalPhaseAtStart = b->orbitalPhaseAtStart + FIXED_PI;
	b->orbitalPhaseAtStart = b->orbitalPhaseAtStart > 2*FIXED_PI ? b->orbitalPhaseAtStart - 2*FIXED_PI : b->orbitalPhaseAtStart;
	a->orbitalPhaseAtStart = a->orbitalPhaseAtStart > 2*FIXED_PI ? a->orbitalPhaseAtStart - 2*FIXED_PI : a->orbitalPhaseAtStart;
	a->orbitalPhaseAtStart = a->orbitalPhaseAtStart < 0 ? a->orbitalPhaseAtStart + 2*FIXED_PI : a->orbitalPhaseAtStart;
	b->orbitalOffset = fixed(int(round(rotY*10000)),10000);
	a->orbitalOffset = fixed(int(round(rotY*10000)),10000);

	fixed orbMin = a->semiMajorAxis - a->eccentricity*a->semiMajorAxis;
	fixed orbMax = 2*a->semiMajorAxis - orbMin;
	a->orbMin = orbMin;
	b->orbMin = orbMin;
	a->orbMax = orbMax;
	b->orbMax = orbMax;
}

SystemBody::SystemBody()
{
	heightMapFilename = 0;
	heightMapFractal = 0;
	rotationalPhaseAtStart = fixed(0);
	orbitalPhaseAtStart = fixed(0);
	orbMin = fixed(0);
	orbMax = fixed(0);
	semiMajorAxis = fixed(0);
	eccentricity = fixed(0);
	orbitalOffset = fixed(0);
	inclination = fixed(0);
	axialTilt = fixed(0);

	orbit.eccentricity = 0.0;
	orbit.orbitalPhaseAtStart = 0.0;
	orbit.semiMajorAxis = 0.0;
	orbit.period = 0.0;


	isCustomBody = false;
}

bool SystemBody::HasAtmosphere() const
{
	return (m_volatileGas > fixed(1,100));
}

bool SystemBody::IsScoopable() const
{
	return (GetSuperType() == SUPERTYPE_GAS_GIANT);
}

void SystemBody::PickAtmosphere()
{
	/* Alpha value isn't real alpha. in the shader fog depth is determined
	 * by density*alpha, so that we can have very dense atmospheres
	 * without having them a big stinking solid color obscuring everything

	  These are our atmosphere colours, for terrestrial planets we use m_atmosOxidizing
	  for some variation to atmosphere colours
	 */
	switch (type) {
		case SystemBody::TYPE_PLANET_GAS_GIANT:
			m_atmosColor = Color(1.0f, 1.0f, 1.0f, 0.0005f);
			m_atmosDensity = 14.0;
			break;
		case SystemBody::TYPE_PLANET_ASTEROID:
			m_atmosColor = Color(0.0f, 0.0f, 0.0f, 0.0f);
			m_atmosDensity = 0.0;
			break;
		default:
		case SystemBody::TYPE_PLANET_TERRESTRIAL:
			double r = 0, g = 0, b = 0;
			double atmo = m_atmosOxidizing.ToDouble();
			if (m_volatileGas.ToDouble() > 0.001) {
				if (atmo > 0.95) {
					// o2
					r = 1.0f + ((0.95f-atmo)*15.0f);
					g = 0.95f + ((0.95f-atmo)*10.0f);
					b = atmo*atmo*atmo*atmo*atmo;
				} else if (atmo > 0.7) {
					// co2
					r = atmo+0.05f;
					g = 1.0f + (0.7f-atmo);
					b = 0.8f;
				} else if (atmo > 0.65) {
					// co
					r = 1.0f + (0.65f-atmo);
					g = 0.8f;
					b = atmo + 0.25f;
				} else if (atmo > 0.55) {
					// ch4
					r = 1.0f + ((0.55f-atmo)*5.0);
					g = 0.35f - ((0.55f-atmo)*5.0);
					b = 0.4f;
				} else if (atmo > 0.3) {
					// h
					r = 1.0f;
					g = 1.0f;
					b = 1.0f;
				} else if (atmo > 0.2) {
					// he
					r = 1.0f;
					g = 1.0f;
					b = 1.0f;
				} else if (atmo > 0.15) {
					// ar
					r = 0.5f - ((0.15f-atmo)*5.0);
					g = 0.0f;
					b = 0.5f + ((0.15f-atmo)*5.0);
				} else if (atmo > 0.1) {
					// s
					r = 0.8f - ((0.1f-atmo)*4.0);
					g = 1.0f;
					b = 0.5f - ((0.1f-atmo)*10.0);
				} else {
					// n
					r = 1.0f;
					g = 1.0f;
					b = 1.0f;
				}
				m_atmosColor = Color(r, g, b, 1.0f);
			} else {
				m_atmosColor = Color(0.0, 0.0, 0.0, 0.0f);
			}
			m_atmosDensity = m_volatileGas.ToDouble();
			//printf("| Atmosphere :\n|      red   : [%f] \n|      green : [%f] \n|      blue  : [%f] \n", r, g, b);
			//printf("-------------------------------\n");
			break;
		/*default:
			m_atmosColor = Color(0.6f, 0.6f, 0.6f, 1.0f);
			m_atmosDensity = m_body->m_volatileGas.ToDouble();
			break;*/
	}
}

static const unsigned char RANDOM_RING_COLORS[][4] = {
	{ 156, 122,  98, 217 }, // jupiter-like
	{ 156, 122,  98, 217 }, // saturn-like
	{ 181, 173, 174, 217 }, // neptune-like
	{ 130, 122,  98, 217 }, // uranus-like
	{ 207, 122,  98, 217 }  // brown dwarf-like
};

void SystemBody::PickRings(bool forceRings)
{
	m_rings.minRadius = fixed(0);
	m_rings.maxRadius = fixed(0);
	m_rings.baseColor = Color4ub(255,255,255,255);

	if (type == SystemBody::TYPE_PLANET_GAS_GIANT) {
		Random ringRng(seed + 965467);

		// today's forecast: 50% chance of rings
		double rings_die = ringRng.Double();
		if (forceRings || (rings_die < 0.5)) {
			const unsigned char * const baseCol
				= RANDOM_RING_COLORS[ringRng.Int32(COUNTOF(RANDOM_RING_COLORS))];
			m_rings.baseColor.r = Clamp(baseCol[0] + ringRng.Int32(-20,20), 0, 255);
			m_rings.baseColor.g = Clamp(baseCol[1] + ringRng.Int32(-20,20), 0, 255);
			m_rings.baseColor.b = Clamp(baseCol[2] + ringRng.Int32(-20,10), 0, 255);
			m_rings.baseColor.a = Clamp(baseCol[3] + ringRng.Int32(-5,5), 0, 255);

			// from wikipedia: http://en.wikipedia.org/wiki/Roche_limit
			// basic Roche limit calculation assuming a rigid satellite
			// d = R (2 p_M / p_m)^{1/3}
			//
			// where R is the radius of the primary, p_M is the density of
			// the primary and p_m is the density of the satellite
			//
			// I assume a satellite density of 500 kg/m^3
			// (which Wikipedia says is an average comet density)
			//
			// also, I can't be bothered to think about unit conversions right now,
			// so I'm going to ignore the real density of the primary and take it as 1100 kg/m^3
			// (note: density of Saturn is ~687, Jupiter ~1,326, Neptune ~1,638, Uranus ~1,318)
			//
			// This gives: d = 1.638642 * R
			fixed innerMin = fixed(110, 100);
			fixed innerMax = fixed(145, 100);
			fixed outerMin = fixed(150, 100);
			fixed outerMax = fixed(168642, 100000);

			m_rings.minRadius = innerMin + (innerMax - innerMin)*ringRng.Fixed();
			m_rings.maxRadius = outerMin + (outerMax - outerMin)*ringRng.Fixed();
		}
	}
}

// Calculate parameters used in the atmospheric model for shaders
SystemBody::AtmosphereParameters SystemBody::CalcAtmosphereParams() const
{
	AtmosphereParameters params;

	double atmosDensity;

	GetAtmosphereFlavor(&params.atmosCol, &atmosDensity);
	// adjust global atmosphere opacity
	atmosDensity *= 1e-5;

	params.atmosDensity = static_cast<float>(atmosDensity);

	// Calculate parameters used in the atmospheric model for shaders
	// Isothermal atmospheric model
	// See http://en.wikipedia.org/wiki/Atmospheric_pressure#Altitude_atmospheric_pressure_variation
	// This model features an exponential decrease in pressure and density with altitude.
	// The scale height is 1/the exponential coefficient.

	// The equation for pressure is:
	// Pressure at height h = Pressure surface * e^((-Mg/RT)*h)

	// calculate (inverse) atmosphere scale height
	// The formula for scale height is:
	// h = RT / Mg
	// h is height above the surface in meters
	// R is the universal gas constant
	// T is the surface temperature in Kelvin
	// g is the gravity in m/s^2
	// M is the molar mass of air in kg/mol

	// calculate gravity
	// radius of the planet
	const double radiusPlanet_in_m = (radius.ToDouble()*EARTH_RADIUS);
	const double massPlanet_in_kg = (mass.ToDouble()*EARTH_MASS);
	const double g = G*massPlanet_in_kg/(radiusPlanet_in_m*radiusPlanet_in_m);

	double T = static_cast<double>(averageTemp);

	// XXX hack to avoid issues with sysgen giving 0 temps
	// temporary as part of sysgen needs to be rewritten before the proper fix can be used
	if (T < 1)
		T = 40;

	// XXX just use earth's composition for now
	const double M = 0.02897f; // in kg/mol

	const float atmosScaleHeight = static_cast<float>(GAS_CONSTANT_R*T/(M*g));

	// min of 2.0 corresponds to a scale height of 1/20 of the planet's radius,
	params.atmosInvScaleHeight = std::max(20.0f, static_cast<float>(GetRadius() / atmosScaleHeight));
	// integrate atmospheric density between surface and this radius. this is 10x the scale
	// height, which should be a height at which the atmospheric density is negligible
	params.atmosRadius = 1.0f + static_cast<float>(10.0f * atmosScaleHeight) / GetRadius();

	params.planetRadius = static_cast<float>(radiusPlanet_in_m);

	return params;
}


/*
 * As my excellent comrades have pointed out, choices that depend on floating
 * point crap will result in different universes on different platforms.
 *
 * We must be sneaky and avoid floating point in these places.
 */
StarSystem::StarSystem(const SystemPath &path) : m_path(path)
{
	assert(path.IsSystemPath());
	memset(m_tradeLevel, 0, sizeof(m_tradeLevel));

	Sector s = Sector(m_path.sectorX, m_path.sectorY, m_path.sectorZ);
	assert(m_path.systemIndex >= 0 && m_path.systemIndex < s.m_systems.size());

	m_seed    = s.m_systems[m_path.systemIndex].seed;
	m_name    = s.m_systems[m_path.systemIndex].name;
	m_faction = Faction::GetNearestFaction(s, m_path.systemIndex);

	Uint32 _init[6] = { m_path.systemIndex, Uint32(m_path.sectorX), Uint32(m_path.sectorY), Uint32(m_path.sectorZ), UNIVERSE_SEED, Uint32(m_seed) };
	Random rand(_init, 6);

	/*
	 * 0 - ~500ly from sol: explored
	 * ~500ly - ~700ly (65-90 sectors): gradual
	 * ~700ly+: unexplored
	 */
	int dist = isqrt(1 + m_path.sectorX*m_path.sectorX + m_path.sectorY*m_path.sectorY + m_path.sectorZ*m_path.sectorZ);
	m_unexplored = !(((dist <= 90) && ( dist <= 65 || rand.Int32(dist) <= 40)) || Faction::IsHomeSystem(path));

	m_isCustom = m_hasCustomBodies = false;
	if (s.m_systems[m_path.systemIndex].customSys) {
		m_isCustom = true;
		const CustomSystem *custom = s.m_systems[m_path.systemIndex].customSys;
		m_numStars = custom->numStars;
		if (custom->shortDesc.length() > 0) m_shortDesc = custom->shortDesc;
		if (custom->longDesc.length() > 0) m_longDesc = custom->longDesc;
		if (!custom->want_rand_explored) m_unexplored = !custom->explored;
		if (!custom->IsRandom()) {
			m_hasCustomBodies = true;
			GenerateFromCustom(s.m_systems[m_path.systemIndex].customSys, rand);
			return;
		}
	}

	SystemBody *star[4];
	SystemBody *centGrav1(NULL), *centGrav2(NULL);

	const int numStars = s.m_systems[m_path.systemIndex].numStars;
	assert((numStars >= 1) && (numStars <= 4));

	if (numStars == 1) {
		SystemBody::BodyType type = s.m_systems[m_path.systemIndex].starType[0];
		star[0] = NewBody();
		star[0]->parent = NULL;
		star[0]->name = s.m_systems[m_path.systemIndex].name;
		star[0]->orbMin = fixed(0);
		star[0]->orbMax = fixed(0);

		MakeStarOfType(star[0], type, rand);
		rootBody.Reset(star[0]);
		m_numStars = 1;
	} else {
		centGrav1 = NewBody();
		centGrav1->type = SystemBody::TYPE_GRAVPOINT;
		centGrav1->parent = NULL;
		centGrav1->name = s.m_systems[m_path.systemIndex].name+" A,B";
		rootBody.Reset(centGrav1);

		SystemBody::BodyType type = s.m_systems[m_path.systemIndex].starType[0];
		star[0] = NewBody();
		star[0]->name = s.m_systems[m_path.systemIndex].name+" A";
		star[0]->parent = centGrav1;
		MakeStarOfType(star[0], type, rand);

		star[1] = NewBody();
		star[1]->name = s.m_systems[m_path.systemIndex].name+" B";
		star[1]->parent = centGrav1;
		MakeStarOfTypeLighterThan(star[1], s.m_systems[m_path.systemIndex].starType[1],
				star[0]->mass, rand);

		centGrav1->mass = star[0]->mass + star[1]->mass;
		centGrav1->children.push_back(star[0]);
		centGrav1->children.push_back(star[1]);
		const fixed minDist1 = (star[0]->radius + star[1]->radius) * AU_SOL_RADIUS;
try_that_again_guvnah:
		MakeBinaryPair(star[0], star[1], minDist1, rand);

		m_numStars = 2;

		if (numStars > 2) {
			if (star[0]->orbMax > fixed(100,1)) {
				// reduce to < 100 AU...
				goto try_that_again_guvnah;
			}
			// 3rd and maybe 4th star
			if (numStars == 3) {
				star[2] = NewBody();
				star[2]->name = s.m_systems[m_path.systemIndex].name+" C";
				star[2]->orbMin = 0;
				star[2]->orbMax = 0;
				MakeStarOfTypeLighterThan(star[2], s.m_systems[m_path.systemIndex].starType[2],
					star[0]->mass, rand);
				centGrav2 = star[2];
				m_numStars = 3;
			} else {
				centGrav2 = NewBody();
				centGrav2->type = SystemBody::TYPE_GRAVPOINT;
				centGrav2->name = s.m_systems[m_path.systemIndex].name+" C,D";
				centGrav2->orbMax = 0;

				star[2] = NewBody();
				star[2]->name = s.m_systems[m_path.systemIndex].name+" C";
				star[2]->parent = centGrav2;
				MakeStarOfTypeLighterThan(star[2], s.m_systems[m_path.systemIndex].starType[2],
					star[0]->mass, rand);

				star[3] = NewBody();
				star[3]->name = s.m_systems[m_path.systemIndex].name+" D";
				star[3]->parent = centGrav2;
				MakeStarOfTypeLighterThan(star[3], s.m_systems[m_path.systemIndex].starType[3],
					star[2]->mass, rand);

				const fixed minDist2 = (star[2]->radius + star[3]->radius) * AU_SOL_RADIUS;
				MakeBinaryPair(star[2], star[3], minDist2, rand);
				centGrav2->mass = star[2]->mass + star[3]->mass;
				centGrav2->children.push_back(star[2]);
				centGrav2->children.push_back(star[3]);
				m_numStars = 4;
			}
			SystemBody *superCentGrav = NewBody();
			superCentGrav->type = SystemBody::TYPE_GRAVPOINT;
			superCentGrav->parent = NULL;
			superCentGrav->name = s.m_systems[m_path.systemIndex].name;
			centGrav1->parent = superCentGrav;
			centGrav2->parent = superCentGrav;
			rootBody.Reset(superCentGrav);
			const fixed minDistSuper = star[0]->orbMax + star[2]->orbMax;
			MakeBinaryPair(centGrav1, centGrav2, 4*minDistSuper, rand);
			superCentGrav->children.push_back(centGrav1);
			superCentGrav->children.push_back(centGrav2);

		}
	}

	// used in MakeShortDescription
	// XXX except this does not reflect the actual mining happening in this system
	m_metallicity = starMetallicities[rootBody->type];

	for (int i=0; i<m_numStars; i++) MakePlanetsAround(star[i], rand);

	if (m_numStars > 1) MakePlanetsAround(centGrav1, rand);
	if (m_numStars == 4) MakePlanetsAround(centGrav2, rand);

	Populate(true);

	// an example export of generated system, can be removed during the merge
	//char filename[500];
	//snprintf(filename, 500, "tmp-sys/%s.lua", GetName().c_str());
	//ExportToLua(filename);

#ifdef DEBUG_DUMP
	Dump();
#endif /* DEBUG_DUMP */
}

#ifdef DEBUG_DUMP
struct thing_t {
	SystemBody* obj;
	vector3d pos;
	vector3d vel;
};
void StarSystem::Dump()
{
	std::vector<SystemBody*> obj_stack;
	std::vector<vector3d> pos_stack;
	std::vector<thing_t> output;

	SystemBody *obj = rootBody;
	vector3d pos = vector3d(0.0);

	while (obj) {
		vector3d p2 = pos;
		if (obj->parent) {
			p2 = pos + obj->orbit.OrbitalPosAtTime(1.0);
			pos = pos + obj->orbit.OrbitalPosAtTime(0.0);
		}

		if ((obj->type != SystemBody::TYPE_GRAVPOINT) &&
		    (obj->GetSuperType() != SystemBody::SUPERTYPE_STARPORT)) {
			struct thing_t t;
			t.obj = obj;
			t.pos = pos;
			t.vel = (p2-pos);
			output.push_back(t);
		}
		for (std::vector<SystemBody*>::iterator i = obj->children.begin();
				i != obj->children.end(); ++i) {
			obj_stack.push_back(*i);
			pos_stack.push_back(pos);
		}
		if (obj_stack.size() == 0) break;
		pos = pos_stack.back();
		obj = obj_stack.back();
		pos_stack.pop_back();
		obj_stack.pop_back();
	}

	FILE *f = fopen("starsystem.dump", "w");
	fprintf(f, "%d bodies\n", output.size());
	fprintf(f, "0 steps\n");
	for (std::vector<thing_t>::iterator i = output.begin();
			i != output.end(); ++i) {
		fprintf(f, "B:%lf,%lf:%lf,%lf,%lf,%lf:%lf:%d:%lf,%lf,%lf\n",
				(*i).pos.x, (*i).pos.y, (*i).pos.z,
				(*i).vel.x, (*i).vel.y, (*i).vel.z,
				(*i).obj->GetMass(), 0,
				1.0, 1.0, 1.0);
	}
	fclose(f);
	printf("Junk dumped to starsystem.dump\n");
}
#endif /* DEBUG_DUMP */

/*
 * http://en.wikipedia.org/wiki/Hill_sphere
 */
fixed SystemBody::CalcHillRadius() const
{
	if (GetSuperType() <= SUPERTYPE_STAR) {
		return fixed(0);
	} else {
		// playing with precision since these numbers get small
		// masses in earth masses
		fixedf<32> mprimary = parent->GetMassInEarths();

		fixedf<48> a = semiMajorAxis;
		fixedf<48> e = eccentricity;

		return fixed(a * (fixedf<48>(1,1)-e) *
				fixedf<48>::CubeRootOf(fixedf<48>(
						mass / (fixedf<32>(3,1)*mprimary))));

		//fixed hr = semiMajorAxis*(fixed(1,1) - eccentricity) *
		//  fixedcuberoot(mass / (3*mprimary));
	}
}

static fixed mass_from_disk_area(fixed a, fixed b, fixed max)
{
	// so, density of the disk with distance from star goes like so: 1 - x/discMax
	//
	// ---
	//    ---
	//       --- <- zero at discMax
	//
	// Which turned into a disc becomes 2*pi*x - (2*pi*x*x)/discMax
	// Integral of which is: pi*x*x - (2/(3*discMax))*pi*x*x*x
	//
	// Because get_disc_density divides total_mass by
	// mass_from_disk_area(0, discMax, discMax) to find density, the
	// constant factors (pi) in this equation drop out.
	//
	b = (b > max ? max : b);
	assert(b>=a);
	assert(a<=max);
	assert(b<=max);
	assert(a>=0);
	fixed one_over_3max = fixed(2,1)/(3*max);
	return (b*b - one_over_3max*b*b*b) -
		(a*a - one_over_3max*a*a*a);
}

static fixed get_disc_density(SystemBody *primary, fixed discMin, fixed discMax, fixed percentOfPrimaryMass)
{
	discMax = std::max(discMax, discMin);
	fixed total = mass_from_disk_area(discMin, discMax, discMax);
	return primary->GetMassInEarths() * percentOfPrimaryMass / total;
}

void StarSystem::MakePlanetsAround(SystemBody *primary, Random &rand)
{
	fixed discMin = fixed(0);
	fixed discMax = fixed(5000,1);
	fixed discDensity;

	SystemBody::BodySuperType superType = primary->GetSuperType();

	if (superType <= SystemBody::SUPERTYPE_STAR) {
		if (primary->type == SystemBody::TYPE_GRAVPOINT) {
			/* around a binary */
			discMin = primary->children[0]->orbMax * SAFE_DIST_FROM_BINARY;
		} else {
			/* correct thing is roche limit, but lets ignore that because
			 * it depends on body densities and gives some strange results */
			discMin = 4 * primary->radius * AU_SOL_RADIUS;
		}
		if (primary->type == SystemBody::TYPE_WHITE_DWARF) {
			// white dwarfs will have started as stars < 8 solar
			// masses or so, so pick discMax according to that
			// We give it a larger discMin because it used to be a much larger star
			discMin = 1000 * primary->radius * AU_SOL_RADIUS;
			discMax = 100 * rand.NFixed(2);		// rand-splitting again
			discMax *= fixed::SqrtOf(fixed(1,2) + fixed(8,1)*rand.Fixed());
		} else {
			discMax = 100 * rand.NFixed(2)*fixed::SqrtOf(primary->mass);
		}
		// having limited discMin by bin-separation/fake roche, and
		// discMax by some relation to star mass, we can now compute
		// disc density
		discDensity = rand.Fixed() * get_disc_density(primary, discMin, discMax, fixed(2,100));

		if ((superType == SystemBody::SUPERTYPE_STAR) && (primary->parent)) {
			// limit planets out to 10% distance to star's binary companion
			discMax = std::min(discMax, primary->orbMin * fixed(1,10));
		}

		/* in trinary and quaternary systems don't bump into other pair... */
		if (m_numStars >= 3) {
			discMax = std::min(discMax, fixed(5,100)*rootBody->children[0]->orbMin);
		}
	} else {
		fixed primary_rad = primary->radius * AU_EARTH_RADIUS;
		discMin = 4 * primary_rad;
		/* use hill radius to find max size of moon system. for stars botch it.
		   And use planets orbit around its primary as a scaler to a moon's orbit*/
		discMax = std::min(discMax, fixed(1,20)*
			primary->CalcHillRadius()*primary->orbMin*fixed(1,10));

		discDensity = rand.Fixed() * get_disc_density(primary, discMin, discMax, fixed(1,500));
	}

	//fixed discDensity = 20*rand.NFixed(4);

	//printf("Around %s: Range %f -> %f AU\n", primary->name.c_str(), discMin.ToDouble(), discMax.ToDouble());

	fixed initialJump = rand.NFixed(5);
	fixed pos = (fixed(1,1) - initialJump)*discMin + (initialJump*discMax);

	while (pos < discMax) {
		// periapsis, apoapsis = closest, farthest distance in orbit
		fixed periapsis = pos + pos*fixed(1,2)*rand.NFixed(2);/* + jump */;
		fixed ecc = rand.NFixed(3);
		fixed semiMajorAxis = periapsis / (fixed(1,1) - ecc);
		fixed apoapsis = 2*semiMajorAxis - periapsis;
		if (apoapsis > discMax) break;

		fixed mass;
		{
			const fixed a = pos;
			const fixed b = fixed(135,100)*apoapsis;
			mass = mass_from_disk_area(a, b, discMax);
			mass *= rand.Fixed() * discDensity;
		}
		if (mass < 0) {// hack around overflow
			fprintf(stderr, "WARNING: planetary mass has overflowed! (child of %s)\n", primary->name.c_str());
			mass = fixed(Sint64(0x7fFFffFFffFFffFFull));
		}
		assert(mass >= 0);

		SystemBody *planet = NewBody();
		planet->eccentricity = ecc;
		planet->axialTilt = fixed(100,157)*rand.NFixed(2);
		planet->semiMajorAxis = semiMajorAxis;
		planet->type = SystemBody::TYPE_PLANET_TERRESTRIAL;
		planet->seed = rand.Int32();
		planet->tmp = 0;
		planet->parent = primary;
		planet->mass = mass;
		planet->rotationPeriod = fixed(rand.Int32(1,200), 24);

		planet->orbit.eccentricity = ecc.ToDouble();
		planet->orbit.semiMajorAxis = semiMajorAxis.ToDouble() * AU;
		if(primary->type == SystemBody::TYPE_GRAVPOINT) // generalize Kepler's law to multiple stars
<<<<<<< HEAD
			planet->orbit.period = calc_orbital_period_gravpoint(planet->orbit.semiMajorAxis, primary->GetMass(), planet->GetMass());
=======
			planet->orbit.period = calc_orbital_period(planet->orbit.semiMajorAxis*primary->GetMass()/(primary->GetMass()-planet->GetMass()), primary->GetMass());
>>>>>>> b0f68bce
		else
			planet->orbit.period = calc_orbital_period(planet->orbit.semiMajorAxis, primary->GetMass());

		double r1 = rand.Double(2*M_PI);		// function parameter evaluation order is implementation-dependent
		double r2 = rand.NDouble(5);			// can't put two rands in the same expression
		planet->orbit.rotMatrix = matrix3x3d::RotateY(r1) *
			matrix3x3d::RotateX(-0.5*M_PI + r2*M_PI/2.0);

		planet->inclination = FIXED_PI;
		planet->inclination *= r2/2.0;
		planet->orbMin = periapsis;
		planet->orbMax = apoapsis;
		primary->children.push_back(planet);

		/* minimum separation between planets of 1.35 */
		pos = apoapsis * fixed(135,100);
	}

	int idx=0;
	bool make_moons = superType <= SystemBody::SUPERTYPE_STAR;

	for (std::vector<SystemBody*>::iterator i = primary->children.begin(); i != primary->children.end(); ++i) {
		// planets around a binary pair [gravpoint] -- ignore the stars...
		if ((*i)->GetSuperType() == SystemBody::SUPERTYPE_STAR) continue;
		// Turn them into something!!!!!!!
		char buf[8];
		if (superType <= SystemBody::SUPERTYPE_STAR) {
			// planet naming scheme
			snprintf(buf, sizeof(buf), " %c", 'a'+idx);
		} else {
			// moon naming scheme
			snprintf(buf, sizeof(buf), " %d", 1+idx);
		}
		(*i)->name = primary->name+buf;
		(*i)->PickPlanetType(rand);
		if (make_moons) MakePlanetsAround(*i, rand);
		idx++;
	}
}

/*
 * For moons distance from star is not orbMin, orbMax.
 */
const SystemBody *SystemBody::FindStarAndTrueOrbitalRange(fixed &orbMin_, fixed &orbMax_)
{
	const SystemBody *planet = this;
	const SystemBody *star = this->parent;

	assert(star);

	/* while not found star yet.. */
	while (star->GetSuperType() > SystemBody::SUPERTYPE_STAR) {
		planet = star;
		star = star->parent;
	}

	orbMin_ = planet->orbMin;
	orbMax_ = planet->orbMax;
	return star;
}

void SystemBody::PickPlanetType(Random &rand)
{
	fixed albedo = fixed(0);
	fixed greenhouse = fixed(0);

	fixed minDistToStar, maxDistToStar, averageDistToStar;
	const SystemBody *star = FindStarAndTrueOrbitalRange(minDistToStar, maxDistToStar);
	averageDistToStar = (minDistToStar+maxDistToStar)>>1;

	/* first calculate blackbody temp (no greenhouse effect, zero albedo) */
	int bbody_temp = CalcSurfaceTemp(star, averageDistToStar, albedo, greenhouse);

	averageTemp = bbody_temp;

	// radius is just the cube root of the mass. we get some more fractional
	// bits for small bodies otherwise we can easily end up with 0 radius
	// which breaks stuff elsewhere
	if (mass <= fixed(1,1))
		radius = fixed(fixedf<48>::CubeRootOf(fixedf<48>(mass)));
	else
		radius = fixed::CubeRootOf(mass);
	// enforce minimum size of 10km
	radius = std::max(radius, fixed(1,630));

	// Tidal lock for planets close to their parents:
	//		http://en.wikipedia.org/wiki/Tidal_locking
	//
	//		Formula: time ~ semiMajorAxis^6 * radius / mass / parentMass^2
	//
	//		compared to Earth's Moon
	static fixed MOON_TIDAL_LOCK = fixed(6286,1);
	fixed invTidalLockTime = fixed(1,1);

	// fine-tuned not to give overflows, order of evaluation matters!
	if (parent->type <= TYPE_STAR_MAX) {
		invTidalLockTime /= (semiMajorAxis * semiMajorAxis);
		invTidalLockTime *= mass;
		invTidalLockTime /= (semiMajorAxis * semiMajorAxis);
		invTidalLockTime *= parent->mass*parent->mass;
		invTidalLockTime /= radius;
		invTidalLockTime /= (semiMajorAxis * semiMajorAxis)*MOON_TIDAL_LOCK;
	} else {
		invTidalLockTime /= (semiMajorAxis * semiMajorAxis)*SUN_MASS_TO_EARTH_MASS;
		invTidalLockTime *= mass;
		invTidalLockTime /= (semiMajorAxis * semiMajorAxis)*SUN_MASS_TO_EARTH_MASS;
		invTidalLockTime *= parent->mass*parent->mass;
		invTidalLockTime /= radius;
		invTidalLockTime /= (semiMajorAxis * semiMajorAxis)*MOON_TIDAL_LOCK;
	}
	//printf("tidal lock of %s: %.5f, a %.5f R %.4f mp %.3f ms %.3f\n", name.c_str(),
	//		invTidalLockTime.ToFloat(), semiMajorAxis.ToFloat(), radius.ToFloat(), parent->mass.ToFloat(), mass.ToFloat());

	if(invTidalLockTime > 10) { // 10x faster than Moon, no chance not to be tidal-locked
		rotationPeriod = fixed(int(round(orbit.period)),3600*24);
		axialTilt = inclination;
	} else if(invTidalLockTime > fixed(1,100)) { // rotation speed changed in favour of tidal lock
		// XXX: there should be some chance the satellite was captured only recenly and ignore this
		//		I'm ommiting that now, I do not want to change the Universe by additional rand call.

		fixed lambda = invTidalLockTime/(fixed(1,20)+invTidalLockTime);
		rotationPeriod = (1-lambda)*rotationPeriod + lambda*orbit.period/3600/24;
		axialTilt = (1-lambda)*axialTilt + lambda*inclination;
	} // else .. nothing happens to the satellite

	if (parent->type <= TYPE_STAR_MAX)
		// get it from the table now rather than setting it on stars/gravpoints as
		// currently nothing else needs them to have metallicity
		m_metallicity = StarSystem::starMetallicities[parent->type] * rand.Fixed();
	else
		// this assumes the parent's parent is a star/gravpoint, which is currently always true
		m_metallicity = StarSystem::starMetallicities[parent->parent->type] * rand.Fixed();
	// harder to be volcanic when you are tiny (you cool down)
	m_volcanicity = std::min(fixed(1,1), mass) * rand.Fixed();
	m_atmosOxidizing = rand.Fixed();
	m_life = fixed(0);
	m_volatileGas = fixed(0);
	m_volatileLiquid = fixed(0);
	m_volatileIces = fixed(0);

	// pick body type
	if (mass > 317*13) {
		// more than 13 jupiter masses can fuse deuterium - is a brown dwarf
		type = SystemBody::TYPE_BROWN_DWARF;
		averageTemp = averageTemp + rand.Int32(starTypeInfo[type].tempMin,
					starTypeInfo[type].tempMax);
		// prevent mass exceeding 65 jupiter masses or so, when it becomes a star
		// XXX since TYPE_BROWN_DWARF is supertype star, mass is now in
		// solar masses. what a fucking mess
		mass = std::min(mass, fixed(317*65, 1)) / SUN_MASS_TO_EARTH_MASS;
		//Radius is too high as it now uses the planetary calculations to work out radius (Cube root of mass)
		// So tell it to use the star data instead:
		radius = fixed(rand.Int32(starTypeInfo[type].radius[0],
				starTypeInfo[type].radius[1]), 100);
	} else if (mass > 6) {
		type = SystemBody::TYPE_PLANET_GAS_GIANT;
	} else if (mass > fixed(1, 15000)) {
		type = SystemBody::TYPE_PLANET_TERRESTRIAL;

		fixed amount_volatiles = fixed(2,1)*rand.Fixed();
		if (rand.Int32(3)) amount_volatiles *= mass;
		// total atmosphere loss
		if (rand.Fixed() > mass) amount_volatiles = fixed(0);

		//printf("Amount volatiles: %f\n", amount_volatiles.ToFloat());
		// fudge how much of the volatiles are in which state
		greenhouse = fixed(0);
		albedo = fixed(0);
		// CO2 sublimation
		if (averageTemp > 195) greenhouse += amount_volatiles * fixed(1,3);
		else albedo += fixed(2,6);
		// H2O liquid
		if (averageTemp > 273) greenhouse += amount_volatiles * fixed(1,5);
		else albedo += fixed(3,6);
		// H2O boils
		if (averageTemp > 373) greenhouse += amount_volatiles * fixed(1,3);

		if(greenhouse > 0.7f) { // never reach 1, but 1/(1-greenhouse) still grows
			greenhouse *= greenhouse;
			greenhouse *= greenhouse;
			greenhouse = greenhouse / (greenhouse + fixed(32,311));
		}

		averageTemp = CalcSurfaceTemp(star, averageDistToStar, albedo, greenhouse);

		const fixed proportion_gas = averageTemp / (fixed(100,1) + averageTemp);
		m_volatileGas = proportion_gas * amount_volatiles;

		const fixed proportion_liquid = (fixed(1,1)-proportion_gas) * (averageTemp / (fixed(50,1) + averageTemp));
		m_volatileLiquid = proportion_liquid * amount_volatiles;

		const fixed proportion_ices = fixed(1,1) - (proportion_gas + proportion_liquid);
		m_volatileIces = proportion_ices * amount_volatiles;

		//printf("temp %dK, gas:liquid:ices %f:%f:%f\n", averageTemp, proportion_gas.ToFloat(),
		//		proportion_liquid.ToFloat(), proportion_ices.ToFloat());

		if ((m_volatileLiquid > fixed(0)) &&
		    (averageTemp > CELSIUS-60) &&
		    (averageTemp < CELSIUS+200)) {
			// try for life
			int minTemp = CalcSurfaceTemp(star, maxDistToStar, albedo, greenhouse);
			int maxTemp = CalcSurfaceTemp(star, minDistToStar, albedo, greenhouse);

			if ((star->type != TYPE_BROWN_DWARF) &&
			    (star->type != TYPE_WHITE_DWARF) &&
			    (star->type != TYPE_STAR_O) &&
			    (minTemp > CELSIUS-10) && (minTemp < CELSIUS+90) &&
			    (maxTemp > CELSIUS-10) && (maxTemp < CELSIUS+90)) {
				m_life = rand.Fixed();
			}
		}
	} else {
		type = SystemBody::TYPE_PLANET_ASTEROID;
	}

    PickAtmosphere();
	PickRings();
}

void StarSystem::MakeShortDescription(Random &rand)
{
	m_econType = 0;
	if ((m_industrial > m_metallicity) && (m_industrial > m_agricultural)) {
		m_econType = ECON_INDUSTRY;
	} else if (m_metallicity > m_agricultural) {
		m_econType = ECON_MINING;
	} else {
		m_econType = ECON_AGRICULTURE;
	}

	if (m_unexplored) {
		m_shortDesc = Lang::UNEXPLORED_SYSTEM_NO_DATA;
	}

	/* Total population is in billions */
	else if(m_totalPop == 0) {
		m_shortDesc = Lang::SMALL_SCALE_PROSPECTING_NO_SETTLEMENTS;
	} else if (m_totalPop < fixed(1,10)) {
		switch (m_econType) {
			case ECON_INDUSTRY: m_shortDesc = Lang::SMALL_INDUSTRIAL_OUTPOST; break;
			case ECON_MINING: m_shortDesc = Lang::SOME_ESTABLISHED_MINING; break;
			case ECON_AGRICULTURE: m_shortDesc = Lang::YOUNG_FARMING_COLONY; break;
		}
	} else if (m_totalPop < fixed(1,2)) {
		switch (m_econType) {
			case ECON_INDUSTRY: m_shortDesc = Lang::INDUSTRIAL_COLONY; break;
			case ECON_MINING: m_shortDesc = Lang::MINING_COLONY; break;
			case ECON_AGRICULTURE: m_shortDesc = Lang::OUTDOOR_AGRICULTURAL_WORLD; break;
		}
	} else if (m_totalPop < fixed(5,1)) {
		switch (m_econType) {
			case ECON_INDUSTRY: m_shortDesc = Lang::HEAVY_INDUSTRY; break;
			case ECON_MINING: m_shortDesc = Lang::EXTENSIVE_MINING; break;
			case ECON_AGRICULTURE: m_shortDesc = Lang::THRIVING_OUTDOOR_WORLD; break;
		}
	} else {
		switch (m_econType) {
			case ECON_INDUSTRY: m_shortDesc = Lang::INDUSTRIAL_HUB_SYSTEM; break;
			case ECON_MINING: m_shortDesc = Lang::VAST_STRIP_MINE; break;
			case ECON_AGRICULTURE: m_shortDesc = Lang::HIGH_POPULATION_OUTDOOR_WORLD; break;
		}
	}
}


/* percent */
#define MAX_COMMODITY_BASE_PRICE_ADJUSTMENT 25

void StarSystem::Populate(bool addSpaceStations)
{
	Uint32 _init[5] = { m_path.systemIndex, Uint32(m_path.sectorX), Uint32(m_path.sectorY), Uint32(m_path.sectorZ), UNIVERSE_SEED };
	Random rand;
	rand.seed(_init, 5);

	/* Various system-wide characteristics */
	// This is 1 in sector (0,0,0) and approaches 0 farther out
	// (1,0,0) ~ .688, (1,1,0) ~ .557, (1,1,1) ~ .48
	m_humanProx = Faction::IsHomeSystem(m_path) ? fixed(2,3): fixed(3,1) / isqrt(9 + 10*(m_path.sectorX*m_path.sectorX + m_path.sectorY*m_path.sectorY + m_path.sectorZ*m_path.sectorZ));	
	m_econType = ECON_INDUSTRY;
	m_industrial = rand.Fixed();
	m_agricultural = 0;

	/* system attributes */
	m_totalPop = fixed(0);
	rootBody->PopulateStage1(this, m_totalPop);

//	printf("Trading rates:\n");
	// So now we have balances of trade of various commodities.
	// Lets use black magic to turn these into percentage base price
	// alterations
	int maximum = 0;
	for (int i=Equip::FIRST_COMMODITY; i<=Equip::LAST_COMMODITY; i++) {
		maximum = std::max(abs(m_tradeLevel[i]), maximum);
	}
	if (maximum) for (int i=Equip::FIRST_COMMODITY; i<=Equip::LAST_COMMODITY; i++) {
		m_tradeLevel[i] = (m_tradeLevel[i] * MAX_COMMODITY_BASE_PRICE_ADJUSTMENT) / maximum;
		m_tradeLevel[i] += rand.Int32(-5, 5);
	}

// Unused?
//	for (int i=(int)Equip::FIRST_COMMODITY; i<=(int)Equip::LAST_COMMODITY; i++) {
//		Equip::Type t = (Equip::Type)i;
//		const EquipType &type = Equip::types[t];
//		printf("%s: %d%%\n", type.name, m_tradeLevel[t]);
//	}
//	printf("System total population %.3f billion\n", m_totalPop.ToFloat());
	Polit::GetSysPolitStarSystem(this, m_totalPop, m_polit);

	if (addSpaceStations) {
		rootBody->PopulateAddStations(this);
	}

	if (!m_shortDesc.size())
		MakeShortDescription(rand);
}

/*
 * Set natural resources, tech level, industry strengths and population levels
 */
void SystemBody::PopulateStage1(StarSystem *system, fixed &outTotalPop)
{
	for (unsigned int i=0; i<children.size(); i++) {
		children[i]->PopulateStage1(system, outTotalPop);
	}

	// unexplored systems have no population (that we know about)
	if (system->m_unexplored) {
		m_population = outTotalPop = fixed(0);
		return;
	}

	// grav-points have no population themselves
	if (type == SystemBody::TYPE_GRAVPOINT) {
		m_population = fixed(0);
		return;
	}

	Uint32 _init[6] = { system->m_path.systemIndex, Uint32(system->m_path.sectorX),
			Uint32(system->m_path.sectorY), Uint32(system->m_path.sectorZ), UNIVERSE_SEED, Uint32(this->seed) };

	Random rand;
	rand.seed(_init, 6);

	RefCountedPtr<Random> namerand(new Random);
	namerand->seed(_init, 6);

	m_population = fixed(0);

	/* Bad type of planet for settlement */
	if ((averageTemp > CELSIUS+100) || (averageTemp < 100) ||
	    (type != SystemBody::TYPE_PLANET_TERRESTRIAL && type != SystemBody::TYPE_PLANET_ASTEROID)) {

        // orbital starports should carry a small amount of population
        if (type == SystemBody::TYPE_STARPORT_ORBITAL) {
			m_population = fixed(1,100000);
			outTotalPop += m_population;
        }

		return;
	}

	m_agricultural = fixed(0);

	if (m_life > fixed(9,10)) {
		m_agricultural = Clamp(fixed(1,1) - fixed(CELSIUS+25-averageTemp, 40), fixed(0), fixed(1,1));
		system->m_agricultural += 2*m_agricultural;
	} else if (m_life > fixed(1,2)) {
		m_agricultural = Clamp(fixed(1,1) - fixed(CELSIUS+30-averageTemp, 50), fixed(0), fixed(1,1));
		system->m_agricultural += 1*m_agricultural;
	} else {
		// don't bother populating crap planets
		if (m_metallicity < fixed(5,10) &&
			m_metallicity < (fixed(1,1) - system->m_humanProx)) return;
	}

	const int NUM_CONSUMABLES = 10;
	const Equip::Type consumables[NUM_CONSUMABLES] = {
		Equip::AIR_PROCESSORS,
		Equip::GRAIN,
		Equip::FRUIT_AND_VEG,
		Equip::ANIMAL_MEAT,
		Equip::LIQUOR,
		Equip::CONSUMER_GOODS,
		Equip::MEDICINES,
		Equip::HAND_WEAPONS,
		Equip::NARCOTICS,
		Equip::LIQUID_OXYGEN
	};

	/* Commodities we produce (mining and agriculture) */
	for (int i=Equip::FIRST_COMMODITY; i<Equip::LAST_COMMODITY; i++) {
		Equip::Type t = Equip::Type(i);
		const EquipType &itype = Equip::types[t];

		fixed affinity = fixed(1,1);
		if (itype.econType & ECON_AGRICULTURE) {
			affinity *= 2*m_agricultural;
		}
		if (itype.econType & ECON_INDUSTRY) affinity *= system->m_industrial;
		// make industry after we see if agriculture and mining are viable
		if (itype.econType & ECON_MINING) {
			affinity *= m_metallicity;
		}
		affinity *= rand.Fixed();
		// producing consumables is wise
		for (int j=0; j<NUM_CONSUMABLES; j++) {
			if (i == consumables[j]) {
				affinity *= 2;
				break;
			}
		}
		assert(affinity >= 0);
		/* workforce... */
		m_population += affinity * system->m_humanProx;

		int howmuch = (affinity * 256).ToInt32();

		system->m_tradeLevel[t] += -2*howmuch;
		for (int j=0; j<EQUIP_INPUTS; j++) {
			if (!itype.inputs[j]) continue;
			system->m_tradeLevel[itype.inputs[j]] += howmuch;
		}
	}

	if (!system->m_hasCustomBodies && m_population > 0)
		name = Pi::luaNameGen->BodyName(this, namerand);

	// Add a bunch of things people consume
	for (int i=0; i<NUM_CONSUMABLES; i++) {
		Equip::Type t = consumables[i];
		if (m_life > fixed(1,2)) {
			// life planets can make this jizz probably
			if ((t == Equip::AIR_PROCESSORS) ||
			    (t == Equip::LIQUID_OXYGEN) ||
			    (t == Equip::GRAIN) ||
			    (t == Equip::FRUIT_AND_VEG) ||
			    (t == Equip::ANIMAL_MEAT)) {
				continue;
			}
		}
		system->m_tradeLevel[t] += rand.Int32(32,128);
	}
	// well, outdoor worlds should have way more people
	m_population = fixed(1,10)*m_population + m_population*m_agricultural;

//	printf("%s: pop %.3f billion\n", name.c_str(), m_population.ToFloat());

	outTotalPop += m_population;
}

static bool check_unique_station_name(const std::string & name, const StarSystem * system) {
	bool ret = true;
	for (unsigned int i = 0 ; i < system->m_spaceStations.size() ; ++i)
		if (system->m_spaceStations[i]->name == name) {
			ret = false;
			break;
		}
	return ret;
}

static std::string gen_unique_station_name(SystemBody *sp, const StarSystem *system, RefCountedPtr<Random> &namerand) {
	std::string name;
	do {
		name = Pi::luaNameGen->BodyName(sp, namerand);
	} while (!check_unique_station_name(name, system));
	return name;
}

void SystemBody::PopulateAddStations(StarSystem *system)
{
	for (unsigned int i=0; i<children.size(); i++) {
		children[i]->PopulateAddStations(system);
	}

	Uint32 _init[6] = { system->m_path.systemIndex, Uint32(system->m_path.sectorX),
			Uint32(system->m_path.sectorY), Uint32(system->m_path.sectorZ), this->seed, UNIVERSE_SEED };

	Random rand;
	rand.seed(_init, 6);

	RefCountedPtr<Random> namerand(new Random);
	namerand->seed(_init, 6);

	if (m_population < fixed(1,1000)) return;

	fixed pop = m_population + rand.Fixed();

	fixed orbMaxS = fixed(1,4)*this->CalcHillRadius();
	fixed orbMinS = 4 * this->radius * AU_EARTH_RADIUS;
	if (children.size()) orbMaxS = std::min(orbMaxS, fixed(1,2) * children[0]->orbMin);

	// starports - orbital
	pop -= rand.Fixed();
	if ((orbMinS < orbMaxS) && (pop >= 0)) {

		SystemBody *sp = system->NewBody();
		sp->type = SystemBody::TYPE_STARPORT_ORBITAL;
		sp->seed = rand.Int32();
		sp->tmp = 0;
		sp->parent = this;
		sp->rotationPeriod = fixed(1,3600);
		sp->averageTemp = this->averageTemp;
		sp->mass = 0;
		/* just always plonk starports in near orbit */
		sp->semiMajorAxis = orbMinS;
		sp->eccentricity = fixed(0);
		sp->axialTilt = fixed(0);
		sp->orbit.eccentricity = 0;
		sp->orbit.semiMajorAxis = sp->semiMajorAxis.ToDouble()*AU;
		sp->orbit.period = calc_orbital_period(sp->orbit.semiMajorAxis, this->mass.ToDouble() * EARTH_MASS);
<<<<<<< HEAD
		sp->orbit.rotMatrix = matrix3x3d::Identity();
=======
		sp->orbit.rotMatrix = matrix4x4d::Identity();
		sp->inclination = fixed(0);
>>>>>>> b0f68bce
		children.insert(children.begin(), sp);
		system->m_spaceStations.push_back(sp);
		sp->orbMin = sp->semiMajorAxis;
		sp->orbMax = sp->semiMajorAxis;

		sp->name = gen_unique_station_name(sp, system, namerand);

		pop -= rand.Fixed();
		if (pop > 0) {
			SystemBody *sp2 = system->NewBody();
			SystemPath path2 = sp2->path;
			*sp2 = *sp;
			sp2->path = path2;
			sp2->orbit.rotMatrix = matrix3x3d::RotateZ(M_PI);
			sp2->name = gen_unique_station_name(sp, system, namerand);
			children.insert(children.begin(), sp2);
			system->m_spaceStations.push_back(sp2);
		}
	}
	// starports - surface
	pop = m_population + rand.Fixed();
	int max = 6;
	while (max-- > 0) {
		pop -= rand.Fixed();
		if (pop < 0) break;

		SystemBody *sp = system->NewBody();
		sp->type = SystemBody::TYPE_STARPORT_SURFACE;
		sp->seed = rand.Int32();
		sp->tmp = 0;
		sp->parent = this;
		sp->averageTemp = this->averageTemp;
		sp->mass = 0;
		sp->name = gen_unique_station_name(sp, system, namerand);
		memset(&sp->orbit, 0, sizeof(Orbit));
		position_settlement_on_planet(sp);
		children.insert(children.begin(), sp);
		system->m_spaceStations.push_back(sp);
	}
}

static void clear_parent_and_child_pointers(SystemBody *body)
{
	for (std::vector<SystemBody*>::iterator i = body->children.begin(); i != body->children.end(); ++i)
		clear_parent_and_child_pointers(*i);
	body->parent = 0;
	body->children.clear();
}

StarSystem::~StarSystem()
{
	// clear parent and children pointers. someone (Lua) might still have a
	// reference to things that are about to be deleted
	clear_parent_and_child_pointers(rootBody.Get());
}

void StarSystem::Serialize(Serializer::Writer &wr, StarSystem *s)
{
	if (s) {
		wr.Byte(1);
		wr.Int32(s->m_path.sectorX);
		wr.Int32(s->m_path.sectorY);
		wr.Int32(s->m_path.sectorZ);
		wr.Int32(s->m_path.systemIndex);
	} else {
		wr.Byte(0);
	}
}

RefCountedPtr<StarSystem> StarSystem::Unserialize(Serializer::Reader &rd)
{
	if (rd.Byte()) {
		int sec_x = rd.Int32();
		int sec_y = rd.Int32();
		int sec_z = rd.Int32();
		int sys_idx = rd.Int32();
		return StarSystem::GetCached(SystemPath(sec_x, sec_y, sec_z, sys_idx));
	} else {
		return RefCountedPtr<StarSystem>(0);
	}
}

typedef std::map<SystemPath,StarSystem*> SystemCacheMap;
static SystemCacheMap s_cachedSystems;

RefCountedPtr<StarSystem> StarSystem::GetCached(const SystemPath &path)
{
	SystemPath sysPath(path.SystemOnly());

	StarSystem *s = 0;
	std::pair<SystemCacheMap::iterator, bool>
		ret = s_cachedSystems.insert(SystemCacheMap::value_type(sysPath, static_cast<StarSystem*>(0)));
	if (ret.second) {
		s = new StarSystem(sysPath);
		ret.first->second = s;
		s->IncRefCount(); // the cache owns one reference
	} else {
		s = ret.first->second;
	}
	return RefCountedPtr<StarSystem>(s);
}

void StarSystem::ShrinkCache()
{
	std::map<SystemPath,StarSystem*>::iterator i = s_cachedSystems.begin();
	while (i != s_cachedSystems.end()) {
		StarSystem *s = (*i).second;
		assert(s->GetRefCount() >= 1); // sanity check
		// if the cache is the only owner, then delete it
		if (s->GetRefCount() == 1) {
			delete s;
			s_cachedSystems.erase(i++);
		}
		else
			i++;
	}
}

std::string StarSystem::ExportBodyToLua(FILE *f, SystemBody *body) {
	const int multiplier = 10000;
	int i;

	std::string code_name = body->name;
	std::transform(code_name.begin(), code_name.end(), code_name.begin(), ::tolower);
	code_name.erase(remove_if(code_name.begin(), code_name.end(), isspace), code_name.end());
	for(unsigned int j = 0; j < code_name.length(); j++) {
		if(code_name[j] == ',')
			code_name[j] = 'X';
		if(!((code_name[j] >= 'a' && code_name[j] <= 'z') ||
				(code_name[j] >= 'A' && code_name[j] <= 'Z') ||
				(code_name[j] >= '0' && code_name[j] <= '9')))
			code_name[j] = 'Y';
	}

	std::string code_list = code_name;

	for(i = 0; ENUM_BodyType[i].name != 0; i++) {
		if(ENUM_BodyType[i].value == body->type)
			break;
	}

	if(body->type == SystemBody::TYPE_STARPORT_SURFACE) {
		fprintf(f,
			"local %s = CustomSystemBody:new(\"%s\", '%s')\n"
				"\t:latitude(math.deg2rad(%.1f))\n"
                "\t:longitude(math.deg2rad(%.1f))\n",

				code_name.c_str(),
				body->name.c_str(), ENUM_BodyType[i].name,
				body->inclination.ToDouble()*180/M_PI,
				body->orbitalOffset.ToDouble()*180/M_PI
				);
	} else {

		fprintf(f,
				"local %s = CustomSystemBody:new(\"%s\", '%s')\n"
				"\t:radius(f(%d,%d))\n"
				"\t:mass(f(%d,%d))\n",
				code_name.c_str(),
				body->name.c_str(), ENUM_BodyType[i].name,
				int(round(body->radius.ToDouble()*multiplier)), multiplier,
				int(round(body->mass.ToDouble()*multiplier)), multiplier
		);

		if(body->type != SystemBody::TYPE_GRAVPOINT)
		fprintf(f,
				"\t:seed(%u)\n"
				"\t:temp(%d)\n"
				"\t:semi_major_axis(f(%d,%d))\n"
				"\t:eccentricity(f(%d,%d))\n"
				"\t:rotation_period(f(%d,%d))\n"
				"\t:axial_tilt(fixed.deg2rad(f(%d,%d)))\n"
				"\t:rotational_phase_at_start(fixed.deg2rad(f(%d,%d)))\n"
				"\t:orbital_phase_at_start(fixed.deg2rad(f(%d,%d)))\n"
				"\t:orbital_offset(fixed.deg2rad(f(%d,%d)))\n",
			body->seed, body->averageTemp,
			int(round(body->orbit.semiMajorAxis/AU*multiplier)), multiplier,
			int(round(body->orbit.eccentricity*multiplier)), multiplier,
			int(round(body->rotationPeriod.ToDouble()*multiplier)), multiplier,
			int(round(body->axialTilt.ToDouble()*multiplier)), multiplier,
			int(round(body->rotationalPhaseAtStart.ToDouble()*multiplier*180/M_PI)), multiplier,
			int(round(body->orbitalPhaseAtStart.ToDouble()*multiplier*180/M_PI)), multiplier,
			int(round(body->orbitalOffset.ToDouble()*multiplier*180/M_PI)), multiplier
		);

		if(body->type == SystemBody::TYPE_PLANET_TERRESTRIAL)
			fprintf(f,
					"\t:metallicity(f(%d,%d))\n"
					"\t:volcanicity(f(%d,%d))\n"
					"\t:atmos_density(f(%d,%d))\n"
					"\t:atmos_oxidizing(f(%d,%d))\n"
					"\t:ocean_cover(f(%d,%d))\n"
					"\t:ice_cover(f(%d,%d))\n"
					"\t:life(f(%d,%d))\n",
					int(round(body->m_metallicity.ToDouble()*multiplier)), multiplier,
					int(round(body->m_volcanicity.ToDouble()*multiplier)), multiplier,
					int(round(body->m_volatileGas.ToDouble()*multiplier)), multiplier,
			int(round(body->m_atmosOxidizing.ToDouble()*multiplier)), multiplier,
			int(round(body->m_volatileLiquid.ToDouble()*multiplier)), multiplier,
			int(round(body->m_volatileIces.ToDouble()*multiplier)), multiplier,
			int(round(body->m_life.ToDouble()*multiplier)), multiplier
		);
	}

	fprintf(f, "\n");


	if(body->children.size() > 0) {
		code_list = code_list + ", \n\t{\n";
		for (Uint32 ii = 0; ii < body->children.size(); ii++) {
			code_list = code_list + "\t" + ExportBodyToLua(f, body->children[ii]) + ", \n";
		}
		code_list = code_list + "\t}";
	}

	return code_list;

}

std::string StarSystem::GetStarTypes(SystemBody *body) {
	int i = 0;
	std::string types = "";


	if(body->GetSuperType() == SystemBody::SUPERTYPE_STAR) {
		for(i = 0; ENUM_BodyType[i].name != 0; i++) {
			if(ENUM_BodyType[i].value == body->type)
				break;
		}

		types = types + "'" + ENUM_BodyType[i].name + "', ";
	}

	for (Uint32 ii = 0; ii < body->children.size(); ii++) {
		types = types + GetStarTypes(body->children[ii]);
	}

	return types;
}

void StarSystem::ExportToLua(const char *filename) {
	FILE *f = fopen(filename,"w");
	int j;

	if(f == 0)
		return;

	fprintf(f,"-- Copyright © 2008-2012 Pioneer Developers. See AUTHORS.txt for details\n");
	fprintf(f,"-- Licensed under the terms of the GPL v3. See licenses/GPL-3.txt\n\n");


	std::string stars_in_system = GetStarTypes(rootBody);

	for(j = 0; ENUM_PolitGovType[j].name != 0; j++) {
		if(ENUM_PolitGovType[j].value == GetSysPolit().govType)
			break;
	}

	fprintf(f,"local system = CustomSystem:new('%s', { %s })\n\t:govtype('%s')\n\t:short_desc('%s')\n\t:long_desc([[%s]])\n\n",
			GetName().c_str(), stars_in_system.c_str(), ENUM_PolitGovType[j].name, GetShortDescription(), GetLongDescription());


	fprintf(f, "system:bodies(%s)\n\n", ExportBodyToLua(f, rootBody).c_str());

	Sector sec(GetPath().sectorX, GetPath().sectorY, GetPath().sectorZ);
	SystemPath pa = GetPath();

	fprintf(f, "system:add_to_sector(%d,%d,%d,v(%.4f,%.4f,%.4f))\n",
			pa.sectorX, pa.sectorY, pa.sectorZ,
			sec.m_systems[pa.systemIndex].p.x/Sector::SIZE,
			sec.m_systems[pa.systemIndex].p.y/Sector::SIZE,
			sec.m_systems[pa.systemIndex].p.z/Sector::SIZE);

	fclose(f);
}<|MERGE_RESOLUTION|>--- conflicted
+++ resolved
@@ -34,11 +34,8 @@
 
 static const fixed SUN_MASS_TO_EARTH_MASS = fixed(332998,1);
 
-<<<<<<< HEAD
-=======
 static const fixed FIXED_PI = fixed(103993,33102);
 
->>>>>>> b0f68bce
 // indexed by enum type turd
 float StarSystem::starColors[][3] = {
 	{ 0, 0, 0 }, // gravpoint
@@ -790,24 +787,14 @@
 	// used for orientation on planet surface
 	double r2 = r.Double(); 	// function parameter evaluation order is implementation-dependent
 	double r1 = r.Double();		// can't put two rands in the same expression
-<<<<<<< HEAD
 	b->orbit.rotMatrix = matrix3x3d::RotateZ(2*M_PI*r1) *
 			matrix3x3d::RotateY(2*M_PI*r2);
-=======
-	// XXX: This is probably wrong, since the starport position is calculated as
-	// 		b->orbit.rotMatrix * vector3d(0,1,0), the first rotation is dummy.
-	//		Correct would be b->orbit.rotMatrix = RotateYMatrix(2*M_PI*r2) *
-	//		matrix4x4d::RotateXMatrix(-0.5*M_PI + 2*M_PI*r1) and r1, r2
-	//		would give latitude/longitude.
-	b->orbit.rotMatrix = matrix4x4d::RotateZMatrix(2*M_PI*r1) *
-			matrix4x4d::RotateYMatrix(2*M_PI*r2);
 
 	// store latitude and longitude to equivalent orbital parameters to
 	// be accessible easier
 	b->inclination = fixed(r1*10000,10000) + FIXED_PI/2;	// latitide
 	b->orbitalOffset = FIXED_PI/2;							// longitude
 
->>>>>>> b0f68bce
 }
 
 double SystemBody::GetMaxChildOrbitalDistance() const
@@ -1026,11 +1013,7 @@
 		kid->orbit.eccentricity = csbody->eccentricity.ToDouble();
 		kid->orbit.semiMajorAxis = csbody->semiMajorAxis.ToDouble() * AU;
 		if(parent->type == SystemBody::TYPE_GRAVPOINT) // generalize Kepler's law to multiple stars
-<<<<<<< HEAD
 			kid->orbit.period = calc_orbital_period_gravpoint(kid->orbit.semiMajorAxis, parent->GetMass(), kid->GetMass());
-=======
-			kid->orbit.period = calc_orbital_period(kid->orbit.semiMajorAxis*parent->GetMass()/(parent->GetMass()-kid->GetMass()), parent->GetMass());
->>>>>>> b0f68bce
 		else
 			kid->orbit.period = calc_orbital_period(kid->orbit.semiMajorAxis, parent->GetMass());
 		kid->orbit.orbitalPhaseAtStart = csbody->orbitalPhaseAtStart.ToDouble();
@@ -1045,13 +1028,8 @@
 			if (kid->orbit.semiMajorAxis < 1.2 * parent->GetRadius()) {
 				Error("%s's orbit is too close to its parent", csbody->name.c_str());
 			}
-<<<<<<< HEAD
-			double offset = csbody->want_rand_offset ? rand.Double(2*M_PI) : (csbody->orbitalOffset.ToDouble()*M_PI);
+			double offset = csbody->want_rand_offset ? rand.Double(2*M_PI) : (csbody->orbitalOffset.ToDouble());
 			kid->orbit.rotMatrix = matrix3x3d::RotateY(offset) * matrix3x3d::RotateX(-0.5*M_PI + csbody->latitude);
-=======
-			double offset = csbody->want_rand_offset ? rand.Double(2*M_PI) : (csbody->orbitalOffset.ToDouble());
-			kid->orbit.rotMatrix = matrix4x4d::RotateYMatrix(offset) * matrix4x4d::RotateXMatrix(-0.5*M_PI + csbody->latitude);
->>>>>>> b0f68bce
 		}
 		if (kid->GetSuperType() == SystemBody::SUPERTYPE_STARPORT) {
 			(*outHumanInfestedness)++;
@@ -1796,11 +1774,7 @@
 		planet->orbit.eccentricity = ecc.ToDouble();
 		planet->orbit.semiMajorAxis = semiMajorAxis.ToDouble() * AU;
 		if(primary->type == SystemBody::TYPE_GRAVPOINT) // generalize Kepler's law to multiple stars
-<<<<<<< HEAD
 			planet->orbit.period = calc_orbital_period_gravpoint(planet->orbit.semiMajorAxis, primary->GetMass(), planet->GetMass());
-=======
-			planet->orbit.period = calc_orbital_period(planet->orbit.semiMajorAxis*primary->GetMass()/(primary->GetMass()-planet->GetMass()), primary->GetMass());
->>>>>>> b0f68bce
 		else
 			planet->orbit.period = calc_orbital_period(planet->orbit.semiMajorAxis, primary->GetMass());
 
@@ -2312,12 +2286,8 @@
 		sp->orbit.eccentricity = 0;
 		sp->orbit.semiMajorAxis = sp->semiMajorAxis.ToDouble()*AU;
 		sp->orbit.period = calc_orbital_period(sp->orbit.semiMajorAxis, this->mass.ToDouble() * EARTH_MASS);
-<<<<<<< HEAD
 		sp->orbit.rotMatrix = matrix3x3d::Identity();
-=======
-		sp->orbit.rotMatrix = matrix4x4d::Identity();
 		sp->inclination = fixed(0);
->>>>>>> b0f68bce
 		children.insert(children.begin(), sp);
 		system->m_spaceStations.push_back(sp);
 		sp->orbMin = sp->semiMajorAxis;
