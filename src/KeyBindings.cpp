#include "KeyBindings.h"
#include "Pi.h"
#include "Lang.h"

#include <sstream>

namespace KeyBindings {

<<<<<<< HEAD
KeyBinding pitchUp;
KeyBinding pitchDown;
KeyBinding yawLeft;
KeyBinding yawRight;
KeyBinding rollLeft;
KeyBinding rollRight;
KeyBinding thrustForward;
KeyBinding thrustBackwards;
KeyBinding thrustUp;
KeyBinding thrustDown;
KeyBinding thrustLeft;
KeyBinding thrustRight;
KeyBinding increaseSpeed;
KeyBinding decreaseSpeed;
KeyBinding fireLaser;
KeyBinding fastRotate;
KeyBinding targetObject;
KeyBinding lockHyperspaceTarget;
KeyBinding toggleInfoBox;
KeyBinding toggleSelectionMode;
KeyBinding resetRotationAndZoom;
KeyBinding moveLeft;
KeyBinding moveRight;
KeyBinding moveForward;
KeyBinding moveBackward;
KeyBinding moveUp;
KeyBinding moveDown;
KeyBinding turnLeft;
KeyBinding turnRight;
KeyBinding turnUp;
KeyBinding turnDown;
=======
KeyAction pitchUp;
KeyAction pitchDown;
KeyAction yawLeft;
KeyAction yawRight;
KeyAction rollLeft;
KeyAction rollRight;
KeyAction thrustForward;
KeyAction thrustBackwards;
KeyAction thrustUp;
KeyAction thrustDown;
KeyAction thrustLeft;
KeyAction thrustRight;
KeyAction increaseSpeed;
KeyAction decreaseSpeed;
KeyAction fireLaser;
KeyAction fastRotate;
KeyAction targetObject;
>>>>>>> 3c618488

AxisBinding pitchAxis;
AxisBinding rollAxis;
AxisBinding yawAxis;

KeyBinding KeyBinding::keyboardBinding(SDLKey key, SDLMod mod) {
	KeyBinding kb;

	kb.type = KEYBOARD_KEY;
	kb.u.keyboard.key  = key;
	kb.u.keyboard.mod  = mod;

	return kb;
}

bool KeyAction::IsActive() const
{
	if (binding.type == KEYBOARD_KEY) {
		// 0xfff filters out numlock, capslock and other shit
		if (binding.u.keyboard.mod != 0)
			return Pi::KeyState(binding.u.keyboard.key) && ((Pi::KeyModState()&0xfff) == binding.u.keyboard.mod);

		return Pi::KeyState(binding.u.keyboard.key) != 0;

	} else if (binding.type == JOYSTICK_BUTTON) {
		return Pi::JoystickButtonState(binding.u.joystickButton.joystick, binding.u.joystickButton.button) != 0;
	} else if (binding.type == JOYSTICK_HAT) {
		return Pi::JoystickHatState(binding.u.joystickHat.joystick, binding.u.joystickHat.hat) == binding.u.joystickHat.direction;
	} else
		abort();

	return false;
}

void KeyAction::CheckSDLEventAndDispatch(const SDL_Event *event) {
	switch (event->type) {
		case SDL_KEYDOWN:
		case SDL_KEYUP:
		{
			if (binding.type != KEYBOARD_KEY)
				return;
			SDL_keysym sym = event->key.keysym;
			// 0xfff filters out numlock, capslock and other shit
			if (binding.u.keyboard.mod && ((sym.mod & 0xfff) != binding.u.keyboard.mod))
				return;
			if (sym.sym == binding.u.keyboard.key) {
				if (event->key.state == SDL_PRESSED)
					onPress.emit();
				else if (event->key.state == SDL_RELEASED)
					onRelease.emit();
			}
			break;
		}
		case SDL_JOYBUTTONDOWN:
		case SDL_JOYBUTTONUP:
		{
			if (binding.type != JOYSTICK_BUTTON)
				return;
			if (binding.u.joystickButton.joystick != event->jbutton.which)
				return;
			if (binding.u.joystickButton.button != event->jbutton.button) {
				if (event->jbutton.state == SDL_PRESSED)
					onPress.emit();
				else if (event->jbutton.state == SDL_RELEASED)
					onRelease.emit();
			}
			break;
		}
		case SDL_JOYHATMOTION:
		{
			if (binding.type != JOYSTICK_HAT)
				return;
			if (binding.u.joystickHat.joystick != event->jhat.which)
				return;
			if (binding.u.joystickHat.hat != event->jhat.hat)
				return;
			if (event->jhat.value == binding.u.joystickHat.direction) {
				onPress.emit();
				// XXX to emit onRelease, we need to have access to the state of the joystick hat prior to this event,
				// so that we can detect the case of switching from a direction that matches the binding to some other direction
			}
			break;
		}
		default: break;
	}
}

std::string KeyBinding::Description() const {
	std::ostringstream oss;

	if (type == KEYBOARD_KEY) {
		if (u.keyboard.mod & KMOD_SHIFT) oss << Lang::SHIFT;
		if (u.keyboard.mod & KMOD_CTRL) oss << Lang::CTRL;
		if (u.keyboard.mod & KMOD_ALT) oss << Lang::ALT;
		if (u.keyboard.mod & KMOD_META) oss << Lang::META;
		oss << SDL_GetKeyName(u.keyboard.key);
	} else if (type == JOYSTICK_BUTTON) {
		oss << Lang::JOY << int(u.joystickButton.joystick);
		oss << Lang::BUTTON << int(u.joystickButton.button);
	} else if (type == JOYSTICK_HAT) {
		oss << Lang::JOY << int(u.joystickHat.joystick);
		oss << Lang::HAT << int(u.joystickHat.hat);
		oss << Lang::DIRECTION << int(u.joystickHat.direction);
	} else
		abort();

	return oss.str();
}


AxisBinding::AxisBinding() {
	this->joystick = 0;
	this->axis = 0;
	this->direction = POSITIVE;
}

AxisBinding::AxisBinding(Uint8 joystick_, Uint8 axis_, AxisDirection direction_) {
	this->joystick = joystick_;
	this->axis = axis_;
	this->direction = direction_;
}

float AxisBinding::GetValue() {
	float value = Pi::JoystickAxisState(joystick, axis);

	if (direction == POSITIVE)
		return value;
	else
		return -value;
}

std::string AxisBinding::Description() const {
	const char *axis_names[] = {Lang::X, Lang::Y, Lang::Z};
	std::ostringstream oss;

	if (direction == KeyBindings::NEGATIVE)
		oss << '-';

	oss << Lang::JOY << int(joystick) << ' ';

	if (0 <= axis && axis < 3)
		oss << axis_names[axis];
	else
		oss << int(axis);

	oss << Lang::AXIS;

	return oss.str();
}

const BindingPrototype bindingProtos[] = {
<<<<<<< HEAD
	{ Lang::WEAPONS, 0 },
	{ Lang::TARGET_OBJECT_IN_SIGHTS, "BindTargetObject" },
	{ Lang::FIRE_LASER, "BindFireLaser" },
	{ Lang::SHIP_ORIENTATION, 0 },
	{ Lang::FAST_ROTATION_CONTROL, "BindFastRotate" },
	{ Lang::PITCH_UP, "BindPitchUp" },
	{ Lang::PITCH_DOWN, "BindPitchDown" },
	{ Lang::YAW_LEFT, "BindYawLeft" },
	{ Lang::YAW_RIGHT, "BindYawRight" },
	{ Lang::ROLL_LEFT, "BindRollLeft" },
	{ Lang::ROLL_RIGHT, "BindRollRight" },
	{ Lang::MANUAL_CONTROL_MODE, 0 },
	{ Lang::THRUSTER_MAIN, "BindThrustForward" },
	{ Lang::THRUSTER_RETRO, "BindThrustBackwards" },
	{ Lang::THRUSTER_VENTRAL, "BindThrustUp" },
	{ Lang::THRUSTER_DORSAL, "BindThrustDown" },
	{ Lang::THRUSTER_PORT, "BindThrustLeft" },
	{ Lang::THRUSTER_STARBOARD, "BindThrustRight" },
	{ Lang::SPEED_CONTROL_MODE, 0 },
	{ Lang::INCREASE_SET_SPEED, "BindIncreaseSpeed" },
	{ Lang::DECREASE_SET_SPEED, "BindDecreaseSpeed" },
	{ Lang::GALAXY_SECTOR_VIEW, 0},
	{ Lang::LOCK_HYPERSPACE_TARGET, "BindLockHyperspaceTarget" },
	{ Lang::TOGGLE_INFO_BOX, "BindToggleInfoBox" },
	{ Lang::TOGGLE_SELECTION_MODE, "BindToggleSelectionMode" },
	{ Lang::RESET_ROTATION_AND_ZOOM, "BindResetRotationAndZoom" },
	{ Lang::MOVE_LEFT, "BindMoveLeft" },
	{ Lang::MOVE_RIGHT, "BindMoveRight" },
	{ Lang::MOVE_FORWARD, "BindMoveForward" },
	{ Lang::MOVE_BACKWARD, "BindMoveBackward" },
	{ Lang::MOVE_UP, "BindMoveUp" },
	{ Lang::MOVE_DOWN, "BindMoveDown" },
	{ Lang::TURN_LEFT, "BindTurnLeft" },
	{ Lang::TURN_RIGHT, "BindTurnRight" },
	{ Lang::TURN_UP, "BindTurnUp" },
	{ Lang::TURN_DOWN, "BindTurnDown" },
	{ 0, 0 },
=======
	{ Lang::WEAPONS, 0, 0, 0 },
	{ Lang::TARGET_OBJECT_IN_SIGHTS, "BindTargetObject", &targetObject, 0 },
	{ Lang::FIRE_LASER, "BindFireLaser", &fireLaser, 0 },
	{ Lang::SHIP_ORIENTATION, 0, 0, 0 },
	{ Lang::FAST_ROTATION_CONTROL, "BindFastRotate", &fastRotate, 0 },
	{ Lang::PITCH_UP, "BindPitchUp", &pitchUp, 0 },
	{ Lang::PITCH_DOWN, "BindPitchDown", &pitchDown, 0 },
	{ Lang::YAW_LEFT, "BindYawLeft", &yawLeft, 0 },
	{ Lang::YAW_RIGHT, "BindYawRight", &yawRight, 0 },
	{ Lang::ROLL_LEFT, "BindRollLeft", &rollLeft, 0 },
	{ Lang::ROLL_RIGHT, "BindRollRight", &rollRight, 0 },
	{ Lang::MANUAL_CONTROL_MODE, 0, 0, 0 },
	{ Lang::THRUSTER_MAIN, "BindThrustForward", &thrustForward, 0 },
	{ Lang::THRUSTER_RETRO, "BindThrustBackwards", &thrustBackwards, 0 },
	{ Lang::THRUSTER_VENTRAL, "BindThrustUp", &thrustUp, 0 },
	{ Lang::THRUSTER_DORSAL, "BindThrustDown", &thrustDown, 0 },
	{ Lang::THRUSTER_PORT, "BindThrustLeft", &thrustLeft, 0 },
	{ Lang::THRUSTER_STARBOARD, "BindThrustRight", &thrustRight, 0 },
	{ Lang::SPEED_CONTROL_MODE, 0, 0, 0 },
	{ Lang::INCREASE_SET_SPEED, "BindIncreaseSpeed", &increaseSpeed, 0 },
	{ Lang::DECREASE_SET_SPEED, "BindDecreaseSpeed", &decreaseSpeed, 0 },
	{ 0, 0, 0, 0 },
>>>>>>> 3c618488
};

const BindingPrototype axisBindingProtos[] = {
	{ Lang::JOYSTICK_INPUT, 0, 0, 0 },
	{ Lang::PITCH, "BindAxisPitch", 0, &pitchAxis },
	{ Lang::ROLL, "BindAxisRoll", 0, &rollAxis },
	{ Lang::YAW, "BindAxisYaw", 0, &yawAxis },
	{ 0, 0, 0, 0 },
};

/**
 * Exampe strings:
 *   Key55
 *   Joy0Button2
 *   Joy0Hat0Dir3
 */
bool KeyBindingFromString(const std::string &str, KeyBinding *kb)
{
	const char *digits = "1234567890";
	const char *p = str.c_str();

	if (strncmp(p, "Key", 3) == 0) {
		kb->type = KEYBOARD_KEY;
		p += 3;

		kb->u.keyboard.key = SDLKey(atoi(p));
		p += strspn(p, digits);

		if (strncmp(p, "Mod", 3) == 0) {
			p += 3;
			kb->u.keyboard.mod = SDLMod(atoi(p));
		} else
			kb->u.keyboard.mod = KMOD_NONE;

		return true;

	} else if (strncmp(p, "Joy", 3) == 0) {
		p += 3;

		int joy = atoi(p);
		p += strspn(p, digits);

		if (strncmp(p, "Button", 6) == 0) {
			p += 6;
			kb->type = JOYSTICK_BUTTON;
			kb->u.joystickButton.joystick = joy;
			kb->u.joystickButton.button = atoi(p);
			return true;
		} else if (strncmp(p, "Hat", 3) == 0) {
			p += 3;
			kb->type = JOYSTICK_HAT;
			kb->u.joystickHat.joystick = joy;
			kb->u.joystickHat.hat = atoi(p);
			p += strspn(p, digits);

			if (strncmp(p, "Dir", 3) != 0)
				return false;

			p += 3;
			kb->u.joystickHat.direction = atoi(p);
			return true;
		}

		return false;
	}

	return false;
}

KeyBinding KeyBindingFromString(const std::string &str) {
	KeyBinding kb;

	if (!KeyBindingFromString(str, &kb))
		abort();

	return kb;
}

std::string KeyBindingToString(const KeyBinding &kb) {
	std::ostringstream oss;

	if (kb.type == KEYBOARD_KEY) {
		oss << "Key" << int(kb.u.keyboard.key);
		if (kb.u.keyboard.mod != 0)
			oss << "Mod" << int(kb.u.keyboard.mod);
	} else if (kb.type == JOYSTICK_BUTTON) {
		oss << "Joy" << int(kb.u.joystickButton.joystick);
		oss << "Button" << int(kb.u.joystickButton.button);
	} else if (kb.type == JOYSTICK_HAT) {
		oss << "Joy" << int(kb.u.joystickHat.joystick);
		oss << "Hat" << int(kb.u.joystickHat.hat);
		oss << "Dir" << int(kb.u.joystickHat.direction);
	} else
		abort();

	return oss.str();
}

bool AxisBindingFromString(const std::string &str, AxisBinding *ab) {
	const char *digits = "1234567890";
	const char *p = str.c_str();

	if (p[0] == '-') {
		ab->direction = NEGATIVE;
		p++;
	}
	else
		ab->direction = POSITIVE;

	if (strncmp(p, "Joy", 3) != 0)
		return false;

	p += 3;
	ab->joystick = atoi(p);
	p += strspn(p, digits);

	if (strncmp(p, "Axis", 4) != 0)
		return false;

	p += 4;
	ab->axis = atoi(p);

	return true;
}

AxisBinding AxisBindingFromString(const std::string &str) {
	AxisBinding ab;

	if (!AxisBindingFromString(str, &ab))
		abort();

	return ab;
}

std::string AxisBindingToString(const AxisBinding &ab) {
	std::ostringstream oss;

	if (ab.direction == NEGATIVE)
		oss << '-';

	oss << "Joy";
	oss << int(ab.joystick);
	oss << "Axis";
	oss << int(ab.axis);

	return oss.str();
}

#define SET_KEY_BINDING(var, bindname) \
	KeyBindingFromString(Pi::config.String(bindname).c_str(), &(var.binding));

#define SET_AXIS_BINDING(var, bindname) \
	AxisBindingFromString(Pi::config.String(bindname).c_str(), &(var));

void DispatchSDLEvent(const SDL_Event *event) {
	switch (event->type) {
		case SDL_KEYDOWN:
		case SDL_KEYUP:
		case SDL_JOYBUTTONDOWN:
		case SDL_JOYBUTTONUP:
		case SDL_JOYHATMOTION:
			break;
		default: return;
	}

	// simplest possible approach here: just check each binding and dispatch if it matches
	for (int i = 0; bindingProtos[i].label; ++i) {
		KeyAction *kb = bindingProtos[i].kb;
		if (kb)
			kb->CheckSDLEventAndDispatch(event);
	}
}

void OnKeyBindingsChanged()
{
	SET_KEY_BINDING(pitchUp, "BindPitchUp");
	SET_KEY_BINDING(pitchDown, "BindPitchDown");
	SET_KEY_BINDING(yawLeft, "BindYawLeft");
	SET_KEY_BINDING(yawRight, "BindYawRight");
	SET_KEY_BINDING(rollLeft, "BindRollLeft");
	SET_KEY_BINDING(rollRight, "BindRollRight");
	SET_KEY_BINDING(thrustForward, "BindThrustForward");
	SET_KEY_BINDING(thrustBackwards, "BindThrustBackwards");
	SET_KEY_BINDING(thrustUp, "BindThrustUp");
	SET_KEY_BINDING(thrustDown, "BindThrustDown");
	SET_KEY_BINDING(thrustLeft, "BindThrustLeft");
	SET_KEY_BINDING(thrustRight, "BindThrustRight");
	SET_KEY_BINDING(increaseSpeed, "BindIncreaseSpeed");
	SET_KEY_BINDING(decreaseSpeed, "BindDecreaseSpeed");
	SET_KEY_BINDING(fireLaser, "BindFireLaser");
	SET_KEY_BINDING(fastRotate, "BindFastRotate");
	SET_KEY_BINDING(targetObject, "BindTargetObject");
	SET_KEY_BINDING(lockHyperspaceTarget, "BindLockHyperspaceTarget");
	SET_KEY_BINDING(toggleInfoBox, "BindToggleInfoBox");
	SET_KEY_BINDING(toggleSelectionMode, "BindToggleSelectionMode");
	SET_KEY_BINDING(resetRotationAndZoom, "BindResetRotationAndZoom");
	SET_KEY_BINDING(moveLeft, "BindMoveLeft");
	SET_KEY_BINDING(moveRight, "BindMoveRight");
	SET_KEY_BINDING(moveForward, "BindMoveForward");
	SET_KEY_BINDING(moveBackward, "BindMoveBackward");
	SET_KEY_BINDING(moveUp, "BindMoveUp");
	SET_KEY_BINDING(moveDown, "BindMoveDown");
	SET_KEY_BINDING(turnLeft, "BindTurnLeft");
	SET_KEY_BINDING(turnRight, "BindTurnRight");
	SET_KEY_BINDING(turnUp, "BindTurnUp");
	SET_KEY_BINDING(turnDown, "BindTurnDown");
	//SET_KEY_BINDING(key, "Bind");

	SET_AXIS_BINDING(pitchAxis, "BindAxisPitch");
	SET_AXIS_BINDING(rollAxis, "BindAxisRoll");
	SET_AXIS_BINDING(yawAxis, "BindAxisYaw");
}

static void SetSDLKeyboardBinding(const char *name, SDLKey key) {
	char buffer[64];
	snprintf(buffer, sizeof(buffer), "Key%i", int(key));
	Pi::config.SetString(name, buffer);
}

static void SetAxisBinding(const char *function, const AxisBinding &ab) {
	Pi::config.SetString(function, AxisBindingToString(ab).c_str());
}

void SetDefaults() 
{
	SetSDLKeyboardBinding("BindTargetObject", SDLK_TAB);
	SetSDLKeyboardBinding("BindLockHyperspaceTarget", SDLK_SPACE);
	SetSDLKeyboardBinding("BindToggleInfoBox", SDLK_TAB);
	SetSDLKeyboardBinding("BindToggleSelectionMode", SDLK_RETURN);
	SetSDLKeyboardBinding("BindResetRotationAndZoom", SDLK_r);
	SetSDLKeyboardBinding("BindMoveLeft", SDLK_LEFT);
	SetSDLKeyboardBinding("BindMoveRight", SDLK_RIGHT);
	SetSDLKeyboardBinding("BindMoveForward", SDLK_PAGEDOWN);
	SetSDLKeyboardBinding("BindMoveBackward", SDLK_PAGEUP);
	SetSDLKeyboardBinding("BindMoveUp", SDLK_UP);
	SetSDLKeyboardBinding("BindMoveDown", SDLK_DOWN);
	SetSDLKeyboardBinding("BindTurnLeft", SDLK_a);
	SetSDLKeyboardBinding("BindTurnRight", SDLK_d);
	SetSDLKeyboardBinding("BindTurnUp", SDLK_w);
	SetSDLKeyboardBinding("BindTurnDown", SDLK_s);
	SetSDLKeyboardBinding("BindFireLaser", SDLK_SPACE);
	SetSDLKeyboardBinding("BindFastRotate", SDLK_LSHIFT);
	SetSDLKeyboardBinding("BindPitchUp", SDLK_s);
	SetSDLKeyboardBinding("BindPitchDown", SDLK_w);
	SetSDLKeyboardBinding("BindYawLeft", SDLK_a);
	SetSDLKeyboardBinding("BindYawRight", SDLK_d);
	SetSDLKeyboardBinding("BindRollLeft", SDLK_q);
	SetSDLKeyboardBinding("BindRollRight", SDLK_e);
	SetSDLKeyboardBinding("BindThrustForward", SDLK_i);
	SetSDLKeyboardBinding("BindThrustBackwards", SDLK_k);
	SetSDLKeyboardBinding("BindThrustUp", SDLK_u);
	SetSDLKeyboardBinding("BindThrustDown", SDLK_o);
	SetSDLKeyboardBinding("BindThrustLeft", SDLK_j);
	SetSDLKeyboardBinding("BindThrustRight", SDLK_l);
	SetSDLKeyboardBinding("BindIncreaseSpeed", SDLK_RETURN);
	SetSDLKeyboardBinding("BindDecreaseSpeed", SDLK_RSHIFT);

	SetAxisBinding("BindAxisPitch", AxisBindingFromString("-Joy0Axis1"));
	SetAxisBinding("BindAxisRoll", AxisBindingFromString("Joy0Axis2"));
	SetAxisBinding("BindAxisYaw", AxisBindingFromString("Joy0Axis0"));

	OnKeyBindingsChanged();
}

}<|MERGE_RESOLUTION|>--- conflicted
+++ resolved
@@ -6,39 +6,6 @@
 
 namespace KeyBindings {
 
-<<<<<<< HEAD
-KeyBinding pitchUp;
-KeyBinding pitchDown;
-KeyBinding yawLeft;
-KeyBinding yawRight;
-KeyBinding rollLeft;
-KeyBinding rollRight;
-KeyBinding thrustForward;
-KeyBinding thrustBackwards;
-KeyBinding thrustUp;
-KeyBinding thrustDown;
-KeyBinding thrustLeft;
-KeyBinding thrustRight;
-KeyBinding increaseSpeed;
-KeyBinding decreaseSpeed;
-KeyBinding fireLaser;
-KeyBinding fastRotate;
-KeyBinding targetObject;
-KeyBinding lockHyperspaceTarget;
-KeyBinding toggleInfoBox;
-KeyBinding toggleSelectionMode;
-KeyBinding resetRotationAndZoom;
-KeyBinding moveLeft;
-KeyBinding moveRight;
-KeyBinding moveForward;
-KeyBinding moveBackward;
-KeyBinding moveUp;
-KeyBinding moveDown;
-KeyBinding turnLeft;
-KeyBinding turnRight;
-KeyBinding turnUp;
-KeyBinding turnDown;
-=======
 KeyAction pitchUp;
 KeyAction pitchDown;
 KeyAction yawLeft;
@@ -56,7 +23,20 @@
 KeyAction fireLaser;
 KeyAction fastRotate;
 KeyAction targetObject;
->>>>>>> 3c618488
+KeyAction lockHyperspaceTarget;
+KeyAction toggleInfoBox;
+KeyAction toggleSelectionMode;
+KeyAction resetRotationAndZoom;
+KeyAction moveLeft;
+KeyAction moveRight;
+KeyAction moveForward;
+KeyAction moveBackward;
+KeyAction moveUp;
+KeyAction moveDown;
+KeyAction turnLeft;
+KeyAction turnRight;
+KeyAction turnUp;
+KeyAction turnDown;
 
 AxisBinding pitchAxis;
 AxisBinding rollAxis;
@@ -208,45 +188,6 @@
 }
 
 const BindingPrototype bindingProtos[] = {
-<<<<<<< HEAD
-	{ Lang::WEAPONS, 0 },
-	{ Lang::TARGET_OBJECT_IN_SIGHTS, "BindTargetObject" },
-	{ Lang::FIRE_LASER, "BindFireLaser" },
-	{ Lang::SHIP_ORIENTATION, 0 },
-	{ Lang::FAST_ROTATION_CONTROL, "BindFastRotate" },
-	{ Lang::PITCH_UP, "BindPitchUp" },
-	{ Lang::PITCH_DOWN, "BindPitchDown" },
-	{ Lang::YAW_LEFT, "BindYawLeft" },
-	{ Lang::YAW_RIGHT, "BindYawRight" },
-	{ Lang::ROLL_LEFT, "BindRollLeft" },
-	{ Lang::ROLL_RIGHT, "BindRollRight" },
-	{ Lang::MANUAL_CONTROL_MODE, 0 },
-	{ Lang::THRUSTER_MAIN, "BindThrustForward" },
-	{ Lang::THRUSTER_RETRO, "BindThrustBackwards" },
-	{ Lang::THRUSTER_VENTRAL, "BindThrustUp" },
-	{ Lang::THRUSTER_DORSAL, "BindThrustDown" },
-	{ Lang::THRUSTER_PORT, "BindThrustLeft" },
-	{ Lang::THRUSTER_STARBOARD, "BindThrustRight" },
-	{ Lang::SPEED_CONTROL_MODE, 0 },
-	{ Lang::INCREASE_SET_SPEED, "BindIncreaseSpeed" },
-	{ Lang::DECREASE_SET_SPEED, "BindDecreaseSpeed" },
-	{ Lang::GALAXY_SECTOR_VIEW, 0},
-	{ Lang::LOCK_HYPERSPACE_TARGET, "BindLockHyperspaceTarget" },
-	{ Lang::TOGGLE_INFO_BOX, "BindToggleInfoBox" },
-	{ Lang::TOGGLE_SELECTION_MODE, "BindToggleSelectionMode" },
-	{ Lang::RESET_ROTATION_AND_ZOOM, "BindResetRotationAndZoom" },
-	{ Lang::MOVE_LEFT, "BindMoveLeft" },
-	{ Lang::MOVE_RIGHT, "BindMoveRight" },
-	{ Lang::MOVE_FORWARD, "BindMoveForward" },
-	{ Lang::MOVE_BACKWARD, "BindMoveBackward" },
-	{ Lang::MOVE_UP, "BindMoveUp" },
-	{ Lang::MOVE_DOWN, "BindMoveDown" },
-	{ Lang::TURN_LEFT, "BindTurnLeft" },
-	{ Lang::TURN_RIGHT, "BindTurnRight" },
-	{ Lang::TURN_UP, "BindTurnUp" },
-	{ Lang::TURN_DOWN, "BindTurnDown" },
-	{ 0, 0 },
-=======
 	{ Lang::WEAPONS, 0, 0, 0 },
 	{ Lang::TARGET_OBJECT_IN_SIGHTS, "BindTargetObject", &targetObject, 0 },
 	{ Lang::FIRE_LASER, "BindFireLaser", &fireLaser, 0 },
@@ -268,8 +209,22 @@
 	{ Lang::SPEED_CONTROL_MODE, 0, 0, 0 },
 	{ Lang::INCREASE_SET_SPEED, "BindIncreaseSpeed", &increaseSpeed, 0 },
 	{ Lang::DECREASE_SET_SPEED, "BindDecreaseSpeed", &decreaseSpeed, 0 },
+	{ Lang::GALAXY_SECTOR_VIEW, 0, 0, 0 },
+	{ Lang::LOCK_HYPERSPACE_TARGET, "BindLockHyperspaceTarget", &lockHyperspaceTarget, 0 },
+	{ Lang::TOGGLE_INFO_BOX, "BindToggleInfoBox", &toggleInfoBox, 0 },
+	{ Lang::TOGGLE_SELECTION_MODE, "BindToggleSelectionMode", &toggleSelectionMode, 0 },
+	{ Lang::RESET_ROTATION_AND_ZOOM, "BindResetRotationAndZoom", &resetRotationAndZoom, 0 },
+	{ Lang::MOVE_LEFT, "BindMoveLeft", &moveLeft, 0 },
+	{ Lang::MOVE_RIGHT, "BindMoveRight", &moveRight, 0 },
+	{ Lang::MOVE_FORWARD, "BindMoveForward", &moveForward, 0 },
+	{ Lang::MOVE_BACKWARD, "BindMoveBackward", &moveBackward, 0 },
+	{ Lang::MOVE_UP, "BindMoveUp", &moveUp, 0 },
+	{ Lang::MOVE_DOWN, "BindMoveDown", &moveDown, 0 },
+	{ Lang::TURN_LEFT, "BindTurnLeft", &moveLeft, 0 },
+	{ Lang::TURN_RIGHT, "BindTurnRight", &turnRight, 0 },
+	{ Lang::TURN_UP, "BindTurnUp", &turnUp, 0 },
+	{ Lang::TURN_DOWN, "BindTurnDown", &turnDown, 0 },
 	{ 0, 0, 0, 0 },
->>>>>>> 3c618488
 };
 
 const BindingPrototype axisBindingProtos[] = {
