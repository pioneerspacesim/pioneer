// Copyright © 2008-2013 Pioneer Developers. See AUTHORS.txt for details
// Licensed under the terms of the GPL v3. See licenses/GPL-3.txt

#include "WorldView.h"
#include "Pi.h"
#include "Frame.h"
#include "Player.h"
#include "Planet.h"
#include "galaxy/Sector.h"
#include "SectorView.h"
#include "Serializer.h"
#include "ShipCpanel.h"
#include "Sound.h"
#include "Space.h"
#include "SpaceStation.h"
#include "galaxy/StarSystem.h"
#include "HyperspaceCloud.h"
#include "KeyBindings.h"
#include "perlin.h"
#include "Lang.h"
#include "StringF.h"
#include "Game.h"
#include "graphics/Graphics.h"
#include "graphics/Renderer.h"
#include "graphics/Frustum.h"
#include "graphics/TextureBuilder.h"
#include "graphics/Drawables.h"
#include "matrix4x4.h"
#include "Quaternion.h"
#include <algorithm>

const double WorldView::PICK_OBJECT_RECT_SIZE = 20.0;
static const Color s_hudTextColor(0.0f,1.0f,0.0f,0.9f);
static const float ZOOM_SPEED = 1.f;
static const float WHEEL_SENSITIVITY = .2f;	// Should be a variable in user settings.

static const float HUD_CROSSHAIR_SIZE = 24.0f;
static const float HUD_ALPHA          = 0.34f;

WorldView::WorldView(): View()
{
	m_camType = CAM_INTERNAL;
	InitObject();
}

WorldView::WorldView(Serializer::Reader &rd): View()
{
	m_camType = CamType(rd.Int32());
	InitObject();
	m_internalCameraController->Load(rd);
	m_externalCameraController->Load(rd);
	m_siderealCameraController->Load(rd);
}

static const float LOW_THRUST_LEVELS[] = { 0.75, 0.5, 0.25, 0.1, 0.05, 0.01 };

void WorldView::InitObject()
{
	float size[2];
	GetSizeRequested(size);

	m_showTargetActionsTimeout = 0;
	m_showLowThrustPowerTimeout = 0;
	m_showCameraNameTimeout = 0;
	m_labelsOn = true;
	SetTransparency(true);

	m_navTunnel = new NavTunnelWidget(this);
	Add(m_navTunnel, 0, 0);

	m_commsOptions = new Fixed(size[0], size[1]/2);
	m_commsOptions->SetTransparency(true);
	Add(m_commsOptions, 10, 200);

	m_commsNavOptionsContainer = new Gui::HBox();
	m_commsNavOptionsContainer->SetSpacing(5);
	m_commsNavOptionsContainer->SetSizeRequest(220, size[1]-50);
	Add(m_commsNavOptionsContainer, size[0]-230, 20);

	Gui::VScrollPortal *portal = new Gui::VScrollPortal(200);
	Gui::VScrollBar *scroll = new Gui::VScrollBar();
	scroll->SetAdjustment(&portal->vscrollAdjust);
	m_commsNavOptionsContainer->PackStart(scroll);
	m_commsNavOptionsContainer->PackStart(portal);

	m_commsNavOptions = new Gui::VBox();
	m_commsNavOptions->SetSpacing(5);
	portal->Add(m_commsNavOptions);

	m_lowThrustPowerOptions = new Gui::Fixed(size[0], size[1]/2);
	m_lowThrustPowerOptions->SetTransparency(true);
	Add(m_lowThrustPowerOptions, 10, 200);
	for (int i = 0; i < int(COUNTOF(LOW_THRUST_LEVELS)); ++i) {
		assert(i < 9); // otherwise the shortcuts break
		const int ypos = i*32;

		Gui::Label *label = new Gui::Label(
				stringf(Lang::SET_LOW_THRUST_POWER_LEVEL_TO_X_PERCENT,
					formatarg("power", 100.0f * LOW_THRUST_LEVELS[i], "f.0")));
		m_lowThrustPowerOptions->Add(label, 50, float(ypos));

		char buf[8];
		snprintf(buf, sizeof(buf), "%d", (i + 1));
		Gui::Button *btn = new Gui::LabelButton(new Gui::Label(buf));
		btn->SetShortcut(SDLKey(SDLK_1 + i), KMOD_NONE);
		m_lowThrustPowerOptions->Add(btn, 16, float(ypos));

		btn->onClick.connect(sigc::bind(sigc::mem_fun(this, &WorldView::OnSelectLowThrustPower), LOW_THRUST_LEVELS[i]));
	}

	m_wheelsButton = new Gui::MultiStateImageButton();
	m_wheelsButton->SetShortcut(SDLK_F6, KMOD_NONE);
	m_wheelsButton->AddState(0, "icons/wheels_up.png", Lang::WHEELS_ARE_UP);
	m_wheelsButton->AddState(1, "icons/wheels_down.png", Lang::WHEELS_ARE_DOWN);
	m_wheelsButton->onClick.connect(sigc::mem_fun(this, &WorldView::OnChangeWheelsState));
	m_wheelsButton->SetRenderDimensions(30.0f, 22.0f);
	m_rightButtonBar->Add(m_wheelsButton, 34, 2);

	Gui::ImageButton *set_low_thrust_power_button = new Gui::ImageButton("icons/set_low_thrust_power.png");
	set_low_thrust_power_button->SetShortcut(SDLK_F8, KMOD_NONE);
	set_low_thrust_power_button->SetToolTip(Lang::SELECT_LOW_THRUST_POWER_LEVEL);
	set_low_thrust_power_button->onClick.connect(sigc::mem_fun(this, &WorldView::OnClickLowThrustPower));
	set_low_thrust_power_button->SetRenderDimensions(30.0f, 22.0f);
	m_rightButtonBar->Add(set_low_thrust_power_button, 98, 2);

	m_hyperspaceButton = new Gui::ImageButton("icons/hyperspace_f8.png");
	m_hyperspaceButton->SetShortcut(SDLK_F7, KMOD_NONE);
	m_hyperspaceButton->SetToolTip(Lang::HYPERSPACE_JUMP);
	m_hyperspaceButton->onClick.connect(sigc::mem_fun(this, &WorldView::OnClickHyperspace));
	m_hyperspaceButton->SetRenderDimensions(30.0f, 22.0f);
	m_rightButtonBar->Add(m_hyperspaceButton, 66, 2);

	m_launchButton = new Gui::ImageButton("icons/blastoff.png");
	m_launchButton->SetShortcut(SDLK_F5, KMOD_NONE);
	m_launchButton->SetToolTip(Lang::TAKEOFF);
	m_launchButton->onClick.connect(sigc::mem_fun(this, &WorldView::OnClickBlastoff));
	m_launchButton->SetRenderDimensions(30.0f, 22.0f);
	m_rightButtonBar->Add(m_launchButton, 2, 2);

	m_flightControlButton = new Gui::MultiStateImageButton();
	m_flightControlButton->SetShortcut(SDLK_F5, KMOD_NONE);
	// these states must match Player::FlightControlState (so that the enum values match)
	m_flightControlButton->AddState(CONTROL_MANUAL, "icons/manual_control.png", Lang::MANUAL_CONTROL);
	m_flightControlButton->AddState(CONTROL_FIXSPEED, "icons/manual_control.png", Lang::COMPUTER_SPEED_CONTROL);
	m_flightControlButton->AddState(CONTROL_FIXHEADING_FORWARD, "icons/manual_control.png", Lang::COMPUTER_HEADING_CONTROL);
	m_flightControlButton->AddState(CONTROL_FIXHEADING_BACKWARD, "icons/manual_control.png", Lang::COMPUTER_HEADING_CONTROL);
	m_flightControlButton->AddState(CONTROL_AUTOPILOT, "icons/autopilot.png", Lang::AUTOPILOT_ON);
	m_flightControlButton->onClick.connect(sigc::mem_fun(this, &WorldView::OnChangeFlightState));
	m_flightControlButton->SetRenderDimensions(30.0f, 22.0f);
	m_rightButtonBar->Add(m_flightControlButton, 2, 2);

	m_flightStatus = (new Gui::Label(""))->Color(1.0f, 0.7f, 0.0f);
	m_rightRegion2->Add(m_flightStatus, 2, 0);

#if WITH_DEVKEYS
	Gui::Screen::PushFont("ConsoleFont");
	m_debugInfo = (new Gui::Label(""))->Color(0.8f, 0.8f, 0.8f);
	Add(m_debugInfo, 10, 200);
	Gui::Screen::PopFont();
#endif

	m_hudHyperspaceInfo = (new Gui::Label(""))->Color(s_hudTextColor);
	Add(m_hudHyperspaceInfo, Gui::Screen::GetWidth()*0.4f, Gui::Screen::GetHeight()*0.3f);

	m_hudHullTemp = new Gui::MeterBar(100.0f, Lang::HULL_TEMP, Color(1.0f,0.0f,0.0f,0.8f));
	m_hudWeaponTemp = new Gui::MeterBar(100.0f, Lang::WEAPON_TEMP, Color(1.0f,0.5f,0.0f,0.8f));
	m_hudHullIntegrity = new Gui::MeterBar(100.0f, Lang::HULL_INTEGRITY, Color(1.0f,1.0f,0.0f,0.8f));
	m_hudShieldIntegrity = new Gui::MeterBar(100.0f, Lang::SHIELD_INTEGRITY, Color(1.0f,1.0f,0.0f,0.8f));
	m_hudFuelGauge = new Gui::MeterBar(100.f, Lang::FUEL, Color(1.f, 1.f, 0.f, 0.8f));
	Add(m_hudFuelGauge, 5.0f, Gui::Screen::GetHeight() - 104.0f);
	Add(m_hudHullTemp, 5.0f, Gui::Screen::GetHeight() - 144.0f);
	Add(m_hudWeaponTemp, 5.0f, Gui::Screen::GetHeight() - 184.0f);
	Add(m_hudHullIntegrity, Gui::Screen::GetWidth() - 105.0f, Gui::Screen::GetHeight() - 104.0f);
	Add(m_hudShieldIntegrity, Gui::Screen::GetWidth() - 105.0f, Gui::Screen::GetHeight() - 144.0f);

	m_hudTargetHullIntegrity = new Gui::MeterBar(100.0f, Lang::HULL_INTEGRITY, Color(1.0f,1.0f,0.0f,0.8f));
	m_hudTargetShieldIntegrity = new Gui::MeterBar(100.0f, Lang::SHIELD_INTEGRITY, Color(1.0f,1.0f,0.0f,0.8f));
	Add(m_hudTargetHullIntegrity, Gui::Screen::GetWidth() - 105.0f, 5.0f);
	Add(m_hudTargetShieldIntegrity, Gui::Screen::GetWidth() - 105.0f, 45.0f);

	m_hudTargetInfo = (new Gui::Label(""))->Color(s_hudTextColor);
	Add(m_hudTargetInfo, 0, 85.0f);

	Gui::Screen::PushFont("OverlayFont");
	m_bodyLabels = new Gui::LabelSet();
	m_bodyLabels->SetLabelColor(Color(1.0f, 1.0f, 1.0f, 0.9f));
	Add(m_bodyLabels, 0, 0);
	Gui::Screen::PopFont();

	m_navTargetIndicator.label = (new Gui::Label(""))->Color(0.0f, 1.0f, 0.0f);
	m_navVelIndicator.label = (new Gui::Label(""))->Color(0.0f, 1.0f, 0.0f);
	m_combatTargetIndicator.label = new Gui::Label(""); // colour set dynamically
	m_targetLeadIndicator.label = new Gui::Label("");

	// these labels are repositioned during Draw3D()
	Add(m_navTargetIndicator.label, 0, 0);
	Add(m_navVelIndicator.label, 0, 0);
	Add(m_combatTargetIndicator.label, 0, 0);
	Add(m_targetLeadIndicator.label, 0, 0);

	// XXX m_renderer not set yet
	Graphics::TextureBuilder b = Graphics::TextureBuilder::UI("icons/indicator_mousedir.png");
	m_indicatorMousedir.Reset(new Gui::TexturedQuad(b.GetOrCreateTexture(Gui::Screen::GetRenderer(), "ui")));

	const Graphics::TextureDescriptor &descriptor = b.GetDescriptor();
	m_indicatorMousedirSize = vector2f(descriptor.dataSize.x*descriptor.texSize.x,descriptor.dataSize.y*descriptor.texSize.y);

	//get near & far clipping distances
	//XXX m_renderer not set yet
	float znear;
	float zfar;
	Pi::renderer->GetNearFarRange(znear, zfar);

	const float fovY = Pi::config->Float("FOVVertical");

	m_camera.Reset(new Camera(Graphics::GetScreenWidth(), Graphics::GetScreenHeight(), fovY, znear, zfar));
	m_internalCameraController.Reset(new InternalCameraController(m_camera.Get(), Pi::player));
	m_externalCameraController.Reset(new ExternalCameraController(m_camera.Get(), Pi::player));
	m_siderealCameraController.Reset(new SiderealCameraController(m_camera.Get(), Pi::player));
	SetCamType(m_camType); //set the active camera

	m_onHyperspaceTargetChangedCon =
		Pi::sectorView->onHyperspaceTargetChanged.connect(sigc::mem_fun(this, &WorldView::OnHyperspaceTargetChanged));

	m_onPlayerChangeTargetCon =
		Pi::onPlayerChangeTarget.connect(sigc::mem_fun(this, &WorldView::OnPlayerChangeTarget));
	m_onChangeFlightControlStateCon =
		Pi::onPlayerChangeFlightControlState.connect(sigc::mem_fun(this, &WorldView::OnPlayerChangeFlightControlState));
	m_onMouseButtonDown =
		Pi::onMouseButtonDown.connect(sigc::mem_fun(this, &WorldView::MouseButtonDown));

	Pi::player->GetPlayerController()->SetMouseForRearView(GetCamType() == CAM_INTERNAL && m_internalCameraController->GetMode() == InternalCameraController::MODE_REAR);
	KeyBindings::toggleHudMode.onPress.connect(sigc::mem_fun(this, &WorldView::OnToggleLabels));
}

WorldView::~WorldView()
{
	m_onHyperspaceTargetChangedCon.disconnect();
	m_onPlayerChangeTargetCon.disconnect();
	m_onChangeFlightControlStateCon.disconnect();
	m_onMouseButtonDown.disconnect();
}

void WorldView::Save(Serializer::Writer &wr)
{
	wr.Int32(int(m_camType));
	m_internalCameraController->Save(wr);
	m_externalCameraController->Save(wr);
	m_siderealCameraController->Save(wr);
}

void WorldView::SetCamType(enum CamType c)
{
	Pi::BoinkNoise();

	// don't allow external cameras when docked inside space stations.
	// they would clip through the station model
	if (Pi::player->GetFlightState() == Ship::DOCKED && !Pi::player->GetDockedWith()->IsGroundStation())
		c = CAM_INTERNAL;

	m_camType = c;

	switch(m_camType) {
		case CAM_INTERNAL:
			m_activeCameraController = m_internalCameraController.Get();
			break;
		case CAM_EXTERNAL:
			m_activeCameraController = m_externalCameraController.Get();
			break;
		case CAM_SIDEREAL:
			m_activeCameraController = m_siderealCameraController.Get();
			break;
	}

	Pi::player->GetPlayerController()->SetMouseForRearView(m_camType == CAM_INTERNAL && m_internalCameraController->GetMode() == InternalCameraController::MODE_REAR);

	onChangeCamType.emit();

	UpdateCameraName();
}

void WorldView::ChangeInternalCameraMode(InternalCameraController::Mode m)
{
	if (m_internalCameraController->GetMode() == m) return;

	Pi::BoinkNoise();
	m_internalCameraController->SetMode(m);
	Pi::player->GetPlayerController()->SetMouseForRearView(m_camType == CAM_INTERNAL && m_internalCameraController->GetMode() == InternalCameraController::MODE_REAR);
	UpdateCameraName();
}

void WorldView::UpdateCameraName()
{
	if (m_showCameraName)
		Remove(m_showCameraName);

	const std::string cameraName(m_activeCameraController->GetName());

	Gui::Screen::PushFont("OverlayFont");
	m_showCameraName = new Gui::Label("#ff0"+cameraName);
	Gui::Screen::PopFont();

	float w, h;
	Gui::Screen::MeasureString(cameraName, w, h);
	Add(m_showCameraName, 0.5f*(Gui::Screen::GetWidth()-w), 20);

	m_showCameraNameTimeout = SDL_GetTicks();
}

void WorldView::OnChangeWheelsState(Gui::MultiStateImageButton *b)
{
	Pi::BoinkNoise();
	if (!Pi::player->SetWheelState(b->GetState()!=0)) {
		b->StatePrev();
	}
}

/* This is UI click to change flight control state (manual, speed ctrl) */
void WorldView::OnChangeFlightState(Gui::MultiStateImageButton *b)
{
	Pi::BoinkNoise();
	int newState = b->GetState();
	if (Pi::KeyState(SDLK_LCTRL) || Pi::KeyState(SDLK_RCTRL)) {
		// skip certain states
		switch (newState) {
			case CONTROL_FIXSPEED: newState = CONTROL_FIXHEADING_FORWARD; break;
			case CONTROL_AUTOPILOT: newState = CONTROL_MANUAL; break;
			default: break;
		}
	} else {
		// skip certain states
		switch (newState) {
			case CONTROL_FIXHEADING_FORWARD: // fallthrough
			case CONTROL_FIXHEADING_BACKWARD: newState = CONTROL_MANUAL; break;
			case CONTROL_AUTOPILOT: newState = CONTROL_MANUAL; break;
			default: break;
		}
	}
	b->SetActiveState(newState);
	Pi::player->GetPlayerController()->SetFlightControlState(static_cast<FlightControlState>(newState));
}

/* This is when the flight control state actually changes... */
void WorldView::OnPlayerChangeFlightControlState()
{
	m_flightControlButton->SetActiveState(Pi::player->GetPlayerController()->GetFlightControlState());
}

void WorldView::OnClickBlastoff()
{
	Pi::BoinkNoise();
	if (Pi::player->GetFlightState() == Ship::DOCKED) {
		if (!Pi::player->Undock()) {
			Pi::cpan->MsgLog()->ImportantMessage(Pi::player->GetDockedWith()->GetLabel(),
					Lang::LAUNCH_PERMISSION_DENIED_BUSY);
		}
	} else {
		Pi::player->Blastoff();
	}
}

void WorldView::OnClickHyperspace()
{
	if (Pi::player->IsHyperspaceActive()) {
		// Hyperspace countdown in effect.. abort!
		Pi::player->ResetHyperspaceCountdown();
		Pi::cpan->MsgLog()->Message("", Lang::HYPERSPACE_JUMP_ABORTED);
	} else {
		// Initiate hyperspace drive
		SystemPath path = Pi::sectorView->GetHyperspaceTarget();
		Pi::player->StartHyperspaceCountdown(path);
	}
}

void WorldView::Draw3D()
{
	assert(Pi::game);
	assert(Pi::player);
	assert(!Pi::player->IsDead());
	m_camera->Draw(m_renderer, GetCamType() == CAM_INTERNAL ? Pi::player : 0);
}

void WorldView::OnToggleLabels()
{
	if (Pi::GetView() == this) {
		m_labelsOn = !m_labelsOn;
	}
}

void WorldView::ShowAll()
{
	View::ShowAll(); // by default, just delegate back to View
	RefreshButtonStateAndVisibility();
}


static Color get_color_for_warning_meter_bar(float v) {
	Color c;
	if (v < 50.0f)
		c = Color(1,0,0,HUD_ALPHA);
	else if (v < 75.0f)
		c = Color(1,0.5,0,HUD_ALPHA);
	else
		c = Color(1,1,0,HUD_ALPHA);
	return c;
}

void WorldView::RefreshHyperspaceButton() {
	if (Pi::player->CanHyperspaceTo(Pi::sectorView->GetHyperspaceTarget()))
		m_hyperspaceButton->Show();
	else
		m_hyperspaceButton->Hide();
}

void WorldView::RefreshButtonStateAndVisibility()
{
	assert(Pi::game);
	assert(Pi::player);
	assert(!Pi::player->IsDead());

	Pi::cpan->ClearOverlay();

	if (Pi::player->GetFlightState() != Ship::HYPERSPACE) {
		Pi::cpan->SetOverlayToolTip(ShipCpanel::OVERLAY_TOP_LEFT,     Lang::SHIP_VELOCITY_BY_REFERENCE_OBJECT);
		Pi::cpan->SetOverlayToolTip(ShipCpanel::OVERLAY_TOP_RIGHT,    Lang::DISTANCE_FROM_SHIP_TO_NAV_TARGET);
		Pi::cpan->SetOverlayToolTip(ShipCpanel::OVERLAY_BOTTOM_LEFT,  Lang::EXTERNAL_ATMOSPHERIC_PRESSURE);
		Pi::cpan->SetOverlayToolTip(ShipCpanel::OVERLAY_BOTTOM_RIGHT, Lang::SHIP_ALTITUDE_ABOVE_TERRAIN);
	}

	m_wheelsButton->SetActiveState(int(Pi::player->GetWheelState()) || Pi::player->GetWheelTransition() == 1);

	RefreshHyperspaceButton();

	switch(Pi::player->GetFlightState()) {
		case Ship::LANDED:
			m_flightStatus->SetText(Lang::LANDED);
			m_launchButton->Show();
			m_flightControlButton->Hide();
			break;

		case Ship::DOCKING:
			m_flightStatus->SetText(Lang::DOCKING);
			m_launchButton->Hide();
			m_flightControlButton->Hide();
			break;

		case Ship::DOCKED:
			m_flightStatus->SetText(Lang::DOCKED);
			m_launchButton->Show();
			m_flightControlButton->Hide();
			break;

		case Ship::HYPERSPACE:
			m_flightStatus->SetText(Lang::HYPERSPACE);
			m_launchButton->Hide();
			m_flightControlButton->Hide();
			break;

		case Ship::FLYING:
		default:
			const FlightControlState fstate = Pi::player->GetPlayerController()->GetFlightControlState();
			switch (fstate) {
				case CONTROL_MANUAL:
					m_flightStatus->SetText(Lang::MANUAL_CONTROL); break;

				case CONTROL_FIXSPEED: {
					std::string msg;
					const double setspeed = Pi::player->GetPlayerController()->GetSetSpeed();
					if (setspeed > 1000) {
						msg = stringf(Lang::SET_SPEED_KM_S, formatarg("speed", setspeed*0.001));
					} else {
						msg = stringf(Lang::SET_SPEED_M_S, formatarg("speed", setspeed));
					}
					m_flightStatus->SetText(msg);
					break;
				}

				case CONTROL_FIXHEADING_FORWARD:
					m_flightStatus->SetText(Lang::HEADING_LOCK_FORWARD);
					break;
				case CONTROL_FIXHEADING_BACKWARD:
					m_flightStatus->SetText(Lang::HEADING_LOCK_BACKWARD);
					break;

				case CONTROL_AUTOPILOT:
					m_flightStatus->SetText(Lang::AUTOPILOT);
					break;

				default: assert(0); break;
			}

			m_launchButton->Hide();
			m_flightControlButton->Show();
	}

	// Direction indicator
	vector3d vel = Pi::player->GetVelocity();

	if (m_showTargetActionsTimeout) {
		if (SDL_GetTicks() - m_showTargetActionsTimeout > 20000) {
			m_showTargetActionsTimeout = 0;
			m_commsOptions->DeleteAllChildren();
			m_commsNavOptions->DeleteAllChildren();
		}
		m_commsOptions->ShowAll();
		m_commsNavOptionsContainer->ShowAll();
	} else {
		m_commsOptions->Hide();
		m_commsNavOptionsContainer->Hide();
	}

	if (m_showLowThrustPowerTimeout) {
		if (SDL_GetTicks() - m_showLowThrustPowerTimeout > 20000) {
			m_showLowThrustPowerTimeout = 0;
		}
		m_lowThrustPowerOptions->Show();
	} else {
		m_lowThrustPowerOptions->Hide();
	}
#if WITH_DEVKEYS
	if (Pi::showDebugInfo) {
		char buf[1024], aibuf[256];
		vector3d pos = Pi::player->GetPosition();
		vector3d abs_pos = Pi::player->GetPositionRelTo(Pi::game->GetSpace()->GetRootFrame());

		//Calculate lat/lon for ship position
		const vector3d dir = pos.NormalizedSafe();
		const float lat = RAD2DEG(asin(dir.y));
		const float lon = RAD2DEG(atan2(dir.x, dir.z));

		const char *rel_to = (Pi::player->GetFrame() ? Pi::player->GetFrame()->GetLabel().c_str() : "System");
		const char *rot_frame = (Pi::player->GetFrame()->IsRotFrame() ? "yes" : "no");
		Pi::player->AIGetStatusText(aibuf); aibuf[255] = 0;
		snprintf(buf, sizeof(buf), "Pos: %.1f,%.1f,%.1f\n"
			"AbsPos: %.1f,%.1f,%.1f (%.3f AU)\n"
			"Rel-to: %s (%.0f km), rotating: %s\n" "%s"
			"\nLat / Lon : %.8f / %.8f",
			pos.x, pos.y, pos.z,
			abs_pos.x, abs_pos.y, abs_pos.z, abs_pos.Length()/AU,
			rel_to, pos.Length()/1000, rot_frame, aibuf,lat,lon);

		m_debugInfo->SetText(buf);
		m_debugInfo->Show();
	} else {
		m_debugInfo->Hide();
	}
#endif
	if (Pi::player->GetFlightState() == Ship::HYPERSPACE) {
		const SystemPath dest = Pi::player->GetHyperspaceDest();
		RefCountedPtr<StarSystem> s = StarSystem::GetCached(dest);

		Pi::cpan->SetOverlayText(ShipCpanel::OVERLAY_TOP_LEFT, stringf(Lang::IN_TRANSIT_TO_N_X_X_X,
			formatarg("system", s->GetName()),
			formatarg("x", dest.sectorX),
			formatarg("y", dest.sectorY),
			formatarg("z", dest.sectorZ)));

		Pi::cpan->SetOverlayText(ShipCpanel::OVERLAY_TOP_RIGHT, stringf(Lang::PROBABILITY_OF_ARRIVAL_X_PERCENT,
			formatarg("probability", Pi::game->GetHyperspaceArrivalProbability()*100.0, "f3.1")));
	}

	else {
		{
			std::string str;
			double _vel = 0;
			const char *rel_to = 0;
			const Body *set_speed_target = Pi::player->GetSetSpeedTarget();
			if (set_speed_target) {
				rel_to = set_speed_target->GetLabel().c_str();
				_vel = Pi::player->GetVelocityRelTo(set_speed_target).Length();
			} else {
				rel_to = Pi::player->GetFrame()->GetLabel().c_str();
				_vel = vel.Length();
			}
			if (_vel > 1000) {
				str = stringf(Lang::KM_S_RELATIVE_TO, formatarg("speed", _vel*0.001), formatarg("frame", rel_to));
			} else {
				str = stringf(Lang::M_S_RELATIVE_TO, formatarg("speed", _vel), formatarg("frame", rel_to));
			}
			Pi::cpan->SetOverlayText(ShipCpanel::OVERLAY_TOP_LEFT, str);
		}

		if (Body *navtarget = Pi::player->GetNavTarget()) {
			double dist = Pi::player->GetPositionRelTo(navtarget).Length();
			Pi::cpan->SetOverlayText(ShipCpanel::OVERLAY_TOP_RIGHT, stringf(Lang::N_DISTANCE_TO_TARGET,
				formatarg("distance", format_distance(dist))));
		}
		else
			Pi::cpan->SetOverlayText(ShipCpanel::OVERLAY_TOP_RIGHT, "");

		// altitude
		if (Pi::player->GetFrame()->GetBody() && Pi::player->GetFrame()->IsRotFrame()) {
			Body *astro = Pi::player->GetFrame()->GetBody();
			//(GetFrame()->m_sbody->GetSuperType() == SUPERTYPE_ROCKY_PLANET)) {
			double radius;
			vector3d surface_pos = Pi::player->GetPosition().Normalized();
			if (astro->IsType(Object::TERRAINBODY)) {
				radius = static_cast<TerrainBody*>(astro)->GetTerrainHeight(surface_pos);
			} else {
				// XXX this is an improper use of GetBoundingRadius
				// since it is not a surface radius
				radius = astro->GetPhysRadius();
			}
			double altitude = Pi::player->GetPosition().Length() - radius;
			if (altitude > 9999999.0 || astro->IsType(Object::SPACESTATION))
				Pi::cpan->SetOverlayText(ShipCpanel::OVERLAY_BOTTOM_RIGHT, "");
			else {
				if (altitude < 0) altitude = 0;
				Pi::cpan->SetOverlayText(ShipCpanel::OVERLAY_BOTTOM_RIGHT, stringf(Lang::ALT_IN_METRES, formatarg("altitude", altitude)));
			}

			if (astro->IsType(Object::PLANET)) {
				double dist = Pi::player->GetPosition().Length();
				double pressure, density;
				reinterpret_cast<Planet*>(astro)->GetAtmosphericState(dist, &pressure, &density);

				Pi::cpan->SetOverlayText(ShipCpanel::OVERLAY_BOTTOM_LEFT, stringf(Lang::PRESSURE_N_ATMOSPHERES, formatarg("pressure", pressure)));

				m_hudHullTemp->SetValue(float(Pi::player->GetHullTemperature()));
				m_hudHullTemp->Show();
			} else {
				Pi::cpan->SetOverlayText(ShipCpanel::OVERLAY_BOTTOM_LEFT, "");
				m_hudHullTemp->Hide();
			}
		} else {
			Pi::cpan->SetOverlayText(ShipCpanel::OVERLAY_BOTTOM_LEFT, "");
			Pi::cpan->SetOverlayText(ShipCpanel::OVERLAY_BOTTOM_RIGHT, "");
		}

		m_hudFuelGauge->SetValue(Pi::player->GetFuel());
	}

	const float activeWeaponTemp = Pi::player->GetGunTemperature(GetActiveWeapon());
	if (activeWeaponTemp > 0.0f) {
		m_hudWeaponTemp->SetValue(activeWeaponTemp);
		m_hudWeaponTemp->Show();
	} else {
		m_hudWeaponTemp->Hide();
	}

	float hull = Pi::player->GetPercentHull();
	if (hull < 100.0f) {
		m_hudHullIntegrity->SetColor(get_color_for_warning_meter_bar(hull));
		m_hudHullIntegrity->SetValue(hull*0.01f);
		m_hudHullIntegrity->Show();
	} else {
		m_hudHullIntegrity->Hide();
	}
	float shields = Pi::player->GetPercentShields();
	if (shields < 100.0f) {
		m_hudShieldIntegrity->SetColor(get_color_for_warning_meter_bar(shields));
		m_hudShieldIntegrity->SetValue(shields*0.01f);
		m_hudShieldIntegrity->Show();
	} else {
		m_hudShieldIntegrity->Hide();
	}

	Body *b = Pi::player->GetCombatTarget() ? Pi::player->GetCombatTarget() : Pi::player->GetNavTarget();
	if (b) {
		if (b->IsType(Object::SHIP) && Pi::player->m_equipment.Get(Equip::SLOT_RADARMAPPER) == Equip::RADAR_MAPPER) {
			assert(b->IsType(Object::SHIP));
			Ship *s = static_cast<Ship*>(b);

			const shipstats_t &stats = s->GetStats();

			float sHull = s->GetPercentHull();
			m_hudTargetHullIntegrity->SetColor(get_color_for_warning_meter_bar(sHull));
			m_hudTargetHullIntegrity->SetValue(sHull*0.01f);
			m_hudTargetHullIntegrity->Show();

			float sShields = 0;
			if (s->m_equipment.Count(Equip::SLOT_SHIELD, Equip::SHIELD_GENERATOR) > 0) {
				sShields = s->GetPercentShields();
			}
			m_hudTargetShieldIntegrity->SetColor(get_color_for_warning_meter_bar(sShields));
			m_hudTargetShieldIntegrity->SetValue(sShields*0.01f);
			m_hudTargetShieldIntegrity->Show();

			std::string text;
			text += s->GetShipType()->name;
			text += "\n";
			text += s->GetLabel();
			text += "\n";

			if (s->m_equipment.Get(Equip::SLOT_ENGINE) == Equip::NONE) {
				text += Lang::NO_HYPERDRIVE;
			} else {
				text += Equip::types[s->m_equipment.Get(Equip::SLOT_ENGINE)].name;
			}

			text += "\n";
			text += stringf(Lang::MASS_N_TONNES, formatarg("mass", stats.total_mass));
			text += "\n";
			text += stringf(Lang::SHIELD_STRENGTH_N, formatarg("shields",
				(sShields*0.01f) * float(s->m_equipment.Count(Equip::SLOT_SHIELD, Equip::SHIELD_GENERATOR))));
			text += "\n";
			text += stringf(Lang::CARGO_N, formatarg("mass", stats.used_cargo));
			text += "\n";

			m_hudTargetInfo->SetText(text);
			MoveChild(m_hudTargetInfo, Gui::Screen::GetWidth() - 150.0f, 85.0f);
			m_hudTargetInfo->Show();
		}

		else if (b->IsType(Object::HYPERSPACECLOUD) && Pi::player->m_equipment.Get(Equip::SLOT_HYPERCLOUD) == Equip::HYPERCLOUD_ANALYZER) {
			HyperspaceCloud *cloud = static_cast<HyperspaceCloud*>(b);

			m_hudTargetHullIntegrity->Hide();
			m_hudTargetShieldIntegrity->Hide();

			std::string text;

			Ship *ship = cloud->GetShip();
			if (!ship) {
				text += Lang::HYPERSPACE_ARRIVAL_CLOUD_REMNANT;
			}
			else {
				const SystemPath dest = ship->GetHyperspaceDest();
				Sector s(dest.sectorX, dest.sectorY, dest.sectorZ);
				text += (cloud->IsArrival() ? Lang::HYPERSPACE_ARRIVAL_CLOUD : Lang::HYPERSPACE_DEPARTURE_CLOUD);
				text += "\n";
				text += stringf(Lang::SHIP_MASS_N_TONNES, formatarg("mass", ship->GetStats().total_mass));
				text += "\n";
				text += (cloud->IsArrival() ? Lang::SOURCE : Lang::DESTINATION);
				text += ": ";
				text += s.m_systems[dest.systemIndex].name;
				text += "\n";
				text += stringf(Lang::DATE_DUE_N, formatarg("date", format_date(cloud->GetDueDate())));
				text += "\n";
			}

			m_hudTargetInfo->SetText(text);
			MoveChild(m_hudTargetInfo, Gui::Screen::GetWidth() - 180.0f, 5.0f);
			m_hudTargetInfo->Show();
		}

		else {
			b = 0;
		}
	}
	if (!b) {
		m_hudTargetHullIntegrity->Hide();
		m_hudTargetShieldIntegrity->Hide();
		m_hudTargetInfo->Hide();
	}

	if (Pi::player->IsHyperspaceActive()) {
		float val = Pi::player->GetHyperspaceCountdown();

		if (!(int(ceil(val*2.0)) % 2)) {
			m_hudHyperspaceInfo->SetText(stringf(Lang::HYPERSPACING_IN_N_SECONDS, formatarg("countdown", ceil(val))));
			m_hudHyperspaceInfo->Show();
		} else {
			m_hudHyperspaceInfo->Hide();
		}
	} else {
		m_hudHyperspaceInfo->Hide();
	}
}

void WorldView::Update()
{
	assert(Pi::game);
	assert(Pi::player);
	assert(!Pi::player->IsDead());

	const double frameTime = Pi::GetFrameTime();
	// show state-appropriate buttons
	RefreshButtonStateAndVisibility();

	if (Pi::MouseButtonState(SDL_BUTTON_RIGHT)) {
		// when controlling your ship with the mouse you don't want to pick targets
		m_bodyLabels->SetLabelsClickable(false);
	} else {
		m_bodyLabels->SetLabelsClickable(true);
	}

	m_bodyLabels->SetLabelsVisible(m_labelsOn);

	bool targetObject = false;

	// XXX ugly hack checking for console here
	if (!Pi::IsConsoleActive()) {
		if (GetCamType() == CAM_INTERNAL) {
			if      (KeyBindings::frontCamera.IsActive())  ChangeInternalCameraMode(InternalCameraController::MODE_FRONT);
			else if (KeyBindings::rearCamera.IsActive())   ChangeInternalCameraMode(InternalCameraController::MODE_REAR);
			else if (KeyBindings::leftCamera.IsActive())   ChangeInternalCameraMode(InternalCameraController::MODE_LEFT);
			else if (KeyBindings::rightCamera.IsActive())  ChangeInternalCameraMode(InternalCameraController::MODE_RIGHT);
			else if (KeyBindings::topCamera.IsActive())    ChangeInternalCameraMode(InternalCameraController::MODE_TOP);
			else if (KeyBindings::bottomCamera.IsActive()) ChangeInternalCameraMode(InternalCameraController::MODE_BOTTOM);
		} else {
			MoveableCameraController *cam = static_cast<MoveableCameraController*>(m_activeCameraController);
			if (KeyBindings::cameraRotateUp.IsActive()) cam->RotateUp(frameTime);
			if (KeyBindings::cameraRotateDown.IsActive()) cam->RotateDown(frameTime);
			if (KeyBindings::cameraRotateLeft.IsActive()) cam->RotateLeft(frameTime);
			if (KeyBindings::cameraRotateRight.IsActive()) cam->RotateRight(frameTime);
			if (KeyBindings::cameraZoomOut.IsActive()) cam->ZoomEvent(ZOOM_SPEED*frameTime);		// Zoom out
			if (KeyBindings::cameraZoomIn.IsActive()) cam->ZoomEvent(-ZOOM_SPEED*frameTime);
			if (KeyBindings::cameraRollLeft.IsActive()) cam->RollLeft(frameTime);
			if (KeyBindings::cameraRollRight.IsActive()) cam->RollRight(frameTime);
			if (KeyBindings::resetCamera.IsActive()) cam->Reset();
			cam->ZoomEventUpdate(frameTime);
		}

		// note if we have to target the object in the crosshairs
		targetObject = KeyBindings::targetObject.IsActive();
	}

	if (m_showCameraNameTimeout) {
		if (SDL_GetTicks() - m_showCameraNameTimeout > 20000) {
			m_showCameraName->Hide();
			m_showCameraNameTimeout = 0;
		} else {
			m_showCameraName->Show();
		}
	}

	m_activeCameraController->Update();
	m_camera->Update();

	UpdateProjectedObjects();

	// target object under the crosshairs. must be done after
	// UpdateProjectedObjects() to be sure that m_projectedPos does not have
	// contain references to deleted objects
	if (targetObject) {
		Body* const target = PickBody(double(Gui::Screen::GetWidth())/2.0, double(Gui::Screen::GetHeight())/2.0);
		SelectBody(target, false);
	}
}

void WorldView::OnSwitchTo()
{
	RefreshButtonStateAndVisibility();
}

void WorldView::ToggleTargetActions()
{
	if (Pi::game->IsHyperspace() || m_showTargetActionsTimeout)
		HideTargetActions();
	else
		ShowTargetActions();
}

void WorldView::ShowTargetActions()
{
	m_showTargetActionsTimeout = SDL_GetTicks();
	UpdateCommsOptions();
	HideLowThrustPowerOptions();
}

void WorldView::HideTargetActions()
{
	m_showTargetActionsTimeout = 0;
	UpdateCommsOptions();
}

Gui::Button *WorldView::AddCommsOption(std::string msg, int ypos, int optnum)
{
	Gui::Label *l = new Gui::Label(msg);
	m_commsOptions->Add(l, 50, float(ypos));

	char buf[8];
	snprintf(buf, sizeof(buf), "%d", optnum);
	Gui::LabelButton *b = new Gui::LabelButton(new Gui::Label(buf));
	b->SetShortcut(SDLKey(SDLK_0 + optnum), KMOD_NONE);
	// hide target actions when things get clicked on
	b->onClick.connect(sigc::mem_fun(this, &WorldView::ToggleTargetActions));
	m_commsOptions->Add(b, 16, float(ypos));
	return b;
}

void WorldView::OnClickCommsNavOption(Body *target)
{
	Pi::player->SetNavTarget(target);
	m_showTargetActionsTimeout = SDL_GetTicks();
	HideLowThrustPowerOptions();
}

void WorldView::AddCommsNavOption(std::string msg, Body *target)
{
	Gui::HBox *hbox = new Gui::HBox();
	hbox->SetSpacing(5);

	Gui::Label *l = new Gui::Label(msg);
	hbox->PackStart(l);

	Gui::Button *b = new Gui::SolidButton();
	b->onClick.connect(sigc::bind(sigc::mem_fun(this, &WorldView::OnClickCommsNavOption), target));
	hbox->PackStart(b);

	m_commsNavOptions->PackEnd(hbox);
}

void WorldView::BuildCommsNavOptions()
{
	std::map< Uint32,std::vector<SystemBody*> > groups;

	m_commsNavOptions->PackEnd(new Gui::Label(std::string("#ff0")+std::string(Lang::NAVIGATION_TARGETS_IN_THIS_SYSTEM)+std::string("\n")));

	for ( std::vector<SystemBody*>::const_iterator i = Pi::game->GetSpace()->GetStarSystem()->m_spaceStations.begin();
	      i != Pi::game->GetSpace()->GetStarSystem()->m_spaceStations.end(); ++i) {

		groups[(*i)->parent->path.bodyIndex].push_back(*i);
	}

	for ( std::map< Uint32,std::vector<SystemBody*> >::const_iterator i = groups.begin(); i != groups.end(); ++i ) {
		m_commsNavOptions->PackEnd(new Gui::Label("#f0f" + Pi::game->GetSpace()->GetStarSystem()->m_bodies[(*i).first]->name));

		for ( std::vector<SystemBody*>::const_iterator j = (*i).second.begin(); j != (*i).second.end(); ++j) {
			SystemPath path = Pi::game->GetSpace()->GetStarSystem()->GetPathOf(*j);
			Body *body = Pi::game->GetSpace()->FindBodyForPath(&path);
			AddCommsNavOption((*j)->name, body);
		}
	}
}

void WorldView::HideLowThrustPowerOptions()
{
	m_showLowThrustPowerTimeout = 0;
	m_lowThrustPowerOptions->Hide();
}

void WorldView::ShowLowThrustPowerOptions()
{
	m_showLowThrustPowerTimeout = SDL_GetTicks();
	m_lowThrustPowerOptions->Show();
	HideTargetActions();
}

void WorldView::OnClickLowThrustPower()
{
	Pi::BoinkNoise();
	if (m_showLowThrustPowerTimeout)
		HideLowThrustPowerOptions();
	else
		ShowLowThrustPowerOptions();
}

void WorldView::OnSelectLowThrustPower(float power)
{
	Pi::player->GetPlayerController()->SetLowThrustPower(power);
	HideLowThrustPowerOptions();
}

static void PlayerRequestDockingClearance(SpaceStation *s)
{
	std::string msg;
	s->GetDockingClearance(Pi::player, msg);
	Pi::cpan->MsgLog()->ImportantMessage(s->GetLabel(), msg);
}

static void PlayerPayFine()
{
	Sint64 crime, fine;
	Polit::GetCrime(&crime, &fine);
	if (Pi::player->GetMoney() == 0) {
		Pi::cpan->MsgLog()->Message("", Lang::YOU_NO_MONEY);
	} else if (fine > Pi::player->GetMoney()) {
		Polit::AddCrime(0, -Pi::player->GetMoney());
		Polit::GetCrime(&crime, &fine);
		Pi::cpan->MsgLog()->Message("", stringf(
			Lang::FINE_PAID_N_BUT_N_REMAINING,
				formatarg("paid", format_money(Pi::player->GetMoney())),
				formatarg("fine", format_money(fine))));
		Pi::player->SetMoney(0);
	} else {
		Pi::player->SetMoney(Pi::player->GetMoney() - fine);
		Pi::cpan->MsgLog()->Message("", stringf(Lang::FINE_PAID_N,
				formatarg("fine", format_money(fine))));
		Polit::AddCrime(0, -fine);
	}
}

void WorldView::OnHyperspaceTargetChanged()
{
	if (Pi::player->IsHyperspaceActive()) {
		Pi::player->ResetHyperspaceCountdown();
		Pi::cpan->MsgLog()->Message("", Lang::HYPERSPACE_JUMP_ABORTED);
	}

	const SystemPath path = Pi::sectorView->GetHyperspaceTarget();

	RefCountedPtr<StarSystem> system = StarSystem::GetCached(path);
	Pi::cpan->MsgLog()->Message("", stringf(Lang::SET_HYPERSPACE_DESTINATION_TO, formatarg("system", system->GetName())));
}

void WorldView::OnPlayerChangeTarget()
{
	Body *b = Pi::player->GetNavTarget();
	if (b) {
		Sound::PlaySfx("OK");
		Ship *s = b->IsType(Object::HYPERSPACECLOUD) ? static_cast<HyperspaceCloud*>(b)->GetShip() : 0;
		if (!s || Pi::sectorView->GetHyperspaceTarget() != s->GetHyperspaceDest())
			Pi::sectorView->FloatHyperspaceTarget();
	}

	UpdateCommsOptions();
}

static void autopilot_flyto(Body *b)
{
	Pi::player->GetPlayerController()->SetFlightControlState(CONTROL_AUTOPILOT);
	Pi::player->AIFlyTo(b);
}
static void autopilot_dock(Body *b)
{
	if(static_cast<SpaceStation*>(b)->IsLaunching(Pi::player))
		return;

	Pi::player->GetPlayerController()->SetFlightControlState(CONTROL_AUTOPILOT);
	Pi::player->AIDock(static_cast<SpaceStation*>(b));
}
static void autopilot_orbit(Body *b, double alt)
{
	Pi::player->GetPlayerController()->SetFlightControlState(CONTROL_AUTOPILOT);
	Pi::player->AIOrbit(b, alt);
}

static void player_target_hypercloud(HyperspaceCloud *cloud)
{
	Pi::sectorView->SetHyperspaceTarget(cloud->GetShip()->GetHyperspaceDest());
}

void WorldView::UpdateCommsOptions()
{
	m_commsOptions->DeleteAllChildren();
	m_commsNavOptions->DeleteAllChildren();

	if (m_showTargetActionsTimeout == 0) return;

	if (Pi::game->GetSpace()->GetStarSystem()->m_spaceStations.size() > 0)
	{
		BuildCommsNavOptions();
	}

	Body * const navtarget = Pi::player->GetNavTarget();
	Body * const comtarget = Pi::player->GetCombatTarget();
	Gui::Button *button;
	int ypos = 0;
	int optnum = 1;
	if (!(navtarget || comtarget)) {
		m_commsOptions->Add(new Gui::Label("#0f0"+std::string(Lang::NO_TARGET_SELECTED)), 16, float(ypos));
	}

	bool hasAutopilot = Pi::player->m_equipment.Get(Equip::SLOT_AUTOPILOT) == Equip::AUTOPILOT;

	if (navtarget) {
		m_commsOptions->Add(new Gui::Label("#0f0"+navtarget->GetLabel()), 16, float(ypos));
		ypos += 32;
		if (navtarget->IsType(Object::SPACESTATION)) {
			SpaceStation *pStation = static_cast<SpaceStation *>(navtarget);

			// This only applies to the specific case where we're undocking from a spacestation
			hasAutopilot = !pStation->IsLaunching(Pi::player);

			if( pStation->GetMyDockingPort(Pi::player) == -1 )
			{
				button = AddCommsOption(Lang::REQUEST_DOCKING_CLEARANCE, ypos, optnum++);
				button->onClick.connect(sigc::bind(sigc::ptr_fun(&PlayerRequestDockingClearance), reinterpret_cast<SpaceStation*>(navtarget)));
				ypos += 32;
			} 
			
<<<<<<< HEAD
			if( !pStation->IsLaunching(Pi::player) )
			{
				if (Pi::player->m_equipment.Get(Equip::SLOT_AUTOPILOT) == Equip::AUTOPILOT) {
					button = AddCommsOption(Lang::AUTOPILOT_DOCK_WITH_STATION, ypos, optnum++);
					button->onClick.connect(sigc::bind(sigc::ptr_fun(&autopilot_dock), navtarget));
					ypos += 32;
				}
=======
			if( hasAutopilot )
			{
				button = AddCommsOption(Lang::AUTOPILOT_DOCK_WITH_STATION, ypos, optnum++);
				button->onClick.connect(sigc::bind(sigc::ptr_fun(&autopilot_dock), navtarget));
				ypos += 32;
>>>>>>> 13d3f634
			}

			Sint64 crime, fine;
			Polit::GetCrime(&crime, &fine);
			if (fine) {
				button = AddCommsOption(stringf(Lang::PAY_FINE_REMOTELY,
							formatarg("amount", format_money(fine))), ypos, optnum++);
				button->onClick.connect(sigc::ptr_fun(&PlayerPayFine));
				ypos += 32;
			}
		}
		if (hasAutopilot) {
			button = AddCommsOption(stringf(Lang::AUTOPILOT_FLY_TO_VICINITY_OF, formatarg("target", navtarget->GetLabel())), ypos, optnum++);
			button->onClick.connect(sigc::bind(sigc::ptr_fun(&autopilot_flyto), navtarget));
			ypos += 32;

			if (navtarget->IsType(Object::PLANET) || navtarget->IsType(Object::STAR)) {
				button = AddCommsOption(stringf(Lang::AUTOPILOT_ENTER_LOW_ORBIT_AROUND, formatarg("target", navtarget->GetLabel())), ypos, optnum++);
				button->onClick.connect(sigc::bind(sigc::ptr_fun(autopilot_orbit), navtarget, 1.2));
				ypos += 32;

				button = AddCommsOption(stringf(Lang::AUTOPILOT_ENTER_MEDIUM_ORBIT_AROUND, formatarg("target", navtarget->GetLabel())), ypos, optnum++);
				button->onClick.connect(sigc::bind(sigc::ptr_fun(autopilot_orbit), navtarget, 1.6));
				ypos += 32;

				button = AddCommsOption(stringf(Lang::AUTOPILOT_ENTER_HIGH_ORBIT_AROUND, formatarg("target", navtarget->GetLabel())), ypos, optnum++);
				button->onClick.connect(sigc::bind(sigc::ptr_fun(autopilot_orbit), navtarget, 3.2));
				ypos += 32;
			}
		}

		const Equip::Type t = Pi::player->m_equipment.Get(Equip::SLOT_HYPERCLOUD);
		if ((t != Equip::NONE) && navtarget->IsType(Object::HYPERSPACECLOUD)) {
			HyperspaceCloud *cloud = static_cast<HyperspaceCloud*>(navtarget);
			if (!cloud->IsArrival()) {
				button = AddCommsOption(Lang::SET_HYPERSPACE_TARGET_TO_FOLLOW_THIS_DEPARTURE, ypos, optnum++);
				button->onClick.connect(sigc::bind(sigc::ptr_fun(player_target_hypercloud), cloud));
			}
		}
	}
	if (comtarget && hasAutopilot) {
		m_commsOptions->Add(new Gui::Label("#f00"+comtarget->GetLabel()), 16, float(ypos));
		ypos += 32;
		button = AddCommsOption(stringf(Lang::AUTOPILOT_FLY_TO_VICINITY_OF, formatarg("target", comtarget->GetLabel())), ypos, optnum++);
		button->onClick.connect(sigc::bind(sigc::ptr_fun(autopilot_flyto), comtarget));
		ypos += 32;
	}
}

void WorldView::SelectBody(Body *target, bool reselectIsDeselect)
{
	if (!target || target == Pi::player) return;		// don't select self
	if (target->IsType(Object::PROJECTILE)) return;

	if (target->IsType(Object::SHIP)) {
		if (Pi::player->GetCombatTarget() == target) {
			if (reselectIsDeselect) Pi::player->SetCombatTarget(0);
		} else {
			Pi::player->SetCombatTarget(target, Pi::KeyState(SDLK_LCTRL) || Pi::KeyState(SDLK_RCTRL));
		}
	} else {
		if (Pi::player->GetNavTarget() == target) {
			if (reselectIsDeselect) Pi::player->SetNavTarget(0);
		} else {
			Pi::player->SetNavTarget(target, Pi::KeyState(SDLK_LCTRL) || Pi::KeyState(SDLK_RCTRL));
		}
	}
}

Body* WorldView::PickBody(const double screenX, const double screenY) const
{
	for (std::map<Body*,vector3d>::const_iterator
		i = m_projectedPos.begin(); i != m_projectedPos.end(); ++i) {
		Body *b = i->first;

		if (b == Pi::player || b->IsType(Object::PROJECTILE))
			continue;

		const double x1 = i->second.x - PICK_OBJECT_RECT_SIZE * 0.5;
		const double x2 = x1 + PICK_OBJECT_RECT_SIZE;
		const double y1 = i->second.y - PICK_OBJECT_RECT_SIZE * 0.5;
		const double y2 = y1 + PICK_OBJECT_RECT_SIZE;
		if(screenX >= x1 && screenX <= x2 && screenY >= y1 && screenY <= y2)
			return b;
	}

	return 0;
}

int WorldView::GetActiveWeapon() const
{
	switch (GetCamType()) {
		case CAM_INTERNAL:
			return m_internalCameraController->GetMode() == InternalCameraController::MODE_REAR ? 1 : 0;

		case CAM_EXTERNAL:
		case CAM_SIDEREAL:
		default:
			return 0;
	}
}

static inline bool project_to_screen(const vector3d &in, vector3d &out, const Graphics::Frustum &frustum, const int guiSize[2])
{
	if (!frustum.ProjectPoint(in, out)) return false;
	out.x *= guiSize[0];
	out.y = Gui::Screen::GetHeight() - out.y * guiSize[1];
	return true;
}

void WorldView::UpdateProjectedObjects()
{
	const int guiSize[2] = { Gui::Screen::GetWidth(), Gui::Screen::GetHeight() };
	const Graphics::Frustum frustum = m_camera->GetFrustum();

	const Frame *cam_frame = m_camera->GetCamFrame();
	matrix3x3d cam_rot = cam_frame->GetOrient();

	// determine projected positions and update labels
	m_bodyLabels->Clear();
	m_projectedPos.clear();
	for (Space::BodyIterator i = Pi::game->GetSpace()->BodiesBegin(); i != Pi::game->GetSpace()->BodiesEnd(); ++i) {
		Body *b = *i;

		// don't show the player label on internal camera
		if (b->IsType(Object::PLAYER) && GetCamType() == CAM_INTERNAL)
			continue;

		vector3d pos = b->GetInterpPositionRelTo(cam_frame);
		if ((pos.z < -1.0) && project_to_screen(pos, pos, frustum, guiSize)) {

			// only show labels on large or nearby bodies
			if (b->IsType(Object::PLANET) || b->IsType(Object::STAR) || b->IsType(Object::SPACESTATION) || Pi::player->GetPositionRelTo(b).LengthSqr() < 1000000.0*1000000.0)
				m_bodyLabels->Add((*i)->GetLabel(), sigc::bind(sigc::mem_fun(this, &WorldView::SelectBody), *i, true), float(pos.x), float(pos.y));

			m_projectedPos[b] = pos;
		}
	}

	// velocity relative to current frame (white)
	const vector3d camSpaceVel = Pi::player->GetVelocity() * cam_rot;
	if (camSpaceVel.LengthSqr() >= 1e-4)
		UpdateIndicator(m_velIndicator, camSpaceVel);
	else
		HideIndicator(m_velIndicator);

	// orientation according to mouse
	if (Pi::player->GetPlayerController()->IsMouseActive()) {
		vector3d mouseDir = Pi::player->GetPlayerController()->GetMouseDir() * cam_rot;
		if (GetCamType() == CAM_INTERNAL && m_internalCameraController->GetMode() == InternalCameraController::MODE_REAR)
			mouseDir = -mouseDir;
		UpdateIndicator(m_mouseDirIndicator, (Pi::player->GetPhysRadius() * 1.5) * mouseDir);
	} else
		HideIndicator(m_mouseDirIndicator);

	// navtarget info
	if (Body *navtarget = Pi::player->GetNavTarget()) {
		// if navtarget and body frame are the same,
		// then we hide the frame-relative velocity indicator
		// (which would be hidden underneath anyway)
		if (navtarget == Pi::player->GetFrame()->GetBody())
			HideIndicator(m_velIndicator);

		// navtarget distance/target square indicator (displayed with navtarget label)
		double dist = (navtarget->GetTargetIndicatorPosition(cam_frame)
			- Pi::player->GetPositionRelTo(cam_frame)).Length();
		m_navTargetIndicator.label->SetText(format_distance(dist).c_str());
		UpdateIndicator(m_navTargetIndicator, navtarget->GetTargetIndicatorPosition(cam_frame));

		// velocity relative to navigation target
		vector3d navvelocity = -navtarget->GetVelocityRelTo(Pi::player);
		double navspeed = navvelocity.Length();
		const vector3d camSpaceNavVel = navvelocity * cam_rot;

		if (navspeed >= 0.01) { // 1 cm per second
			char buf[128];
			if (navspeed > 1000)
				snprintf(buf, sizeof(buf), "%.2f km/s", navspeed*0.001);
			else
				snprintf(buf, sizeof(buf), "%.0f m/s", navspeed);
			m_navVelIndicator.label->SetText(buf);
			UpdateIndicator(m_navVelIndicator, camSpaceNavVel);

			assert(m_navTargetIndicator.side != INDICATOR_HIDDEN);
			assert(m_navVelIndicator.side != INDICATOR_HIDDEN);
			SeparateLabels(m_navTargetIndicator.label, m_navVelIndicator.label);
		} else
			HideIndicator(m_navVelIndicator);

	} else {
		HideIndicator(m_navTargetIndicator);
		HideIndicator(m_navVelIndicator);
	}

	// later we might want non-ship enemies (e.g., for assaults on military bases)
	assert(!Pi::player->GetCombatTarget() || Pi::player->GetCombatTarget()->IsType(Object::SHIP));

	// update combat HUD
	Ship *enemy = static_cast<Ship *>(Pi::player->GetCombatTarget());
	if (enemy) {
		char buf[128];
		const vector3d targpos = enemy->GetInterpPositionRelTo(Pi::player) * cam_rot;
		const double dist = targpos.Length();
		const vector3d targScreenPos = enemy->GetInterpPositionRelTo(cam_frame);

		snprintf(buf, sizeof(buf), "%.0fm", dist);
		m_combatTargetIndicator.label->SetText(buf);
		UpdateIndicator(m_combatTargetIndicator, targScreenPos);

		// calculate firing solution and relative velocity along our z axis
		int laser = -1;
		if (GetCamType() == CAM_INTERNAL) {
			switch (m_internalCameraController->GetMode()) {
				case InternalCameraController::MODE_FRONT: laser = 0; break;
				case InternalCameraController::MODE_REAR:  laser = 1; break;
				default: break;
			}
		}
		if (laser >= 0) {
			laser = Pi::player->m_equipment.Get(Equip::SLOT_LASER, laser);
			laser = Equip::types[laser].tableIndex;
		}
		if (laser >= 0) { // only display target lead position on views with lasers
			double projspeed = Equip::lasers[laser].speed;

			const vector3d targvel = enemy->GetVelocityRelTo(Pi::player) * cam_rot;
			vector3d leadpos = targpos + targvel*(targpos.Length()/projspeed);
			leadpos = targpos + targvel*(leadpos.Length()/projspeed); // second order approx

			// now the text speed/distance
			// want to calculate closing velocity that you couldn't counter with retros

			double vel = targvel.Dot(targpos.NormalizedSafe()); // position should be towards
			double raccel =
				Pi::player->GetShipType()->linThrust[ShipType::THRUSTER_REVERSE] / Pi::player->GetMass();

			double c = Clamp(vel / sqrt(2.0 * raccel * dist), -1.0, 1.0);
			float r = float(0.2+(c+1.0)*0.4);
			float b = float(0.2+(1.0-c)*0.4);

			m_combatTargetIndicator.label->Color(r, 0.0f, b);
			m_targetLeadIndicator.label->Color(r, 0.0f, b);

			snprintf(buf, sizeof(buf), "%0.fm/s", vel);
			m_targetLeadIndicator.label->SetText(buf);
			UpdateIndicator(m_targetLeadIndicator, leadpos);

			if ((m_targetLeadIndicator.side != INDICATOR_ONSCREEN) || (m_combatTargetIndicator.side != INDICATOR_ONSCREEN))
				HideIndicator(m_targetLeadIndicator);

			// if the lead indicator is very close to the position indicator
			// try (just a little) to keep the labels from interfering with one another
			if (m_targetLeadIndicator.side == INDICATOR_ONSCREEN) {
				assert(m_combatTargetIndicator.side == INDICATOR_ONSCREEN);
				SeparateLabels(m_combatTargetIndicator.label, m_targetLeadIndicator.label);
			}
		} else
			HideIndicator(m_targetLeadIndicator);
	} else {
		HideIndicator(m_combatTargetIndicator);
		HideIndicator(m_targetLeadIndicator);
	}
}

void WorldView::UpdateIndicator(Indicator &indicator, const vector3d &cameraSpacePos)
{
	const int guiSize[2] = { Gui::Screen::GetWidth(), Gui::Screen::GetHeight() };
	const Graphics::Frustum frustum = m_camera->GetFrustum();

	const float BORDER = 10.0;
	const float BORDER_BOTTOM = 90.0;
	// XXX BORDER_BOTTOM is 10+the control panel height and shouldn't be needed at all

	const float w = Gui::Screen::GetWidth();
	const float h = Gui::Screen::GetHeight();

	if (cameraSpacePos.LengthSqr() < 1e-6) { // length < 1e-3
		indicator.pos.x = w/2.0f;
		indicator.pos.y = h/2.0f;
		indicator.side = INDICATOR_ONSCREEN;
	} else {
		vector3d proj;
		bool success = project_to_screen(cameraSpacePos, proj, frustum, guiSize);
		if (! success)
			proj = vector3d(w/2.0, h/2.0, 0.0);

		indicator.realpos.x = int(proj.x);
		indicator.realpos.y = int(proj.y);

		bool onscreen =
			(cameraSpacePos.z < 0.0) &&
			(proj.x >= BORDER) && (proj.x < w - BORDER) &&
			(proj.y >= BORDER) && (proj.y < h - BORDER_BOTTOM);

		if (onscreen) {
			indicator.pos.x = int(proj.x);
			indicator.pos.y = int(proj.y);
			indicator.side = INDICATOR_ONSCREEN;
		} else {
			// homogeneous 2D points and lines are really useful
			const vector3d ptCentre(w/2.0, h/2.0, 1.0);
			const vector3d ptProj(proj.x, proj.y, 1.0);
			const vector3d lnDir = ptProj.Cross(ptCentre);

			indicator.side = INDICATOR_TOP;

			// this fallback is used if direction is close to (0, 0, +ve)
			indicator.pos.x = w/2.0;
			indicator.pos.y = BORDER;

			if (cameraSpacePos.x < -1e-3) {
				vector3d ptLeft = lnDir.Cross(vector3d(-1.0, 0.0, BORDER));
				ptLeft /= ptLeft.z;
				if (ptLeft.y >= BORDER && ptLeft.y < h - BORDER_BOTTOM) {
					indicator.pos.x = ptLeft.x;
					indicator.pos.y = ptLeft.y;
					indicator.side = INDICATOR_LEFT;
				}
			} else if (cameraSpacePos.x > 1e-3) {
				vector3d ptRight = lnDir.Cross(vector3d(-1.0, 0.0,  w - BORDER));
				ptRight /= ptRight.z;
				if (ptRight.y >= BORDER && ptRight.y < h - BORDER_BOTTOM) {
					indicator.pos.x = ptRight.x;
					indicator.pos.y = ptRight.y;
					indicator.side = INDICATOR_RIGHT;
				}
			}

			if (cameraSpacePos.y < -1e-3) {
				vector3d ptBottom = lnDir.Cross(vector3d(0.0, -1.0, h - BORDER_BOTTOM));
				ptBottom /= ptBottom.z;
				if (ptBottom.x >= BORDER && ptBottom.x < w-BORDER) {
					indicator.pos.x = ptBottom.x;
					indicator.pos.y = ptBottom.y;
					indicator.side = INDICATOR_BOTTOM;
				}
			} else if (cameraSpacePos.y > 1e-3) {
				vector3d ptTop = lnDir.Cross(vector3d(0.0, -1.0, BORDER));
				ptTop /= ptTop.z;
				if (ptTop.x >= BORDER && ptTop.x < w - BORDER) {
					indicator.pos.x = ptTop.x;
					indicator.pos.y = ptTop.y;
					indicator.side = INDICATOR_TOP;
				}
			}
		}
	}

	// update the label position
	if (indicator.label) {
		if (indicator.side != INDICATOR_HIDDEN) {
			float labelSize[2] = { 500.0f, 500.0f };
			indicator.label->GetSizeRequested(labelSize);

			int pos[2] = {0,0};
			switch (indicator.side) {
			case INDICATOR_HIDDEN: break;
			case INDICATOR_ONSCREEN: // when onscreen, default to label-below unless it would clamp to be on top of the marker
				pos[0] = -(labelSize[0]/2.0f);
				if (indicator.pos.y + pos[1] + labelSize[1] + HUD_CROSSHAIR_SIZE + 2.0f > h - BORDER_BOTTOM)
					pos[1] = -(labelSize[1] + HUD_CROSSHAIR_SIZE + 2.0f);
				else
					pos[1] = HUD_CROSSHAIR_SIZE + 2.0f;
				break;
			case INDICATOR_TOP:
				pos[0] = -(labelSize[0]/2.0f);
				pos[1] = HUD_CROSSHAIR_SIZE + 2.0f;
				break;
			case INDICATOR_LEFT:
				pos[0] = HUD_CROSSHAIR_SIZE + 2.0f;
				pos[1] = -(labelSize[1]/2.0f);
				break;
			case INDICATOR_RIGHT:
				pos[0] = -(labelSize[0] + HUD_CROSSHAIR_SIZE + 2.0f);
				pos[1] = -(labelSize[1]/2.0f);
				break;
			case INDICATOR_BOTTOM:
				pos[0] = -(labelSize[0]/2.0f);
				pos[1] = -(labelSize[1] + HUD_CROSSHAIR_SIZE + 2.0f);
				break;
			}

			pos[0] = Clamp(pos[0] + indicator.pos.x, BORDER, w - BORDER - labelSize[0]);
			pos[1] = Clamp(pos[1] + indicator.pos.y, BORDER, h - BORDER_BOTTOM - labelSize[1]);
			MoveChild(indicator.label, pos[0], pos[1]);
			indicator.label->Show();
		} else {
			indicator.label->Hide();
		}
	}
}

void WorldView::HideIndicator(Indicator &indicator)
{
	indicator.side = INDICATOR_HIDDEN;
	indicator.pos = vector2f(0.0f, 0.0f);
	if (indicator.label)
		indicator.label->Hide();
}

void WorldView::SeparateLabels(Gui::Label *a, Gui::Label *b)
{
	float posa[2], posb[2], sizea[2], sizeb[2];
	GetChildPosition(a, posa);
	a->GetSize(sizea);
	sizea[0] *= 0.5f;
	sizea[1] *= 0.5f;
	posa[0] += sizea[0];
	posa[1] += sizea[1];
	GetChildPosition(b, posb);
	b->GetSize(sizeb);
	sizeb[0] *= 0.5f;
	sizeb[1] *= 0.5f;
	posb[0] += sizeb[0];
	posb[1] += sizeb[1];

	float overlapX = sizea[0] + sizeb[0] - fabs(posa[0] - posb[0]);
	float overlapY = sizea[1] + sizeb[1] - fabs(posa[1] - posb[1]);

	if (overlapX > 0.0f && overlapY > 0.0f) {
		if (overlapX <= 4.0f) {
			// small horizontal overlap; bump horizontally
			if (posa[0] > posb[0]) overlapX *= -1.0f;
			MoveChild(a, posa[0] - overlapX*0.5f - sizea[0], posa[1] - sizea[1]);
			MoveChild(b, posb[0] + overlapX*0.5f - sizeb[0], posb[1] - sizeb[1]);
		} else {
			// large horizonal overlap; bump vertically
			if (posa[1] > posb[1]) overlapY *= -1.0f;
			MoveChild(a, posa[0] - sizea[0], posa[1] - overlapY*0.5f - sizea[1]);
			MoveChild(b, posb[0] - sizeb[0], posb[1] + overlapY*0.5f - sizeb[1]);
		}
	}
}

double getSquareDistance(double initialDist, double scalingFactor, int num) {
	return pow(scalingFactor, num - 1) * num * initialDist;
}

double getSquareHeight(double distance, double angle) {
	return distance * tan(angle);
}

void WorldView::Draw()
{
	assert(Pi::game);
	assert(Pi::player);
	assert(!Pi::player->IsDead());
	View::Draw();

	// don't draw crosshairs etc in hyperspace
	if (Pi::player->GetFlightState() == Ship::HYPERSPACE) return;

	m_renderer->SetBlendMode(Graphics::BLEND_ALPHA);

	glPushAttrib(GL_CURRENT_BIT | GL_LINE_BIT);
	glLineWidth(2.0f);

	Color white(1.f, 1.f, 1.f, 0.8f);
	Color green(0.f, 1.f, 0.f, 0.8f);
	Color yellow(0.9f, 0.9f, 0.3f, 1.f);
	Color red(1.f, 0.f, 0.f, 0.5f);

	// nav target square
	DrawTargetSquare(m_navTargetIndicator, green);

	glLineWidth(1.0f);

	// velocity indicators
	DrawVelocityIndicator(m_velIndicator, white);
	DrawVelocityIndicator(m_navVelIndicator, green);

	glLineWidth(2.0f);

	DrawImageIndicator(m_mouseDirIndicator, m_indicatorMousedir.Get(), yellow);

	// combat target indicator
	DrawCombatTargetIndicator(m_combatTargetIndicator, m_targetLeadIndicator, red);

	glLineWidth(1.0f);

	// normal crosshairs
	if (GetCamType() == CAM_INTERNAL) {
		switch (m_internalCameraController->GetMode()) {
			case InternalCameraController::MODE_FRONT:
				DrawCrosshair(Gui::Screen::GetWidth()/2.0f, Gui::Screen::GetHeight()/2.0f, HUD_CROSSHAIR_SIZE, white);
				break;
			case InternalCameraController::MODE_REAR:
				DrawCrosshair(Gui::Screen::GetWidth()/2.0f, Gui::Screen::GetHeight()/2.0f, HUD_CROSSHAIR_SIZE/2.0f, white);
				break;
			default:
				break;
		}
	}

	glPopAttrib();

	m_renderer->SetBlendMode(Graphics::BLEND_SOLID);
}

void WorldView::DrawCrosshair(float px, float py, float sz, const Color &c)
{
	const vector2f vts[] = {
		vector2f(px-sz, py),
		vector2f(px-0.5f*sz, py),
		vector2f(px+sz, py),
		vector2f(px+0.5f*sz, py),
		vector2f(px, py-sz),
		vector2f(px, py-0.5f*sz),
		vector2f(px, py+sz),
		vector2f(px, py+0.5f*sz)
	};
	m_renderer->DrawLines2D(COUNTOF(vts), vts, c);
}

void WorldView::DrawCombatTargetIndicator(const Indicator &target, const Indicator &lead, const Color &c)
{
	if (target.side == INDICATOR_HIDDEN) return;

	if (target.side == INDICATOR_ONSCREEN) {
		float x1 = target.pos.x, y1 = target.pos.y;
		float x2 = lead.pos.x, y2 = lead.pos.y;

		float xd = x2 - x1, yd = y2 - y1;
		if (lead.side != INDICATOR_ONSCREEN) {
			xd = 1.0f; yd = 0.0f;
		} else {
			float len = xd*xd + yd*yd;
			if (len < 1e-6) {
				xd = 1.0f; yd = 0.0f;
			} else {
				len = sqrt(len);
				xd /= len;
				yd /= len;
			}
		}

		const vector2f vts[] = {
			// target crosshairs
			vector2f(x1+10*xd, y1+10*yd),
			vector2f(x1+20*xd, y1+20*yd),
			vector2f(x1-10*xd, y1-10*yd),
			vector2f(x1-20*xd, y1-20*yd),
			vector2f(x1-10*yd, y1+10*xd),
			vector2f(x1-20*yd, y1+20*xd),
			vector2f(x1+10*yd, y1-10*xd),
			vector2f(x1+20*yd, y1-20*xd),

			// lead crosshairs
			vector2f(x2-10*xd, y2-10*yd),
			vector2f(x2+10*xd, y2+10*yd),
			vector2f(x2-10*yd, y2+10*xd),
			vector2f(x2+10*yd, y2-10*xd),

			// line between crosshairs
			vector2f(x1+20*xd, y1+20*yd),
			vector2f(x2-10*xd, y2-10*yd)
		};
		if (lead.side == INDICATOR_ONSCREEN)
			m_renderer->DrawLines2D(14, vts, c); //draw all
		else
			m_renderer->DrawLines2D(8, vts, c); //only crosshair
	} else
		DrawEdgeMarker(target, c);
}

void WorldView::DrawTargetSquare(const Indicator &marker, const Color &c)
{
	if (marker.side == INDICATOR_HIDDEN) return;
	if (marker.side != INDICATOR_ONSCREEN)
		DrawEdgeMarker(marker, c);

	// if the square is off-screen, draw a little square at the edge
	const float sz = (marker.side == INDICATOR_ONSCREEN)
		? float(WorldView::PICK_OBJECT_RECT_SIZE * 0.5) : 3.0f;

	const float x1 = float(marker.pos.x - sz);
	const float x2 = float(marker.pos.x + sz);
	const float y1 = float(marker.pos.y - sz);
	const float y2 = float(marker.pos.y + sz);

	const vector2f vts[] = {
		vector2f(x1, y1),
		vector2f(x2, y1),
		vector2f(x2, y2),
		vector2f(x1, y2)
	};
	m_renderer->DrawLines2D(COUNTOF(vts), vts, c, Graphics::LINE_LOOP);
}

void WorldView::DrawVelocityIndicator(const Indicator &marker, const Color &c)
{
	if (marker.side == INDICATOR_HIDDEN) return;

	const float sz = HUD_CROSSHAIR_SIZE;
	if (marker.side == INDICATOR_ONSCREEN) {
		const float posx = marker.pos.x;
		const float posy = marker.pos.y;
		const vector2f vts[] = {
			vector2f(posx-sz, posy-sz),
			vector2f(posx-0.5f*sz, posy-0.5f*sz),
			vector2f(posx+sz, posy-sz),
			vector2f(posx+0.5f*sz, posy-0.5f*sz),
			vector2f(posx+sz, posy+sz),
			vector2f(posx+0.5f*sz, posy+0.5f*sz),
			vector2f(posx-sz, posy+sz),
			vector2f(posx-0.5f*sz, posy+0.5f*sz)
		};
		m_renderer->DrawLines2D(COUNTOF(vts), vts, c);
	} else
		DrawEdgeMarker(marker, c);

}

void WorldView::DrawImageIndicator(const Indicator &marker, Gui::TexturedQuad *quad, const Color &c)
{
	if (marker.side == INDICATOR_HIDDEN) return;

	if (marker.side == INDICATOR_ONSCREEN) {
		vector2f pos = marker.pos - m_indicatorMousedirSize/2.0f;
		quad->Draw(Pi::renderer, pos, m_indicatorMousedirSize, c);
	} else
		DrawEdgeMarker(marker, c);
}

void WorldView::DrawEdgeMarker(const Indicator &marker, const Color &c)
{
	const float sz = HUD_CROSSHAIR_SIZE;

	const vector2f screenCentre(Gui::Screen::GetWidth()/2.0f, Gui::Screen::GetHeight()/2.0f);
	vector2f dir = screenCentre - marker.pos;
	float len = dir.Length();
	dir *= sz/len;
	const vector2f vts[] = { marker.pos, marker.pos + dir };
	m_renderer->DrawLines2D(2, vts, c);
}

void WorldView::MouseButtonDown(int button, int x, int y)
{
	if (this == Pi::GetView())
	{
		if (m_activeCameraController->IsExternal()) {
			MoveableCameraController *cam = static_cast<MoveableCameraController*>(m_activeCameraController);

			if (Pi::MouseButtonState(SDL_BUTTON_WHEELDOWN))	// Zoom out
				cam->ZoomEvent( ZOOM_SPEED * WHEEL_SENSITIVITY);
			else if (Pi::MouseButtonState(SDL_BUTTON_WHEELUP))
				cam->ZoomEvent(-ZOOM_SPEED * WHEEL_SENSITIVITY);
		}
	}
}
NavTunnelWidget::NavTunnelWidget(WorldView *worldview) :
	Widget(),
	m_worldView(worldview)
{
}

void NavTunnelWidget::Draw() {
	if (!Pi::IsNavTunnelDisplayed()) return;

	Body *navtarget = Pi::player->GetNavTarget();
	if (navtarget) {
		const vector3d navpos = navtarget->GetPositionRelTo(Pi::player);
		const matrix3x3d &rotmat = Pi::player->GetOrient();
		const vector3d eyevec = rotmat * m_worldView->m_activeCameraController->GetOrient().VectorZ();
		if (eyevec.Dot(navpos) >= 0.0) return;

		const Color green = Color(0.f, 1.f, 0.f, 0.8f);

		const double distToDest = Pi::player->GetPositionRelTo(navtarget).Length();

		const int maxSquareHeight = std::max(Gui::Screen::GetWidth(), Gui::Screen::GetHeight()) / 2;
		const double angle = atan(maxSquareHeight / distToDest);
		const vector2f tpos(m_worldView->m_navTargetIndicator.realpos);
		const vector2f distDiff(tpos - vector2f(Gui::Screen::GetWidth() / 2.0f, Gui::Screen::GetHeight() / 2.0f));

		double dist = 0.0;
		const double scalingFactor = 1.6; // scales distance between squares: closer to 1.0, more squares
		for (int squareNum = 1; ; squareNum++) {
			dist = getSquareDistance(10.0, scalingFactor, squareNum);
			if (dist > distToDest)
				break;

			const double sqh = getSquareHeight(dist, angle);
			if (sqh >= 10) {
				const vector2f off = distDiff * (dist / distToDest);
				const vector2f sqpos(tpos-off);
				DrawTargetGuideSquare(sqpos, sqh, green);
			}
		}
	}
}

void NavTunnelWidget::DrawTargetGuideSquare(const vector2f &pos, const float size, const Color &c)
{
	m_worldView->m_renderer->SetBlendMode(Graphics::BLEND_ALPHA);

	const float x1 = pos.x - size;
	const float x2 = pos.x + size;
	const float y1 = pos.y - size;
	const float y2 = pos.y + size;

	const vector3f vts[] = {
		vector3f(x1,    y1,    0.f),
		vector3f(pos.x, y1,    0.f),
		vector3f(x2,    y1,    0.f),
		vector3f(x2,    pos.y, 0.f),
		vector3f(x2,    y2,    0.f),
		vector3f(pos.x, y2,    0.f),
		vector3f(x1,    y2,    0.f),
		vector3f(x1,    pos.y, 0.f)
	};
	Color black(c);
	black.a = c.a / 6.f;
	const Color col[] = {
		c,
		black,
		c,
		black,
		c,
		black,
		c,
		black
	};
	assert(COUNTOF(col) == COUNTOF(vts));
	m_worldView->m_renderer->DrawLines(COUNTOF(vts), vts, col, Graphics::LINE_LOOP);
}

void NavTunnelWidget::GetSizeRequested(float size[2]) {
	size[0] = Gui::Screen::GetWidth();
	size[1] = Gui::Screen::GetHeight();
}<|MERGE_RESOLUTION|>--- conflicted
+++ resolved
@@ -1061,21 +1061,11 @@
 				ypos += 32;
 			} 
 			
-<<<<<<< HEAD
-			if( !pStation->IsLaunching(Pi::player) )
-			{
-				if (Pi::player->m_equipment.Get(Equip::SLOT_AUTOPILOT) == Equip::AUTOPILOT) {
-					button = AddCommsOption(Lang::AUTOPILOT_DOCK_WITH_STATION, ypos, optnum++);
-					button->onClick.connect(sigc::bind(sigc::ptr_fun(&autopilot_dock), navtarget));
-					ypos += 32;
-				}
-=======
 			if( hasAutopilot )
 			{
 				button = AddCommsOption(Lang::AUTOPILOT_DOCK_WITH_STATION, ypos, optnum++);
 				button->onClick.connect(sigc::bind(sigc::ptr_fun(&autopilot_dock), navtarget));
 				ypos += 32;
->>>>>>> 13d3f634
 			}
 
 			Sint64 crime, fine;
