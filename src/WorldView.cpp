// Copyright © 2008-2013 Pioneer Developers. See AUTHORS.txt for details
// Licensed under the terms of the GPL v3. See licenses/GPL-3.txt

#include "WorldView.h"
#include "Pi.h"
#include "Frame.h"
#include "Player.h"
#include "Planet.h"
#include "galaxy/Sector.h"
#include "SectorView.h"
#include "Serializer.h"
#include "ShipCpanel.h"
#include "Sound.h"
#include "Space.h"
#include "SpaceStation.h"
#include "galaxy/StarSystem.h"
#include "HyperspaceCloud.h"
#include "KeyBindings.h"
#include "perlin.h"
#include "Lang.h"
#include "StringF.h"
#include "Game.h"
#include "graphics/Graphics.h"
#include "graphics/Renderer.h"
#include "graphics/Frustum.h"
#include "graphics/TextureBuilder.h"
#include "graphics/Drawables.h"
#include "matrix4x4.h"
#include "Quaternion.h"
#include <algorithm>
#include <sstream>

const double WorldView::PICK_OBJECT_RECT_SIZE = 20.0;
static const Color s_hudTextColor(0.0f,1.0f,0.0f,0.9f);
static const float ZOOM_SPEED = 1.f;
static const float WHEEL_SENSITIVITY = .05f;	// Should be a variable in user settings.

static const float HUD_CROSSHAIR_SIZE = 24.0f;
static const float HUD_ALPHA          = 0.34f;

WorldView::WorldView(): View()
{
	m_camType = CAM_INTERNAL;
	InitObject();
}

WorldView::WorldView(Serializer::Reader &rd): View()
{
	m_camType = CamType(rd.Int32());
	InitObject();
	m_internalCameraController->Load(rd);
	m_externalCameraController->Load(rd);
	m_siderealCameraController->Load(rd);
}

static const float LOW_THRUST_LEVELS[] = { 0.75, 0.5, 0.25, 0.1, 0.05, 0.01 };

void WorldView::InitObject()
{
	float size[2];
	GetSizeRequested(size);

	m_showTargetActionsTimeout = 0;
	m_showLowThrustPowerTimeout = 0;
	m_showCameraNameTimeout = 0;
	m_showCameraName = 0;
	m_labelsOn = true;
	SetTransparency(true);

	m_navTunnel = new NavTunnelWidget(this);
	Add(m_navTunnel, 0, 0);

	m_commsOptions = new Fixed(size[0], size[1]/2);
	m_commsOptions->SetTransparency(true);
	Add(m_commsOptions, 10, 200);

	m_commsNavOptionsContainer = new Gui::HBox();
	m_commsNavOptionsContainer->SetSpacing(5);
	m_commsNavOptionsContainer->SetSizeRequest(220, size[1]-50);
	Add(m_commsNavOptionsContainer, size[0]-230, 20);

	Gui::VScrollPortal *portal = new Gui::VScrollPortal(200);
	Gui::VScrollBar *scroll = new Gui::VScrollBar();
	scroll->SetAdjustment(&portal->vscrollAdjust);
	m_commsNavOptionsContainer->PackStart(scroll);
	m_commsNavOptionsContainer->PackStart(portal);

	m_commsNavOptions = new Gui::VBox();
	m_commsNavOptions->SetSpacing(5);
	portal->Add(m_commsNavOptions);

	m_lowThrustPowerOptions = new Gui::Fixed(size[0], size[1]/2);
	m_lowThrustPowerOptions->SetTransparency(true);
	Add(m_lowThrustPowerOptions, 10, 200);
	for (int i = 0; i < int(COUNTOF(LOW_THRUST_LEVELS)); ++i) {
		assert(i < 9); // otherwise the shortcuts break
		const int ypos = i*32;

		Gui::Label *label = new Gui::Label(
				stringf(Lang::SET_LOW_THRUST_POWER_LEVEL_TO_X_PERCENT,
					formatarg("power", 100.0f * LOW_THRUST_LEVELS[i], "f.0")));
		m_lowThrustPowerOptions->Add(label, 50, float(ypos));

		char buf[8];
		snprintf(buf, sizeof(buf), "%d", (i + 1));
		Gui::Button *btn = new Gui::LabelButton(new Gui::Label(buf));
		btn->SetShortcut(SDL_Keycode(SDLK_1 + i), KMOD_NONE);
		m_lowThrustPowerOptions->Add(btn, 16, float(ypos));

		btn->onClick.connect(sigc::bind(sigc::mem_fun(this, &WorldView::OnSelectLowThrustPower), LOW_THRUST_LEVELS[i]));
	}

	m_wheelsButton = new Gui::MultiStateImageButton();
	m_wheelsButton->SetShortcut(SDLK_F6, KMOD_NONE);
	m_wheelsButton->AddState(0, "icons/wheels_up.png", Lang::WHEELS_ARE_UP);
	m_wheelsButton->AddState(1, "icons/wheels_down.png", Lang::WHEELS_ARE_DOWN);
	m_wheelsButton->onClick.connect(sigc::mem_fun(this, &WorldView::OnChangeWheelsState));
	m_wheelsButton->SetRenderDimensions(30.0f, 22.0f);
	m_rightButtonBar->Add(m_wheelsButton, 34, 2);

	Gui::ImageButton *set_low_thrust_power_button = new Gui::ImageButton("icons/set_low_thrust_power.png");
	set_low_thrust_power_button->SetShortcut(SDLK_F8, KMOD_NONE);
	set_low_thrust_power_button->SetToolTip(Lang::SELECT_LOW_THRUST_POWER_LEVEL);
	set_low_thrust_power_button->onClick.connect(sigc::mem_fun(this, &WorldView::OnClickLowThrustPower));
	set_low_thrust_power_button->SetRenderDimensions(30.0f, 22.0f);
	m_rightButtonBar->Add(set_low_thrust_power_button, 98, 2);

	m_hyperspaceButton = new Gui::ImageButton("icons/hyperspace_f8.png");
	m_hyperspaceButton->SetShortcut(SDLK_F7, KMOD_NONE);
	m_hyperspaceButton->SetToolTip(Lang::HYPERSPACE_JUMP);
	m_hyperspaceButton->onClick.connect(sigc::mem_fun(this, &WorldView::OnClickHyperspace));
	m_hyperspaceButton->SetRenderDimensions(30.0f, 22.0f);
	m_rightButtonBar->Add(m_hyperspaceButton, 66, 2);

	m_launchButton = new Gui::ImageButton("icons/blastoff.png");
	m_launchButton->SetShortcut(SDLK_F5, KMOD_NONE);
	m_launchButton->SetToolTip(Lang::TAKEOFF);
	m_launchButton->onClick.connect(sigc::mem_fun(this, &WorldView::OnClickBlastoff));
	m_launchButton->SetRenderDimensions(30.0f, 22.0f);
	m_rightButtonBar->Add(m_launchButton, 2, 2);

	m_flightControlButton = new Gui::MultiStateImageButton();
	m_flightControlButton->SetShortcut(SDLK_F5, KMOD_NONE);
	// these states must match Player::FlightControlState (so that the enum values match)
	m_flightControlButton->AddState(CONTROL_MANUAL, "icons/manual_control.png", Lang::MANUAL_CONTROL);
	m_flightControlButton->AddState(CONTROL_FIXSPEED, "icons/manual_control.png", Lang::COMPUTER_SPEED_CONTROL);
	m_flightControlButton->AddState(CONTROL_FIXHEADING_FORWARD, "icons/manual_control.png", Lang::COMPUTER_HEADING_CONTROL);
	m_flightControlButton->AddState(CONTROL_FIXHEADING_BACKWARD, "icons/manual_control.png", Lang::COMPUTER_HEADING_CONTROL);
	m_flightControlButton->AddState(CONTROL_AUTOPILOT, "icons/autopilot.png", Lang::AUTOPILOT_ON);
	m_flightControlButton->onClick.connect(sigc::mem_fun(this, &WorldView::OnChangeFlightState));
	m_flightControlButton->SetRenderDimensions(30.0f, 22.0f);
	m_rightButtonBar->Add(m_flightControlButton, 2, 2);

	m_flightStatus = (new Gui::Label(""))->Color(1.0f, 0.7f, 0.0f);
	m_rightRegion2->Add(m_flightStatus, 2, 0);

#if WITH_DEVKEYS
	Gui::Screen::PushFont("ConsoleFont");
	m_debugInfo = (new Gui::Label(""))->Color(0.8f, 0.8f, 0.8f);
	Add(m_debugInfo, 10, 200);
	Gui::Screen::PopFont();
#endif

	m_hudHyperspaceInfo = (new Gui::Label(""))->Color(s_hudTextColor);
	Add(m_hudHyperspaceInfo, Gui::Screen::GetWidth()*0.4f, Gui::Screen::GetHeight()*0.3f);

	m_hudHullTemp = new Gui::MeterBar(100.0f, Lang::HULL_TEMP, Color(1.0f,0.0f,0.0f,0.8f));
	m_hudWeaponTemp = new Gui::MeterBar(100.0f, Lang::WEAPON_TEMP, Color(1.0f,0.5f,0.0f,0.8f));
	m_hudHullIntegrity = new Gui::MeterBar(100.0f, Lang::HULL_INTEGRITY, Color(1.0f,1.0f,0.0f,0.8f));
	m_hudShieldIntegrity = new Gui::MeterBar(100.0f, Lang::SHIELD_INTEGRITY, Color(1.0f,1.0f,0.0f,0.8f));
	m_hudFuelGauge = new Gui::MeterBar(100.f, Lang::FUEL, Color(1.f, 1.f, 0.f, 0.8f));
	Add(m_hudFuelGauge, 5.0f, Gui::Screen::GetHeight() - 104.0f);
	Add(m_hudHullTemp, 5.0f, Gui::Screen::GetHeight() - 144.0f);
	Add(m_hudWeaponTemp, 5.0f, Gui::Screen::GetHeight() - 184.0f);
	Add(m_hudHullIntegrity, Gui::Screen::GetWidth() - 105.0f, Gui::Screen::GetHeight() - 104.0f);
	Add(m_hudShieldIntegrity, Gui::Screen::GetWidth() - 105.0f, Gui::Screen::GetHeight() - 144.0f);

	m_hudTargetHullIntegrity = new Gui::MeterBar(100.0f, Lang::HULL_INTEGRITY, Color(1.0f,1.0f,0.0f,0.8f));
	m_hudTargetShieldIntegrity = new Gui::MeterBar(100.0f, Lang::SHIELD_INTEGRITY, Color(1.0f,1.0f,0.0f,0.8f));
	Add(m_hudTargetHullIntegrity, Gui::Screen::GetWidth() - 105.0f, 5.0f);
	Add(m_hudTargetShieldIntegrity, Gui::Screen::GetWidth() - 105.0f, 45.0f);

	m_hudTargetInfo = (new Gui::Label(""))->Color(s_hudTextColor);
	Add(m_hudTargetInfo, 0, 85.0f);

	Gui::Screen::PushFont("OverlayFont");
	m_bodyLabels = new Gui::LabelSet();
	m_bodyLabels->SetLabelColor(Color(1.0f, 1.0f, 1.0f, 0.9f));
	Add(m_bodyLabels, 0, 0);

	{
		m_pauseText = new Gui::Label(std::string("#f7f") + Lang::PAUSED);
		float w, h;
		Gui::Screen::MeasureString(Lang::PAUSED, w, h);
		Add(m_pauseText, 0.5f * (Gui::Screen::GetWidth() - w), 100);
	}
	Gui::Screen::PopFont();

	m_navTargetIndicator.label = (new Gui::Label(""))->Color(0.0f, 1.0f, 0.0f);
	m_navVelIndicator.label = (new Gui::Label(""))->Color(0.0f, 1.0f, 0.0f);
	m_combatTargetIndicator.label = new Gui::Label(""); // colour set dynamically
	m_targetLeadIndicator.label = new Gui::Label("");

	// these labels are repositioned during Draw3D()
	Add(m_navTargetIndicator.label, 0, 0);
	Add(m_navVelIndicator.label, 0, 0);
	Add(m_combatTargetIndicator.label, 0, 0);
	Add(m_targetLeadIndicator.label, 0, 0);

	// XXX m_renderer not set yet
	Graphics::TextureBuilder b = Graphics::TextureBuilder::UI("icons/indicator_mousedir.png");
	m_indicatorMousedir.reset(new Gui::TexturedQuad(b.GetOrCreateTexture(Gui::Screen::GetRenderer(), "ui")));

	const Graphics::TextureDescriptor &descriptor = b.GetDescriptor();
	m_indicatorMousedirSize = vector2f(descriptor.dataSize.x*descriptor.texSize.x,descriptor.dataSize.y*descriptor.texSize.y);

<<<<<<< HEAD
	if (Pi::config->Int("SpeedLines") == 1)
		m_speedLines.reset(new SpeedLines(Pi::player));
=======
    m_speedLines.reset(new SpeedLines(Pi::player));
>>>>>>> 952387ad

	//get near & far clipping distances
	//XXX m_renderer not set yet
	float znear;
	float zfar;
	Pi::renderer->GetNearFarRange(znear, zfar);

	const float fovY = Pi::config->Float("FOVVertical");

	m_camera.reset(new Camera(Graphics::GetScreenWidth(), Graphics::GetScreenHeight(), fovY, znear, zfar));
	m_internalCameraController.reset(new InternalCameraController(m_camera.get(), Pi::player));
	m_externalCameraController.reset(new ExternalCameraController(m_camera.get(), Pi::player));
	m_siderealCameraController.reset(new SiderealCameraController(m_camera.get(), Pi::player));
	SetCamType(m_camType); //set the active camera

	m_onHyperspaceTargetChangedCon =
		Pi::sectorView->onHyperspaceTargetChanged.connect(sigc::mem_fun(this, &WorldView::OnHyperspaceTargetChanged));

	m_onPlayerChangeTargetCon =
		Pi::onPlayerChangeTarget.connect(sigc::mem_fun(this, &WorldView::OnPlayerChangeTarget));
	m_onChangeFlightControlStateCon =
		Pi::onPlayerChangeFlightControlState.connect(sigc::mem_fun(this, &WorldView::OnPlayerChangeFlightControlState));
	m_onMouseWheelCon =
		Pi::onMouseWheel.connect(sigc::mem_fun(this, &WorldView::MouseWheel));

	Pi::player->GetPlayerController()->SetMouseForRearView(GetCamType() == CAM_INTERNAL && m_internalCameraController->GetMode() == InternalCameraController::MODE_REAR);
	KeyBindings::toggleHudMode.onPress.connect(sigc::mem_fun(this, &WorldView::OnToggleLabels));
}

WorldView::~WorldView()
{
	m_onHyperspaceTargetChangedCon.disconnect();
	m_onPlayerChangeTargetCon.disconnect();
	m_onChangeFlightControlStateCon.disconnect();
	m_onMouseWheelCon.disconnect();
}

void WorldView::Save(Serializer::Writer &wr)
{
	wr.Int32(int(m_camType));
	m_internalCameraController->Save(wr);
	m_externalCameraController->Save(wr);
	m_siderealCameraController->Save(wr);
}

void WorldView::SetCamType(enum CamType c)
{
	Pi::BoinkNoise();

	// don't allow external cameras when docked inside space stations.
	// they would clip through the station model
	if (Pi::player->GetFlightState() == Ship::DOCKED && !Pi::player->GetDockedWith()->IsGroundStation())
		c = CAM_INTERNAL;

	m_camType = c;

	switch(m_camType) {
		case CAM_INTERNAL:
			m_activeCameraController = m_internalCameraController.get();
			break;
		case CAM_EXTERNAL:
			m_activeCameraController = m_externalCameraController.get();
			break;
		case CAM_SIDEREAL:
			m_activeCameraController = m_siderealCameraController.get();
			break;
	}

	Pi::player->GetPlayerController()->SetMouseForRearView(m_camType == CAM_INTERNAL && m_internalCameraController->GetMode() == InternalCameraController::MODE_REAR);

	m_activeCameraController->Reset();

	onChangeCamType.emit();

	UpdateCameraName();
}

void WorldView::ChangeInternalCameraMode(InternalCameraController::Mode m)
{
	if (m_internalCameraController->GetMode() == m) return;

	Pi::BoinkNoise();
	m_internalCameraController->SetMode(m);
	Pi::player->GetPlayerController()->SetMouseForRearView(m_camType == CAM_INTERNAL && m_internalCameraController->GetMode() == InternalCameraController::MODE_REAR);
	UpdateCameraName();
}

void WorldView::UpdateCameraName()
{
	if (m_showCameraName)
		Remove(m_showCameraName);

	const std::string cameraName(m_activeCameraController->GetName());

	Gui::Screen::PushFont("OverlayFont");
	m_showCameraName = new Gui::Label("#ff0"+cameraName);
	Gui::Screen::PopFont();

	float w, h;
	Gui::Screen::MeasureString(cameraName, w, h);
	Add(m_showCameraName, 0.5f*(Gui::Screen::GetWidth()-w), 20);

	m_showCameraNameTimeout = SDL_GetTicks();
}

void WorldView::OnChangeWheelsState(Gui::MultiStateImageButton *b)
{
	Pi::BoinkNoise();
	if (!Pi::player->SetWheelState(b->GetState()!=0)) {
		b->StatePrev();
	}
}

/* This is UI click to change flight control state (manual, speed ctrl) */
void WorldView::OnChangeFlightState(Gui::MultiStateImageButton *b)
{
	Pi::BoinkNoise();
	int newState = b->GetState();
	if (Pi::KeyState(SDLK_LCTRL) || Pi::KeyState(SDLK_RCTRL)) {
		// skip certain states
		switch (newState) {
			case CONTROL_FIXSPEED: newState = CONTROL_FIXHEADING_FORWARD; break;
			case CONTROL_AUTOPILOT: newState = CONTROL_MANUAL; break;
			default: break;
		}
	} else {
		// skip certain states
		switch (newState) {
			case CONTROL_FIXHEADING_FORWARD: // fallthrough
			case CONTROL_FIXHEADING_BACKWARD: newState = CONTROL_MANUAL; break;
			case CONTROL_AUTOPILOT: newState = CONTROL_MANUAL; break;
			default: break;
		}
	}
	b->SetActiveState(newState);
	Pi::player->GetPlayerController()->SetFlightControlState(static_cast<FlightControlState>(newState));
}

/* This is when the flight control state actually changes... */
void WorldView::OnPlayerChangeFlightControlState()
{
	m_flightControlButton->SetActiveState(Pi::player->GetPlayerController()->GetFlightControlState());
}

void WorldView::OnClickBlastoff()
{
	Pi::BoinkNoise();
	if (Pi::player->GetFlightState() == Ship::DOCKED) {
		if (!Pi::player->Undock()) {
			Pi::cpan->MsgLog()->ImportantMessage(Pi::player->GetDockedWith()->GetLabel(),
					Lang::LAUNCH_PERMISSION_DENIED_BUSY);
		}
	} else {
		Pi::player->Blastoff();
	}
}

void WorldView::OnClickHyperspace()
{
	if (Pi::player->IsHyperspaceActive()) {
		// Hyperspace countdown in effect.. abort!
		Pi::player->ResetHyperspaceCountdown();
		Pi::cpan->MsgLog()->Message("", Lang::HYPERSPACE_JUMP_ABORTED);
	} else {
		// Initiate hyperspace drive
		SystemPath path = Pi::sectorView->GetHyperspaceTarget();
		Pi::player->StartHyperspaceCountdown(path);
	}
}

void WorldView::Draw3D()
{
	assert(Pi::game);
	assert(Pi::player);
	assert(!Pi::player->IsDead());
	m_camera->Draw(m_renderer, GetCamType() == CAM_INTERNAL ? Pi::player : 0);

	if (!Pi::DrawGUI) return;

	// Draw 3D HUD
	// Speed lines
<<<<<<< HEAD
	if (m_speedLines.get() && Pi::AreSpeedLinesDisplayed()) m_speedLines->Render(m_renderer);

	// Contact trails
	if( Pi::AreHudTrailsDisplayed() ) {
		for (auto it = Pi::player->GetSensors()->GetContacts().begin(); it != Pi::player->GetSensors()->GetContacts().end(); ++it)
			it->trail->Render(m_renderer);
	}
=======
	if (Pi::AreSpeedLinesDisplayed())
		m_speedLines->Render(m_renderer);
>>>>>>> 952387ad
}

void WorldView::OnToggleLabels()
{
	if (Pi::GetView() == this) {
		if (Pi::DrawGUI && m_labelsOn) {
			m_labelsOn = false;
		} else if (Pi::DrawGUI && !m_labelsOn) {
			Pi::DrawGUI = false;
		} else if (!Pi::DrawGUI) {
			Pi::DrawGUI = true;
			m_labelsOn = true;
		}
	}
}

void WorldView::ShowAll()
{
	View::ShowAll(); // by default, just delegate back to View
	RefreshButtonStateAndVisibility();
}

static Color get_color_for_warning_meter_bar(float v) {
	Color c;
	if (v < 50.0f)
		c = Color(1,0,0,HUD_ALPHA);
	else if (v < 75.0f)
		c = Color(1,0.5,0,HUD_ALPHA);
	else
		c = Color(1,1,0,HUD_ALPHA);
	return c;
}

void WorldView::RefreshHyperspaceButton() {
	if (Pi::player->CanHyperspaceTo(Pi::sectorView->GetHyperspaceTarget()))
		m_hyperspaceButton->Show();
	else
		m_hyperspaceButton->Hide();
}

void WorldView::RefreshButtonStateAndVisibility()
{
	assert(Pi::game);
	assert(Pi::player);
	assert(!Pi::player->IsDead());

	Pi::cpan->ClearOverlay();

	if (Pi::game->IsPaused())
		m_pauseText->Show();
	else
		m_pauseText->Hide();

	if (Pi::player->GetFlightState() != Ship::HYPERSPACE) {
		Pi::cpan->SetOverlayToolTip(ShipCpanel::OVERLAY_TOP_LEFT,     Lang::SHIP_VELOCITY_BY_REFERENCE_OBJECT);
		Pi::cpan->SetOverlayToolTip(ShipCpanel::OVERLAY_TOP_RIGHT,    Lang::DISTANCE_FROM_SHIP_TO_NAV_TARGET);
		Pi::cpan->SetOverlayToolTip(ShipCpanel::OVERLAY_BOTTOM_LEFT,  Lang::EXTERNAL_ATMOSPHERIC_PRESSURE);
		Pi::cpan->SetOverlayToolTip(ShipCpanel::OVERLAY_BOTTOM_RIGHT, Lang::SHIP_ALTITUDE_ABOVE_TERRAIN);
	}

	m_wheelsButton->SetActiveState(int(Pi::player->GetWheelState()) || Pi::player->GetWheelTransition() == 1);

	RefreshHyperspaceButton();

	switch(Pi::player->GetFlightState()) {
		case Ship::LANDED:
			m_flightStatus->SetText(Lang::LANDED);
			m_launchButton->Show();
			m_flightControlButton->Hide();
			break;

		case Ship::DOCKING:
			m_flightStatus->SetText(Lang::DOCKING);
			m_launchButton->Hide();
			m_flightControlButton->Hide();
			break;

		case Ship::DOCKED:
			m_flightStatus->SetText(Lang::DOCKED);
			m_launchButton->Show();
			m_flightControlButton->Hide();
			break;

		case Ship::HYPERSPACE:
			m_flightStatus->SetText(Lang::HYPERSPACE);
			m_launchButton->Hide();
			m_flightControlButton->Hide();
			break;

		case Ship::FLYING:
		default:
			const FlightControlState fstate = Pi::player->GetPlayerController()->GetFlightControlState();
			switch (fstate) {
				case CONTROL_MANUAL:
					m_flightStatus->SetText(Lang::MANUAL_CONTROL); break;

				case CONTROL_FIXSPEED: {
					std::string msg;
					const double setspeed = Pi::player->GetPlayerController()->GetSetSpeed();
					if (setspeed > 1000) {
						msg = stringf(Lang::SET_SPEED_KM_S, formatarg("speed", setspeed*0.001));
					} else {
						msg = stringf(Lang::SET_SPEED_M_S, formatarg("speed", setspeed));
					}
					m_flightStatus->SetText(msg);
					break;
				}

				case CONTROL_FIXHEADING_FORWARD:
					m_flightStatus->SetText(Lang::HEADING_LOCK_FORWARD);
					break;
				case CONTROL_FIXHEADING_BACKWARD:
					m_flightStatus->SetText(Lang::HEADING_LOCK_BACKWARD);
					break;

				case CONTROL_AUTOPILOT:
					m_flightStatus->SetText(Lang::AUTOPILOT);
					break;

				default: assert(0); break;
			}

			m_launchButton->Hide();
			m_flightControlButton->Show();
	}

	// Direction indicator
	vector3d vel = Pi::player->GetVelocity();

	if (m_showTargetActionsTimeout) {
		if (SDL_GetTicks() - m_showTargetActionsTimeout > 20000) {
			m_showTargetActionsTimeout = 0;
			m_commsOptions->DeleteAllChildren();
			m_commsNavOptions->DeleteAllChildren();
		}
		m_commsOptions->ShowAll();
		m_commsNavOptionsContainer->ShowAll();
	} else {
		m_commsOptions->Hide();
		m_commsNavOptionsContainer->Hide();
	}

	if (m_showLowThrustPowerTimeout) {
		if (SDL_GetTicks() - m_showLowThrustPowerTimeout > 20000) {
			m_showLowThrustPowerTimeout = 0;
		}
		m_lowThrustPowerOptions->Show();
	} else {
		m_lowThrustPowerOptions->Hide();
	}
#if WITH_DEVKEYS
	if (Pi::showDebugInfo) {
		std::ostringstream ss;

		if (Pi::player->GetFlightState() != Ship::HYPERSPACE) {
			vector3d pos = Pi::player->GetPosition();
			vector3d abs_pos = Pi::player->GetPositionRelTo(Pi::game->GetSpace()->GetRootFrame());

			ss << stringf("Pos: %0{f.2}, %1{f.2}, %2{f.2}\n", pos.x, pos.y, pos.z);
			ss << stringf("AbsPos: %0{f.2}, %1{f.2}, %2{f.2}\n", abs_pos.x, abs_pos.y, abs_pos.z);

			const SystemPath &path(Pi::player->GetFrame()->GetSystemBody()->path);
			ss << stringf("Rel-to: %0 [%1{d},%2{d},%3{d},%4{u},%5{u}] ",
				Pi::player->GetFrame()->GetLabel(),
				path.sectorX, path.sectorY, path.sectorZ, path.systemIndex, path.bodyIndex);
			ss << stringf("(%0{f.2} km), rotating: %1\n",
				pos.Length()/1000, (Pi::player->GetFrame()->IsRotFrame() ? "yes" : "no"));

			//Calculate lat/lon for ship position
			const vector3d dir = pos.NormalizedSafe();
			const float lat = RAD2DEG(asin(dir.y));
			const float lon = RAD2DEG(atan2(dir.x, dir.z));

			ss << stringf("Lat / Lon: %0{f.8} / %1{f.8}\n", lat, lon);
		}

		char aibuf[256];
		Pi::player->AIGetStatusText(aibuf); aibuf[255] = 0;
		ss << aibuf << std::endl;

		m_debugInfo->SetText(ss.str());
		m_debugInfo->Show();
	} else {
		m_debugInfo->Hide();
	}
#endif
	if (Pi::player->GetFlightState() == Ship::HYPERSPACE) {
		const SystemPath dest = Pi::player->GetHyperspaceDest();
		RefCountedPtr<StarSystem> s = StarSystem::GetCached(dest);

		Pi::cpan->SetOverlayText(ShipCpanel::OVERLAY_TOP_LEFT, stringf(Lang::IN_TRANSIT_TO_N_X_X_X,
			formatarg("system", s->GetName()),
			formatarg("x", dest.sectorX),
			formatarg("y", dest.sectorY),
			formatarg("z", dest.sectorZ)));

		Pi::cpan->SetOverlayText(ShipCpanel::OVERLAY_TOP_RIGHT, stringf(Lang::PROBABILITY_OF_ARRIVAL_X_PERCENT,
			formatarg("probability", Pi::game->GetHyperspaceArrivalProbability()*100.0, "f3.1")));
	}

	else {
		{
			std::string str;
			double _vel = 0;
			const char *rel_to = 0;
			const Body *set_speed_target = Pi::player->GetSetSpeedTarget();
			if (set_speed_target) {
				rel_to = set_speed_target->GetLabel().c_str();
				_vel = Pi::player->GetVelocityRelTo(set_speed_target).Length();
			} else {
				rel_to = Pi::player->GetFrame()->GetLabel().c_str();
				_vel = vel.Length();
			}
			if (_vel > 1000) {
				str = stringf(Lang::KM_S_RELATIVE_TO, formatarg("speed", _vel*0.001), formatarg("frame", rel_to));
			} else {
				str = stringf(Lang::M_S_RELATIVE_TO, formatarg("speed", _vel), formatarg("frame", rel_to));
			}
			Pi::cpan->SetOverlayText(ShipCpanel::OVERLAY_TOP_LEFT, str);
		}

		if (Body *navtarget = Pi::player->GetNavTarget()) {
			double dist = Pi::player->GetPositionRelTo(navtarget).Length();
			Pi::cpan->SetOverlayText(ShipCpanel::OVERLAY_TOP_RIGHT, stringf(Lang::N_DISTANCE_TO_TARGET,
				formatarg("distance", format_distance(dist))));
		}
		else
			Pi::cpan->SetOverlayText(ShipCpanel::OVERLAY_TOP_RIGHT, "");

		// altitude
		const Frame* frame = Pi::player->GetFrame();
		if (frame->GetBody() && frame->GetBody()->IsType(Object::SPACESTATION))
			frame = frame->GetParent();
		if (frame && frame->GetBody() && frame->GetBody()->IsType(Object::TERRAINBODY) &&
				(frame->HasRotFrame() || frame->IsRotFrame())) {
			Body *astro = frame->GetBody();
			//(GetFrame()->m_sbody->GetSuperType() == SUPERTYPE_ROCKY_PLANET)) {
			assert(astro->IsType(Object::TERRAINBODY));
			TerrainBody* terrain = static_cast<TerrainBody*>(astro);
			if (!frame->IsRotFrame())
				frame = frame->GetRotFrame();
			vector3d pos = (frame == Pi::player->GetFrame() ? Pi::player->GetPosition() : Pi::player->GetPositionRelTo(frame));
			double center_dist = pos.Length();
			// Avoid calculating terrain if we are too far anyway.
			// This should rather be 1.5 * max_radius, but due to quirkses in terrain generation we must be generous.
			if (center_dist <= 3.0 * terrain->GetMaxFeatureRadius()) {
				vector3d surface_pos = pos.Normalized();
				double radius = terrain->GetTerrainHeight(surface_pos);
				double altitude = center_dist - radius;
				if (altitude < 10000000.0 && altitude < 0.5 * radius) {
					vector3d velocity = (frame == Pi::player->GetFrame() ? vel : Pi::player->GetVelocityRelTo(frame));
					double vspeed = velocity.Dot(surface_pos);
					if (fabs(vspeed) < 0.05) vspeed = 0.0; // Avoid alternating between positive/negative zero
					if (altitude < 0) altitude = 0;
					if (altitude >= 100000.0)
						Pi::cpan->SetOverlayText(ShipCpanel::OVERLAY_BOTTOM_RIGHT, stringf(Lang::ALT_IN_KM, formatarg("altitude", altitude / 1000.0),
							formatarg("vspeed", vspeed / 1000.0)));
					else
						Pi::cpan->SetOverlayText(ShipCpanel::OVERLAY_BOTTOM_RIGHT, stringf(Lang::ALT_IN_METRES, formatarg("altitude", altitude),
							formatarg("vspeed", vspeed)));
				} else {
					Pi::cpan->SetOverlayText(ShipCpanel::OVERLAY_BOTTOM_RIGHT, "");
				}
			} else {
				Pi::cpan->SetOverlayText(ShipCpanel::OVERLAY_BOTTOM_RIGHT, "");
			}

			if (astro->IsType(Object::PLANET)) {
				double pressure, density;
				static_cast<Planet*>(astro)->GetAtmosphericState(center_dist, &pressure, &density);

				if (pressure > 0.001)
					Pi::cpan->SetOverlayText(ShipCpanel::OVERLAY_BOTTOM_LEFT, stringf(Lang::PRESSURE_N_ATMOSPHERES, formatarg("pressure", pressure)));
				else
					Pi::cpan->SetOverlayText(ShipCpanel::OVERLAY_BOTTOM_LEFT, "");
				if (Pi::player->GetHullTemperature() > 0.01) {
					m_hudHullTemp->SetValue(float(Pi::player->GetHullTemperature()));
					m_hudHullTemp->Show();
				} else {
					m_hudHullTemp->Hide();
				}
			} else {
				Pi::cpan->SetOverlayText(ShipCpanel::OVERLAY_BOTTOM_LEFT, ""); // No atmosphere, no pressure
			}
		} else {
			Pi::cpan->SetOverlayText(ShipCpanel::OVERLAY_BOTTOM_LEFT, "");
			Pi::cpan->SetOverlayText(ShipCpanel::OVERLAY_BOTTOM_RIGHT, "");
			m_hudHullTemp->Hide();
		}

		m_hudFuelGauge->SetValue(Pi::player->GetFuel());
	}

	const float activeWeaponTemp = Pi::player->GetGunTemperature(GetActiveWeapon());
	if (activeWeaponTemp > 0.0f) {
		m_hudWeaponTemp->SetValue(activeWeaponTemp);
		m_hudWeaponTemp->Show();
	} else {
		m_hudWeaponTemp->Hide();
	}

	float hull = Pi::player->GetPercentHull();
	if (hull < 100.0f) {
		m_hudHullIntegrity->SetColor(get_color_for_warning_meter_bar(hull));
		m_hudHullIntegrity->SetValue(hull*0.01f);
		m_hudHullIntegrity->Show();
	} else {
		m_hudHullIntegrity->Hide();
	}
	float shields = Pi::player->GetPercentShields();
	if (shields < 100.0f) {
		m_hudShieldIntegrity->SetColor(get_color_for_warning_meter_bar(shields));
		m_hudShieldIntegrity->SetValue(shields*0.01f);
		m_hudShieldIntegrity->Show();
	} else {
		m_hudShieldIntegrity->Hide();
	}

	Body *b = Pi::player->GetCombatTarget() ? Pi::player->GetCombatTarget() : Pi::player->GetNavTarget();
	if (b) {
		if (b->IsType(Object::SHIP) && Pi::player->m_equipment.Get(Equip::SLOT_RADARMAPPER) == Equip::RADAR_MAPPER) {
			assert(b->IsType(Object::SHIP));
			Ship *s = static_cast<Ship*>(b);

			const shipstats_t &stats = s->GetStats();

			float sHull = s->GetPercentHull();
			m_hudTargetHullIntegrity->SetColor(get_color_for_warning_meter_bar(sHull));
			m_hudTargetHullIntegrity->SetValue(sHull*0.01f);
			m_hudTargetHullIntegrity->Show();

			float sShields = 0;
			if (s->m_equipment.Count(Equip::SLOT_SHIELD, Equip::SHIELD_GENERATOR) > 0) {
				sShields = s->GetPercentShields();
			}
			m_hudTargetShieldIntegrity->SetColor(get_color_for_warning_meter_bar(sShields));
			m_hudTargetShieldIntegrity->SetValue(sShields*0.01f);
			m_hudTargetShieldIntegrity->Show();

			std::string text;
			text += s->GetShipType()->name;
			text += "\n";
			text += s->GetLabel();
			text += "\n";

			if (s->m_equipment.Get(Equip::SLOT_ENGINE) == Equip::NONE) {
				text += Lang::NO_HYPERDRIVE;
			} else {
				text += Equip::types[s->m_equipment.Get(Equip::SLOT_ENGINE)].name;
			}

			text += "\n";
			text += stringf(Lang::MASS_N_TONNES, formatarg("mass", stats.total_mass));
			text += "\n";
			text += stringf(Lang::SHIELD_STRENGTH_N, formatarg("shields",
				(sShields*0.01f) * float(s->m_equipment.Count(Equip::SLOT_SHIELD, Equip::SHIELD_GENERATOR))));
			text += "\n";
			text += stringf(Lang::CARGO_N, formatarg("mass", stats.used_cargo));
			text += "\n";

			m_hudTargetInfo->SetText(text);
			MoveChild(m_hudTargetInfo, Gui::Screen::GetWidth() - 150.0f, 85.0f);
			m_hudTargetInfo->Show();
		}

		else if (b->IsType(Object::HYPERSPACECLOUD) && Pi::player->m_equipment.Get(Equip::SLOT_HYPERCLOUD) == Equip::HYPERCLOUD_ANALYZER) {
			HyperspaceCloud *cloud = static_cast<HyperspaceCloud*>(b);

			m_hudTargetHullIntegrity->Hide();
			m_hudTargetShieldIntegrity->Hide();

			std::string text;

			Ship *ship = cloud->GetShip();
			if (!ship) {
				text += Lang::HYPERSPACE_ARRIVAL_CLOUD_REMNANT;
			}
			else {
				const SystemPath dest = ship->GetHyperspaceDest();
				Sector s(dest.sectorX, dest.sectorY, dest.sectorZ);
				text += (cloud->IsArrival() ? Lang::HYPERSPACE_ARRIVAL_CLOUD : Lang::HYPERSPACE_DEPARTURE_CLOUD);
				text += "\n";
				text += stringf(Lang::SHIP_MASS_N_TONNES, formatarg("mass", ship->GetStats().total_mass));
				text += "\n";
				text += (cloud->IsArrival() ? Lang::SOURCE : Lang::DESTINATION);
				text += ": ";
				text += s.m_systems[dest.systemIndex].name;
				text += "\n";
				text += stringf(Lang::DATE_DUE_N, formatarg("date", format_date(cloud->GetDueDate())));
				text += "\n";
			}

			m_hudTargetInfo->SetText(text);
			MoveChild(m_hudTargetInfo, Gui::Screen::GetWidth() - 180.0f, 5.0f);
			m_hudTargetInfo->Show();
		}

		else {
			b = 0;
		}
	}
	if (!b) {
		m_hudTargetHullIntegrity->Hide();
		m_hudTargetShieldIntegrity->Hide();
		m_hudTargetInfo->Hide();
	}

	if (Pi::player->IsHyperspaceActive()) {
		float val = Pi::player->GetHyperspaceCountdown();

		if (!(int(ceil(val*2.0)) % 2)) {
			m_hudHyperspaceInfo->SetText(stringf(Lang::HYPERSPACING_IN_N_SECONDS, formatarg("countdown", ceil(val))));
			m_hudHyperspaceInfo->Show();
		} else {
			m_hudHyperspaceInfo->Hide();
		}
	} else {
		m_hudHyperspaceInfo->Hide();
	}
}

void WorldView::Update()
{
	assert(Pi::game);
	assert(Pi::player);
	assert(!Pi::player->IsDead());

	const double frameTime = Pi::GetFrameTime();
	// show state-appropriate buttons
	RefreshButtonStateAndVisibility();

	if (Pi::MouseButtonState(SDL_BUTTON_RIGHT)) {
		// when controlling your ship with the mouse you don't want to pick targets
		m_bodyLabels->SetLabelsClickable(false);
	} else {
		m_bodyLabels->SetLabelsClickable(true);
	}

	m_bodyLabels->SetLabelsVisible(m_labelsOn);

	bool targetObject = false;

	// XXX ugly hack checking for console here
	if (!Pi::IsConsoleActive()) {
		if (GetCamType() == CAM_INTERNAL) {
			if      (KeyBindings::frontCamera.IsActive())  ChangeInternalCameraMode(InternalCameraController::MODE_FRONT);
			else if (KeyBindings::rearCamera.IsActive())   ChangeInternalCameraMode(InternalCameraController::MODE_REAR);
			else if (KeyBindings::leftCamera.IsActive())   ChangeInternalCameraMode(InternalCameraController::MODE_LEFT);
			else if (KeyBindings::rightCamera.IsActive())  ChangeInternalCameraMode(InternalCameraController::MODE_RIGHT);
			else if (KeyBindings::topCamera.IsActive())    ChangeInternalCameraMode(InternalCameraController::MODE_TOP);
			else if (KeyBindings::bottomCamera.IsActive()) ChangeInternalCameraMode(InternalCameraController::MODE_BOTTOM);
		} else {
			MoveableCameraController *cam = static_cast<MoveableCameraController*>(m_activeCameraController);
			if (KeyBindings::cameraRotateUp.IsActive()) cam->RotateUp(frameTime);
			if (KeyBindings::cameraRotateDown.IsActive()) cam->RotateDown(frameTime);
			if (KeyBindings::cameraRotateLeft.IsActive()) cam->RotateLeft(frameTime);
			if (KeyBindings::cameraRotateRight.IsActive()) cam->RotateRight(frameTime);
			if (KeyBindings::cameraZoomOut.IsActive()) cam->ZoomEvent(ZOOM_SPEED*frameTime);		// Zoom out
			if (KeyBindings::cameraZoomIn.IsActive()) cam->ZoomEvent(-ZOOM_SPEED*frameTime);
			if (KeyBindings::cameraRollLeft.IsActive()) cam->RollLeft(frameTime);
			if (KeyBindings::cameraRollRight.IsActive()) cam->RollRight(frameTime);
			if (KeyBindings::resetCamera.IsActive()) cam->Reset();
			cam->ZoomEventUpdate(frameTime);
		}

		// note if we have to target the object in the crosshairs
		targetObject = KeyBindings::targetObject.IsActive();
	}

	if (m_showCameraNameTimeout) {
		if (SDL_GetTicks() - m_showCameraNameTimeout > 20000) {
			m_showCameraName->Hide();
			m_showCameraNameTimeout = 0;
		} else {
			m_showCameraName->Show();
		}
	}

	m_activeCameraController->Update();
	m_camera->Update();

	UpdateProjectedObjects();

<<<<<<< HEAD
	//speedlines and contact trails need cam_frame for transform, so they
	//must be updated here (or don't delete cam_frame so early...)
	{
=======
	//speedlines need cam_frame for transform, so they
	//must be updated here (or don't delete cam_frame so early...)
	if (Pi::AreSpeedLinesDisplayed()) {
		m_speedLines->Update(Pi::game->GetTimeStep());
>>>>>>> 952387ad
		const Frame *cam_frame = m_camera->GetCamFrame();
		matrix4x4d trans;
		Frame::GetFrameRenderTransform(Pi::player->GetFrame(), cam_frame, trans);

<<<<<<< HEAD
		if ( Pi::AreHudTrailsDisplayed() ) {
			for (auto it = Pi::player->GetSensors()->GetContacts().begin(); it != Pi::player->GetSensors()->GetContacts().end(); ++it)
				it->trail->SetTransform(trans);
		} else {
			for (auto it = Pi::player->GetSensors()->GetContacts().begin(); it != Pi::player->GetSensors()->GetContacts().end(); ++it)
				it->trail->Reset();
		}

		if ( m_speedLines.get() && Pi::AreSpeedLinesDisplayed() ) {
			m_speedLines->Update(Pi::game->GetTimeStep());

			trans[12] = trans[13] = trans[14] = 0.0;
			trans[15] = 1.0;
			m_speedLines->SetTransform(trans);
		}
=======
		trans[12] = trans[13] = trans[14] = 0.0;
		trans[15] = 1.0;
		m_speedLines->SetTransform(trans);
>>>>>>> 952387ad
	}

	// target object under the crosshairs. must be done after
	// UpdateProjectedObjects() to be sure that m_projectedPos does not have
	// contain references to deleted objects
	if (targetObject) {
		Body* const target = PickBody(double(Gui::Screen::GetWidth())/2.0, double(Gui::Screen::GetHeight())/2.0);
		SelectBody(target, false);
	}
}

void WorldView::OnSwitchTo()
{
	RefreshButtonStateAndVisibility();
}

void WorldView::OnSwitchFrom()
{
	Pi::DrawGUI = true;
}

void WorldView::ToggleTargetActions()
{
	if (Pi::game->IsHyperspace() || m_showTargetActionsTimeout)
		HideTargetActions();
	else
		ShowTargetActions();
}

void WorldView::ShowTargetActions()
{
	m_showTargetActionsTimeout = SDL_GetTicks();
	UpdateCommsOptions();
	HideLowThrustPowerOptions();
}

void WorldView::HideTargetActions()
{
	m_showTargetActionsTimeout = 0;
	UpdateCommsOptions();
}

Gui::Button *WorldView::AddCommsOption(std::string msg, int ypos, int optnum)
{
	Gui::Label *l = new Gui::Label(msg);
	m_commsOptions->Add(l, 50, float(ypos));

	char buf[8];
	snprintf(buf, sizeof(buf), "%d", optnum);
	Gui::LabelButton *b = new Gui::LabelButton(new Gui::Label(buf));
	b->SetShortcut(SDL_Keycode(SDLK_0 + optnum), KMOD_NONE);
	// hide target actions when things get clicked on
	b->onClick.connect(sigc::mem_fun(this, &WorldView::ToggleTargetActions));
	m_commsOptions->Add(b, 16, float(ypos));
	return b;
}

void WorldView::OnClickCommsNavOption(Body *target)
{
	Pi::player->SetNavTarget(target);
	m_showTargetActionsTimeout = SDL_GetTicks();
	HideLowThrustPowerOptions();
}

void WorldView::AddCommsNavOption(std::string msg, Body *target)
{
	Gui::HBox *hbox = new Gui::HBox();
	hbox->SetSpacing(5);

	Gui::Label *l = new Gui::Label(msg);
	hbox->PackStart(l);

	Gui::Button *b = new Gui::SolidButton();
	b->onClick.connect(sigc::bind(sigc::mem_fun(this, &WorldView::OnClickCommsNavOption), target));
	hbox->PackStart(b);

	m_commsNavOptions->PackEnd(hbox);
}

void WorldView::BuildCommsNavOptions()
{
	std::map< Uint32,std::vector<SystemBody*> > groups;

	m_commsNavOptions->PackEnd(new Gui::Label(std::string("#ff0")+std::string(Lang::NAVIGATION_TARGETS_IN_THIS_SYSTEM)+std::string("\n")));

	for ( std::vector<SystemBody*>::const_iterator i = Pi::game->GetSpace()->GetStarSystem()->m_spaceStations.begin();
	      i != Pi::game->GetSpace()->GetStarSystem()->m_spaceStations.end(); ++i) {

		groups[(*i)->parent->path.bodyIndex].push_back(*i);
	}

	for ( std::map< Uint32,std::vector<SystemBody*> >::const_iterator i = groups.begin(); i != groups.end(); ++i ) {
		m_commsNavOptions->PackEnd(new Gui::Label("#f0f" + Pi::game->GetSpace()->GetStarSystem()->m_bodies[(*i).first]->name));

		for ( std::vector<SystemBody*>::const_iterator j = (*i).second.begin(); j != (*i).second.end(); ++j) {
			SystemPath path = Pi::game->GetSpace()->GetStarSystem()->GetPathOf(*j);
			Body *body = Pi::game->GetSpace()->FindBodyForPath(&path);
			AddCommsNavOption((*j)->name, body);
		}
	}
}

void WorldView::HideLowThrustPowerOptions()
{
	m_showLowThrustPowerTimeout = 0;
	m_lowThrustPowerOptions->Hide();
}

void WorldView::ShowLowThrustPowerOptions()
{
	m_showLowThrustPowerTimeout = SDL_GetTicks();
	m_lowThrustPowerOptions->Show();
	HideTargetActions();
}

void WorldView::OnClickLowThrustPower()
{
	Pi::BoinkNoise();
	if (m_showLowThrustPowerTimeout)
		HideLowThrustPowerOptions();
	else
		ShowLowThrustPowerOptions();
}

void WorldView::OnSelectLowThrustPower(float power)
{
	Pi::player->GetPlayerController()->SetLowThrustPower(power);
	HideLowThrustPowerOptions();
}

static void PlayerRequestDockingClearance(SpaceStation *s)
{
	std::string msg;
	s->GetDockingClearance(Pi::player, msg);
	Pi::cpan->MsgLog()->ImportantMessage(s->GetLabel(), msg);
}

static void PlayerPayFine()
{
	Sint64 crime, fine;
	Polit::GetCrime(&crime, &fine);
	if (Pi::player->GetMoney() == 0) {
		Pi::cpan->MsgLog()->Message("", Lang::YOU_NO_MONEY);
	} else if (fine > Pi::player->GetMoney()) {
		Polit::AddCrime(0, -Pi::player->GetMoney());
		Polit::GetCrime(&crime, &fine);
		Pi::cpan->MsgLog()->Message("", stringf(
			Lang::FINE_PAID_N_BUT_N_REMAINING,
				formatarg("paid", format_money(Pi::player->GetMoney())),
				formatarg("fine", format_money(fine))));
		Pi::player->SetMoney(0);
	} else {
		Pi::player->SetMoney(Pi::player->GetMoney() - fine);
		Pi::cpan->MsgLog()->Message("", stringf(Lang::FINE_PAID_N,
				formatarg("fine", format_money(fine))));
		Polit::AddCrime(0, -fine);
	}
}

void WorldView::OnHyperspaceTargetChanged()
{
	if (Pi::player->IsHyperspaceActive()) {
		Pi::player->ResetHyperspaceCountdown();
		Pi::cpan->MsgLog()->Message("", Lang::HYPERSPACE_JUMP_ABORTED);
	}

	const SystemPath path = Pi::sectorView->GetHyperspaceTarget();

	RefCountedPtr<StarSystem> system = StarSystem::GetCached(path);
	Pi::cpan->MsgLog()->Message("", stringf(Lang::SET_HYPERSPACE_DESTINATION_TO, formatarg("system", system->GetName())));
}

void WorldView::OnPlayerChangeTarget()
{
	Body *b = Pi::player->GetNavTarget();
	if (b) {
		Sound::PlaySfx("OK");
		Ship *s = b->IsType(Object::HYPERSPACECLOUD) ? static_cast<HyperspaceCloud*>(b)->GetShip() : 0;
		if (!s || Pi::sectorView->GetHyperspaceTarget() != s->GetHyperspaceDest())
			Pi::sectorView->FloatHyperspaceTarget();
	}

	UpdateCommsOptions();
}

static void autopilot_flyto(Body *b)
{
	Pi::player->GetPlayerController()->SetFlightControlState(CONTROL_AUTOPILOT);
	Pi::player->AIFlyTo(b);
}
static void autopilot_dock(Body *b)
{
	if(Pi::player->GetFlightState() != Ship::FLYING)
		return;

	Pi::player->GetPlayerController()->SetFlightControlState(CONTROL_AUTOPILOT);
	Pi::player->AIDock(static_cast<SpaceStation*>(b));
}
static void autopilot_orbit(Body *b, double alt)
{
	Pi::player->GetPlayerController()->SetFlightControlState(CONTROL_AUTOPILOT);
	Pi::player->AIOrbit(b, alt);
}

static void player_target_hypercloud(HyperspaceCloud *cloud)
{
	Pi::sectorView->SetHyperspaceTarget(cloud->GetShip()->GetHyperspaceDest());
}

void WorldView::UpdateCommsOptions()
{
	m_commsOptions->DeleteAllChildren();
	m_commsNavOptions->DeleteAllChildren();

	if (m_showTargetActionsTimeout == 0) return;

	if (Pi::game->GetSpace()->GetStarSystem()->m_spaceStations.size() > 0)
	{
		BuildCommsNavOptions();
	}

	Body * const navtarget = Pi::player->GetNavTarget();
	Body * const comtarget = Pi::player->GetCombatTarget();
	Gui::Button *button;
	int ypos = 0;
	int optnum = 1;
	if (!(navtarget || comtarget)) {
		m_commsOptions->Add(new Gui::Label("#0f0"+std::string(Lang::NO_TARGET_SELECTED)), 16, float(ypos));
	}

	const bool hasAutopilot = (Pi::player->m_equipment.Get(Equip::SLOT_AUTOPILOT) == Equip::AUTOPILOT) && (Pi::player->GetFlightState() == Ship::FLYING);

	if (navtarget) {
		m_commsOptions->Add(new Gui::Label("#0f0"+navtarget->GetLabel()), 16, float(ypos));
		ypos += 32;
		if (navtarget->IsType(Object::SPACESTATION)) {
			SpaceStation *pStation = static_cast<SpaceStation *>(navtarget);
			if( pStation->GetMyDockingPort(Pi::player) == -1 )
			{
				button = AddCommsOption(Lang::REQUEST_DOCKING_CLEARANCE, ypos, optnum++);
				button->onClick.connect(sigc::bind(sigc::ptr_fun(&PlayerRequestDockingClearance), static_cast<SpaceStation*>(navtarget)));
				ypos += 32;
			}

			if( hasAutopilot )
			{
				button = AddCommsOption(Lang::AUTOPILOT_DOCK_WITH_STATION, ypos, optnum++);
				button->onClick.connect(sigc::bind(sigc::ptr_fun(&autopilot_dock), navtarget));
				ypos += 32;
			}

			Sint64 crime, fine;
			Polit::GetCrime(&crime, &fine);
			if (fine) {
				button = AddCommsOption(stringf(Lang::PAY_FINE_REMOTELY,
							formatarg("amount", format_money(fine))), ypos, optnum++);
				button->onClick.connect(sigc::ptr_fun(&PlayerPayFine));
				ypos += 32;
			}
		}
		if (hasAutopilot) {
			button = AddCommsOption(stringf(Lang::AUTOPILOT_FLY_TO_VICINITY_OF, formatarg("target", navtarget->GetLabel())), ypos, optnum++);
			button->onClick.connect(sigc::bind(sigc::ptr_fun(&autopilot_flyto), navtarget));
			ypos += 32;

			if (navtarget->IsType(Object::PLANET) || navtarget->IsType(Object::STAR)) {
				button = AddCommsOption(stringf(Lang::AUTOPILOT_ENTER_LOW_ORBIT_AROUND, formatarg("target", navtarget->GetLabel())), ypos, optnum++);
				button->onClick.connect(sigc::bind(sigc::ptr_fun(autopilot_orbit), navtarget, 1.2));
				ypos += 32;

				button = AddCommsOption(stringf(Lang::AUTOPILOT_ENTER_MEDIUM_ORBIT_AROUND, formatarg("target", navtarget->GetLabel())), ypos, optnum++);
				button->onClick.connect(sigc::bind(sigc::ptr_fun(autopilot_orbit), navtarget, 1.6));
				ypos += 32;

				button = AddCommsOption(stringf(Lang::AUTOPILOT_ENTER_HIGH_ORBIT_AROUND, formatarg("target", navtarget->GetLabel())), ypos, optnum++);
				button->onClick.connect(sigc::bind(sigc::ptr_fun(autopilot_orbit), navtarget, 3.2));
				ypos += 32;
			}
		}

		const Equip::Type t = Pi::player->m_equipment.Get(Equip::SLOT_HYPERCLOUD);
		if ((t != Equip::NONE) && navtarget->IsType(Object::HYPERSPACECLOUD)) {
			HyperspaceCloud *cloud = static_cast<HyperspaceCloud*>(navtarget);
			if (!cloud->IsArrival()) {
				button = AddCommsOption(Lang::SET_HYPERSPACE_TARGET_TO_FOLLOW_THIS_DEPARTURE, ypos, optnum++);
				button->onClick.connect(sigc::bind(sigc::ptr_fun(player_target_hypercloud), cloud));
			}
		}
	}
	if (comtarget && hasAutopilot) {
		m_commsOptions->Add(new Gui::Label("#f00"+comtarget->GetLabel()), 16, float(ypos));
		ypos += 32;
		button = AddCommsOption(stringf(Lang::AUTOPILOT_FLY_TO_VICINITY_OF, formatarg("target", comtarget->GetLabel())), ypos, optnum++);
		button->onClick.connect(sigc::bind(sigc::ptr_fun(autopilot_flyto), comtarget));
		ypos += 32;
	}
}

void WorldView::SelectBody(Body *target, bool reselectIsDeselect)
{
	if (!target || target == Pi::player) return;		// don't select self
	if (target->IsType(Object::PROJECTILE)) return;

	if (target->IsType(Object::SHIP)) {
		if (Pi::player->GetCombatTarget() == target) {
			if (reselectIsDeselect) Pi::player->SetCombatTarget(0);
		} else {
			Pi::player->SetCombatTarget(target, Pi::KeyState(SDLK_LCTRL) || Pi::KeyState(SDLK_RCTRL));
		}
	} else {
		if (Pi::player->GetNavTarget() == target) {
			if (reselectIsDeselect) Pi::player->SetNavTarget(0);
		} else {
			Pi::player->SetNavTarget(target, Pi::KeyState(SDLK_LCTRL) || Pi::KeyState(SDLK_RCTRL));
		}
	}
}

Body* WorldView::PickBody(const double screenX, const double screenY) const
{
	for (std::map<Body*,vector3d>::const_iterator
		i = m_projectedPos.begin(); i != m_projectedPos.end(); ++i) {
		Body *b = i->first;

		if (b == Pi::player || b->IsType(Object::PROJECTILE))
			continue;

		const double x1 = i->second.x - PICK_OBJECT_RECT_SIZE * 0.5;
		const double x2 = x1 + PICK_OBJECT_RECT_SIZE;
		const double y1 = i->second.y - PICK_OBJECT_RECT_SIZE * 0.5;
		const double y2 = y1 + PICK_OBJECT_RECT_SIZE;
		if(screenX >= x1 && screenX <= x2 && screenY >= y1 && screenY <= y2)
			return b;
	}

	return 0;
}

int WorldView::GetActiveWeapon() const
{
	switch (GetCamType()) {
		case CAM_INTERNAL:
			return m_internalCameraController->GetMode() == InternalCameraController::MODE_REAR ? 1 : 0;

		case CAM_EXTERNAL:
		case CAM_SIDEREAL:
		default:
			return 0;
	}
}

static inline bool project_to_screen(const vector3d &in, vector3d &out, const Graphics::Frustum &frustum, const int guiSize[2])
{
	if (!frustum.ProjectPoint(in, out)) return false;
	out.x *= guiSize[0];
	out.y = Gui::Screen::GetHeight() - out.y * guiSize[1];
	return true;
}

void WorldView::UpdateProjectedObjects()
{
	const int guiSize[2] = { Gui::Screen::GetWidth(), Gui::Screen::GetHeight() };
	const Graphics::Frustum frustum = m_camera->GetFrustum();

	const Frame *cam_frame = m_camera->GetCamFrame();
	matrix3x3d cam_rot = cam_frame->GetOrient();

	// determine projected positions and update labels
	m_bodyLabels->Clear();
	m_projectedPos.clear();
	for (Space::BodyIterator i = Pi::game->GetSpace()->BodiesBegin(); i != Pi::game->GetSpace()->BodiesEnd(); ++i) {
		Body *b = *i;

		// don't show the player label on internal camera
		if (b->IsType(Object::PLAYER) && GetCamType() == CAM_INTERNAL)
			continue;

		vector3d pos = b->GetInterpPositionRelTo(cam_frame);
		if ((pos.z < -1.0) && project_to_screen(pos, pos, frustum, guiSize)) {

			// only show labels on large or nearby bodies
			if (b->IsType(Object::PLANET) || b->IsType(Object::STAR) || b->IsType(Object::SPACESTATION) || Pi::player->GetPositionRelTo(b).LengthSqr() < 1000000.0*1000000.0)
				m_bodyLabels->Add((*i)->GetLabel(), sigc::bind(sigc::mem_fun(this, &WorldView::SelectBody), *i, true), float(pos.x), float(pos.y));

			m_projectedPos[b] = pos;
		}
	}

	// velocity relative to current frame (white)
	const vector3d camSpaceVel = Pi::player->GetVelocity() * cam_rot;
	if (camSpaceVel.LengthSqr() >= 1e-4)
		UpdateIndicator(m_velIndicator, camSpaceVel);
	else
		HideIndicator(m_velIndicator);

	// orientation according to mouse
	if (Pi::player->GetPlayerController()->IsMouseActive()) {
		vector3d mouseDir = Pi::player->GetPlayerController()->GetMouseDir() * cam_rot;
		if (GetCamType() == CAM_INTERNAL && m_internalCameraController->GetMode() == InternalCameraController::MODE_REAR)
			mouseDir = -mouseDir;
		UpdateIndicator(m_mouseDirIndicator, (Pi::player->GetPhysRadius() * 1.5) * mouseDir);
	} else
		HideIndicator(m_mouseDirIndicator);

	// navtarget info
	if (Body *navtarget = Pi::player->GetNavTarget()) {
		// if navtarget and body frame are the same,
		// then we hide the frame-relative velocity indicator
		// (which would be hidden underneath anyway)
		if (navtarget == Pi::player->GetFrame()->GetBody())
			HideIndicator(m_velIndicator);

		// navtarget distance/target square indicator (displayed with navtarget label)
		double dist = (navtarget->GetTargetIndicatorPosition(cam_frame)
			- Pi::player->GetPositionRelTo(cam_frame)).Length();
		m_navTargetIndicator.label->SetText(format_distance(dist).c_str());
		UpdateIndicator(m_navTargetIndicator, navtarget->GetTargetIndicatorPosition(cam_frame));

		// velocity relative to navigation target
		vector3d navvelocity = -navtarget->GetVelocityRelTo(Pi::player);
		double navspeed = navvelocity.Length();
		const vector3d camSpaceNavVel = navvelocity * cam_rot;

		if (navspeed >= 0.01) { // 1 cm per second
			char buf[128];
			if (navspeed > 1000)
				snprintf(buf, sizeof(buf), "%.2f km/s", navspeed*0.001);
			else
				snprintf(buf, sizeof(buf), "%.0f m/s", navspeed);
			m_navVelIndicator.label->SetText(buf);
			UpdateIndicator(m_navVelIndicator, camSpaceNavVel);

			assert(m_navTargetIndicator.side != INDICATOR_HIDDEN);
			assert(m_navVelIndicator.side != INDICATOR_HIDDEN);
			SeparateLabels(m_navTargetIndicator.label, m_navVelIndicator.label);
		} else
			HideIndicator(m_navVelIndicator);

	} else {
		HideIndicator(m_navTargetIndicator);
		HideIndicator(m_navVelIndicator);
	}

	// later we might want non-ship enemies (e.g., for assaults on military bases)
	assert(!Pi::player->GetCombatTarget() || Pi::player->GetCombatTarget()->IsType(Object::SHIP));

	// update combat HUD
	Ship *enemy = static_cast<Ship *>(Pi::player->GetCombatTarget());
	if (enemy) {
		char buf[128];
		const vector3d targpos = enemy->GetInterpPositionRelTo(Pi::player) * cam_rot;
		const double dist = targpos.Length();
		const vector3d targScreenPos = enemy->GetInterpPositionRelTo(cam_frame);

		snprintf(buf, sizeof(buf), "%.0fm", dist);
		m_combatTargetIndicator.label->SetText(buf);
		UpdateIndicator(m_combatTargetIndicator, targScreenPos);

		// calculate firing solution and relative velocity along our z axis
		int laser = -1;
		if (GetCamType() == CAM_INTERNAL) {
			switch (m_internalCameraController->GetMode()) {
				case InternalCameraController::MODE_FRONT: laser = 0; break;
				case InternalCameraController::MODE_REAR:  laser = 1; break;
				default: break;
			}
		}
		if (laser >= 0) {
			laser = Pi::player->m_equipment.Get(Equip::SLOT_LASER, laser);
			laser = Equip::types[laser].tableIndex;
		}
		if (laser >= 0) { // only display target lead position on views with lasers
			double projspeed = Equip::lasers[laser].speed;

			const vector3d targvel = enemy->GetVelocityRelTo(Pi::player) * cam_rot;
			vector3d leadpos = targpos + targvel*(targpos.Length()/projspeed);
			leadpos = targpos + targvel*(leadpos.Length()/projspeed); // second order approx

			// now the text speed/distance
			// want to calculate closing velocity that you couldn't counter with retros

			double vel = targvel.Dot(targpos.NormalizedSafe()); // position should be towards
			double raccel =
				Pi::player->GetShipType()->linThrust[ShipType::THRUSTER_REVERSE] / Pi::player->GetMass();

			double c = Clamp(vel / sqrt(2.0 * raccel * dist), -1.0, 1.0);
			float r = float(0.2+(c+1.0)*0.4);
			float b = float(0.2+(1.0-c)*0.4);

			m_combatTargetIndicator.label->Color(r, 0.0f, b);
			m_targetLeadIndicator.label->Color(r, 0.0f, b);

			snprintf(buf, sizeof(buf), "%0.fm/s", vel);
			m_targetLeadIndicator.label->SetText(buf);
			UpdateIndicator(m_targetLeadIndicator, leadpos);

			if ((m_targetLeadIndicator.side != INDICATOR_ONSCREEN) || (m_combatTargetIndicator.side != INDICATOR_ONSCREEN))
				HideIndicator(m_targetLeadIndicator);

			// if the lead indicator is very close to the position indicator
			// try (just a little) to keep the labels from interfering with one another
			if (m_targetLeadIndicator.side == INDICATOR_ONSCREEN) {
				assert(m_combatTargetIndicator.side == INDICATOR_ONSCREEN);
				SeparateLabels(m_combatTargetIndicator.label, m_targetLeadIndicator.label);
			}
		} else
			HideIndicator(m_targetLeadIndicator);
	} else {
		HideIndicator(m_combatTargetIndicator);
		HideIndicator(m_targetLeadIndicator);
	}
}

void WorldView::UpdateIndicator(Indicator &indicator, const vector3d &cameraSpacePos)
{
	const int guiSize[2] = { Gui::Screen::GetWidth(), Gui::Screen::GetHeight() };
	const Graphics::Frustum frustum = m_camera->GetFrustum();

	const float BORDER = 10.0;
	const float BORDER_BOTTOM = 90.0;
	// XXX BORDER_BOTTOM is 10+the control panel height and shouldn't be needed at all

	const float w = Gui::Screen::GetWidth();
	const float h = Gui::Screen::GetHeight();

	if (cameraSpacePos.LengthSqr() < 1e-6) { // length < 1e-3
		indicator.pos.x = w/2.0f;
		indicator.pos.y = h/2.0f;
		indicator.side = INDICATOR_ONSCREEN;
	} else {
		vector3d proj;
		bool success = project_to_screen(cameraSpacePos, proj, frustum, guiSize);
		if (! success)
			proj = vector3d(w/2.0, h/2.0, 0.0);

		indicator.realpos.x = int(proj.x);
		indicator.realpos.y = int(proj.y);

		bool onscreen =
			(cameraSpacePos.z < 0.0) &&
			(proj.x >= BORDER) && (proj.x < w - BORDER) &&
			(proj.y >= BORDER) && (proj.y < h - BORDER_BOTTOM);

		if (onscreen) {
			indicator.pos.x = int(proj.x);
			indicator.pos.y = int(proj.y);
			indicator.side = INDICATOR_ONSCREEN;
		} else {
			// homogeneous 2D points and lines are really useful
			const vector3d ptCentre(w/2.0, h/2.0, 1.0);
			const vector3d ptProj(proj.x, proj.y, 1.0);
			const vector3d lnDir = ptProj.Cross(ptCentre);

			indicator.side = INDICATOR_TOP;

			// this fallback is used if direction is close to (0, 0, +ve)
			indicator.pos.x = w/2.0;
			indicator.pos.y = BORDER;

			if (cameraSpacePos.x < -1e-3) {
				vector3d ptLeft = lnDir.Cross(vector3d(-1.0, 0.0, BORDER));
				ptLeft /= ptLeft.z;
				if (ptLeft.y >= BORDER && ptLeft.y < h - BORDER_BOTTOM) {
					indicator.pos.x = ptLeft.x;
					indicator.pos.y = ptLeft.y;
					indicator.side = INDICATOR_LEFT;
				}
			} else if (cameraSpacePos.x > 1e-3) {
				vector3d ptRight = lnDir.Cross(vector3d(-1.0, 0.0,  w - BORDER));
				ptRight /= ptRight.z;
				if (ptRight.y >= BORDER && ptRight.y < h - BORDER_BOTTOM) {
					indicator.pos.x = ptRight.x;
					indicator.pos.y = ptRight.y;
					indicator.side = INDICATOR_RIGHT;
				}
			}

			if (cameraSpacePos.y < -1e-3) {
				vector3d ptBottom = lnDir.Cross(vector3d(0.0, -1.0, h - BORDER_BOTTOM));
				ptBottom /= ptBottom.z;
				if (ptBottom.x >= BORDER && ptBottom.x < w-BORDER) {
					indicator.pos.x = ptBottom.x;
					indicator.pos.y = ptBottom.y;
					indicator.side = INDICATOR_BOTTOM;
				}
			} else if (cameraSpacePos.y > 1e-3) {
				vector3d ptTop = lnDir.Cross(vector3d(0.0, -1.0, BORDER));
				ptTop /= ptTop.z;
				if (ptTop.x >= BORDER && ptTop.x < w - BORDER) {
					indicator.pos.x = ptTop.x;
					indicator.pos.y = ptTop.y;
					indicator.side = INDICATOR_TOP;
				}
			}
		}
	}

	// update the label position
	if (indicator.label) {
		if (indicator.side != INDICATOR_HIDDEN) {
			float labelSize[2] = { 500.0f, 500.0f };
			indicator.label->GetSizeRequested(labelSize);

			int pos[2] = {0,0};
			switch (indicator.side) {
			case INDICATOR_HIDDEN: break;
			case INDICATOR_ONSCREEN: // when onscreen, default to label-below unless it would clamp to be on top of the marker
				pos[0] = -(labelSize[0]/2.0f);
				if (indicator.pos.y + pos[1] + labelSize[1] + HUD_CROSSHAIR_SIZE + 2.0f > h - BORDER_BOTTOM)
					pos[1] = -(labelSize[1] + HUD_CROSSHAIR_SIZE + 2.0f);
				else
					pos[1] = HUD_CROSSHAIR_SIZE + 2.0f;
				break;
			case INDICATOR_TOP:
				pos[0] = -(labelSize[0]/2.0f);
				pos[1] = HUD_CROSSHAIR_SIZE + 2.0f;
				break;
			case INDICATOR_LEFT:
				pos[0] = HUD_CROSSHAIR_SIZE + 2.0f;
				pos[1] = -(labelSize[1]/2.0f);
				break;
			case INDICATOR_RIGHT:
				pos[0] = -(labelSize[0] + HUD_CROSSHAIR_SIZE + 2.0f);
				pos[1] = -(labelSize[1]/2.0f);
				break;
			case INDICATOR_BOTTOM:
				pos[0] = -(labelSize[0]/2.0f);
				pos[1] = -(labelSize[1] + HUD_CROSSHAIR_SIZE + 2.0f);
				break;
			}

			pos[0] = Clamp(pos[0] + indicator.pos.x, BORDER, w - BORDER - labelSize[0]);
			pos[1] = Clamp(pos[1] + indicator.pos.y, BORDER, h - BORDER_BOTTOM - labelSize[1]);
			MoveChild(indicator.label, pos[0], pos[1]);
			indicator.label->Show();
		} else {
			indicator.label->Hide();
		}
	}
}

void WorldView::HideIndicator(Indicator &indicator)
{
	indicator.side = INDICATOR_HIDDEN;
	indicator.pos = vector2f(0.0f, 0.0f);
	if (indicator.label)
		indicator.label->Hide();
}

void WorldView::SeparateLabels(Gui::Label *a, Gui::Label *b)
{
	float posa[2], posb[2], sizea[2], sizeb[2];
	GetChildPosition(a, posa);
	a->GetSize(sizea);
	sizea[0] *= 0.5f;
	sizea[1] *= 0.5f;
	posa[0] += sizea[0];
	posa[1] += sizea[1];
	GetChildPosition(b, posb);
	b->GetSize(sizeb);
	sizeb[0] *= 0.5f;
	sizeb[1] *= 0.5f;
	posb[0] += sizeb[0];
	posb[1] += sizeb[1];

	float overlapX = sizea[0] + sizeb[0] - fabs(posa[0] - posb[0]);
	float overlapY = sizea[1] + sizeb[1] - fabs(posa[1] - posb[1]);

	if (overlapX > 0.0f && overlapY > 0.0f) {
		if (overlapX <= 4.0f) {
			// small horizontal overlap; bump horizontally
			if (posa[0] > posb[0]) overlapX *= -1.0f;
			MoveChild(a, posa[0] - overlapX*0.5f - sizea[0], posa[1] - sizea[1]);
			MoveChild(b, posb[0] + overlapX*0.5f - sizeb[0], posb[1] - sizeb[1]);
		} else {
			// large horizonal overlap; bump vertically
			if (posa[1] > posb[1]) overlapY *= -1.0f;
			MoveChild(a, posa[0] - sizea[0], posa[1] - overlapY*0.5f - sizea[1]);
			MoveChild(b, posb[0] - sizeb[0], posb[1] + overlapY*0.5f - sizeb[1]);
		}
	}
}

double getSquareDistance(double initialDist, double scalingFactor, int num) {
	return pow(scalingFactor, num - 1) * num * initialDist;
}

double getSquareHeight(double distance, double angle) {
	return distance * tan(angle);
}

void WorldView::Draw()
{
	assert(Pi::game);
	assert(Pi::player);
	assert(!Pi::player->IsDead());
	View::Draw();

	// don't draw crosshairs etc in hyperspace
	if (Pi::player->GetFlightState() == Ship::HYPERSPACE) return;

	m_renderer->SetBlendMode(Graphics::BLEND_ALPHA);

	glPushAttrib(GL_CURRENT_BIT | GL_LINE_BIT);
	glLineWidth(2.0f);

	Color white(1.f, 1.f, 1.f, 0.8f);
	Color green(0.f, 1.f, 0.f, 0.8f);
	Color yellow(0.9f, 0.9f, 0.3f, 1.f);
	Color red(1.f, 0.f, 0.f, 0.5f);

	// nav target square
	DrawTargetSquare(m_navTargetIndicator, green);

	glLineWidth(1.0f);

	// velocity indicators
	DrawVelocityIndicator(m_velIndicator, white);
	DrawVelocityIndicator(m_navVelIndicator, green);

	glLineWidth(2.0f);

	DrawImageIndicator(m_mouseDirIndicator, m_indicatorMousedir.get(), yellow);

	// combat target indicator
	DrawCombatTargetIndicator(m_combatTargetIndicator, m_targetLeadIndicator, red);

	glLineWidth(1.0f);

	// normal crosshairs
	if (GetCamType() == CAM_INTERNAL) {
		switch (m_internalCameraController->GetMode()) {
			case InternalCameraController::MODE_FRONT:
				DrawCrosshair(Gui::Screen::GetWidth()/2.0f, Gui::Screen::GetHeight()/2.0f, HUD_CROSSHAIR_SIZE, white);
				break;
			case InternalCameraController::MODE_REAR:
				DrawCrosshair(Gui::Screen::GetWidth()/2.0f, Gui::Screen::GetHeight()/2.0f, HUD_CROSSHAIR_SIZE/2.0f, white);
				break;
			default:
				break;
		}
	}

	glPopAttrib();

	m_renderer->SetBlendMode(Graphics::BLEND_SOLID);
}

void WorldView::DrawCrosshair(float px, float py, float sz, const Color &c)
{
	const vector2f vts[] = {
		vector2f(px-sz, py),
		vector2f(px-0.5f*sz, py),
		vector2f(px+sz, py),
		vector2f(px+0.5f*sz, py),
		vector2f(px, py-sz),
		vector2f(px, py-0.5f*sz),
		vector2f(px, py+sz),
		vector2f(px, py+0.5f*sz)
	};
	m_renderer->DrawLines2D(COUNTOF(vts), vts, c);
}

void WorldView::DrawCombatTargetIndicator(const Indicator &target, const Indicator &lead, const Color &c)
{
	if (target.side == INDICATOR_HIDDEN) return;

	if (target.side == INDICATOR_ONSCREEN) {
		float x1 = target.pos.x, y1 = target.pos.y;
		float x2 = lead.pos.x, y2 = lead.pos.y;

		float xd = x2 - x1, yd = y2 - y1;
		if (lead.side != INDICATOR_ONSCREEN) {
			xd = 1.0f; yd = 0.0f;
		} else {
			float len = xd*xd + yd*yd;
			if (len < 1e-6) {
				xd = 1.0f; yd = 0.0f;
			} else {
				len = sqrt(len);
				xd /= len;
				yd /= len;
			}
		}

		const vector2f vts[] = {
			// target crosshairs
			vector2f(x1+10*xd, y1+10*yd),
			vector2f(x1+20*xd, y1+20*yd),
			vector2f(x1-10*xd, y1-10*yd),
			vector2f(x1-20*xd, y1-20*yd),
			vector2f(x1-10*yd, y1+10*xd),
			vector2f(x1-20*yd, y1+20*xd),
			vector2f(x1+10*yd, y1-10*xd),
			vector2f(x1+20*yd, y1-20*xd),

			// lead crosshairs
			vector2f(x2-10*xd, y2-10*yd),
			vector2f(x2+10*xd, y2+10*yd),
			vector2f(x2-10*yd, y2+10*xd),
			vector2f(x2+10*yd, y2-10*xd),

			// line between crosshairs
			vector2f(x1+20*xd, y1+20*yd),
			vector2f(x2-10*xd, y2-10*yd)
		};
		if (lead.side == INDICATOR_ONSCREEN)
			m_renderer->DrawLines2D(14, vts, c); //draw all
		else
			m_renderer->DrawLines2D(8, vts, c); //only crosshair
	} else
		DrawEdgeMarker(target, c);
}

void WorldView::DrawTargetSquare(const Indicator &marker, const Color &c)
{
	if (marker.side == INDICATOR_HIDDEN) return;
	if (marker.side != INDICATOR_ONSCREEN)
		DrawEdgeMarker(marker, c);

	// if the square is off-screen, draw a little square at the edge
	const float sz = (marker.side == INDICATOR_ONSCREEN)
		? float(WorldView::PICK_OBJECT_RECT_SIZE * 0.5) : 3.0f;

	const float x1 = float(marker.pos.x - sz);
	const float x2 = float(marker.pos.x + sz);
	const float y1 = float(marker.pos.y - sz);
	const float y2 = float(marker.pos.y + sz);

	const vector2f vts[] = {
		vector2f(x1, y1),
		vector2f(x2, y1),
		vector2f(x2, y2),
		vector2f(x1, y2)
	};
	m_renderer->DrawLines2D(COUNTOF(vts), vts, c, Graphics::LINE_LOOP);
}

void WorldView::DrawVelocityIndicator(const Indicator &marker, const Color &c)
{
	if (marker.side == INDICATOR_HIDDEN) return;

	const float sz = HUD_CROSSHAIR_SIZE;
	if (marker.side == INDICATOR_ONSCREEN) {
		const float posx = marker.pos.x;
		const float posy = marker.pos.y;
		const vector2f vts[] = {
			vector2f(posx-sz, posy-sz),
			vector2f(posx-0.5f*sz, posy-0.5f*sz),
			vector2f(posx+sz, posy-sz),
			vector2f(posx+0.5f*sz, posy-0.5f*sz),
			vector2f(posx+sz, posy+sz),
			vector2f(posx+0.5f*sz, posy+0.5f*sz),
			vector2f(posx-sz, posy+sz),
			vector2f(posx-0.5f*sz, posy+0.5f*sz)
		};
		m_renderer->DrawLines2D(COUNTOF(vts), vts, c);
	} else
		DrawEdgeMarker(marker, c);

}

void WorldView::DrawImageIndicator(const Indicator &marker, Gui::TexturedQuad *quad, const Color &c)
{
	if (marker.side == INDICATOR_HIDDEN) return;

	if (marker.side == INDICATOR_ONSCREEN) {
		vector2f pos = marker.pos - m_indicatorMousedirSize/2.0f;
		quad->Draw(Pi::renderer, pos, m_indicatorMousedirSize, c);
	} else
		DrawEdgeMarker(marker, c);
}

void WorldView::DrawEdgeMarker(const Indicator &marker, const Color &c)
{
	const float sz = HUD_CROSSHAIR_SIZE;

	const vector2f screenCentre(Gui::Screen::GetWidth()/2.0f, Gui::Screen::GetHeight()/2.0f);
	vector2f dir = screenCentre - marker.pos;
	float len = dir.Length();
	dir *= sz/len;
	const vector2f vts[] = { marker.pos, marker.pos + dir };
	m_renderer->DrawLines2D(2, vts, c);
}

void WorldView::MouseWheel(bool up)
{
	if (this == Pi::GetView())
	{
		if (m_activeCameraController->IsExternal()) {
			MoveableCameraController *cam = static_cast<MoveableCameraController*>(m_activeCameraController);

			if (!up)	// Zoom out
				cam->ZoomEvent( ZOOM_SPEED * WHEEL_SENSITIVITY);
			else
				cam->ZoomEvent(-ZOOM_SPEED * WHEEL_SENSITIVITY);
		}
	}
}
NavTunnelWidget::NavTunnelWidget(WorldView *worldview) :
	Widget(),
	m_worldView(worldview)
{
}

void NavTunnelWidget::Draw() {
	if (!Pi::IsNavTunnelDisplayed()) return;

	Body *navtarget = Pi::player->GetNavTarget();
	if (navtarget) {
		const vector3d navpos = navtarget->GetPositionRelTo(Pi::player);
		const matrix3x3d &rotmat = Pi::player->GetOrient();
		const vector3d eyevec = rotmat * m_worldView->m_activeCameraController->GetOrient().VectorZ();
		if (eyevec.Dot(navpos) >= 0.0) return;

		const Color green = Color(0.f, 1.f, 0.f, 0.8f);

		const double distToDest = Pi::player->GetPositionRelTo(navtarget).Length();

		const int maxSquareHeight = std::max(Gui::Screen::GetWidth(), Gui::Screen::GetHeight()) / 2;
		const double angle = atan(maxSquareHeight / distToDest);
		const vector2f tpos(m_worldView->m_navTargetIndicator.realpos);
		const vector2f distDiff(tpos - vector2f(Gui::Screen::GetWidth() / 2.0f, Gui::Screen::GetHeight() / 2.0f));

		double dist = 0.0;
		const double scalingFactor = 1.6; // scales distance between squares: closer to 1.0, more squares
		for (int squareNum = 1; ; squareNum++) {
			dist = getSquareDistance(10.0, scalingFactor, squareNum);
			if (dist > distToDest)
				break;

			const double sqh = getSquareHeight(dist, angle);
			if (sqh >= 10) {
				const vector2f off = distDiff * (dist / distToDest);
				const vector2f sqpos(tpos-off);
				DrawTargetGuideSquare(sqpos, sqh, green);
			}
		}
	}
}

void NavTunnelWidget::DrawTargetGuideSquare(const vector2f &pos, const float size, const Color &c)
{
	m_worldView->m_renderer->SetBlendMode(Graphics::BLEND_ALPHA);

	const float x1 = pos.x - size;
	const float x2 = pos.x + size;
	const float y1 = pos.y - size;
	const float y2 = pos.y + size;

	const vector3f vts[] = {
		vector3f(x1,    y1,    0.f),
		vector3f(pos.x, y1,    0.f),
		vector3f(x2,    y1,    0.f),
		vector3f(x2,    pos.y, 0.f),
		vector3f(x2,    y2,    0.f),
		vector3f(pos.x, y2,    0.f),
		vector3f(x1,    y2,    0.f),
		vector3f(x1,    pos.y, 0.f)
	};
	Color black(c);
	black.a = c.a / 6.f;
	const Color col[] = {
		c,
		black,
		c,
		black,
		c,
		black,
		c,
		black
	};
	assert(COUNTOF(col) == COUNTOF(vts));
	m_worldView->m_renderer->DrawLines(COUNTOF(vts), vts, col, Graphics::LINE_LOOP);
}

void NavTunnelWidget::GetSizeRequested(float size[2]) {
	size[0] = Gui::Screen::GetWidth();
	size[1] = Gui::Screen::GetHeight();
}<|MERGE_RESOLUTION|>--- conflicted
+++ resolved
@@ -214,12 +214,7 @@
 	const Graphics::TextureDescriptor &descriptor = b.GetDescriptor();
 	m_indicatorMousedirSize = vector2f(descriptor.dataSize.x*descriptor.texSize.x,descriptor.dataSize.y*descriptor.texSize.y);
 
-<<<<<<< HEAD
-	if (Pi::config->Int("SpeedLines") == 1)
 		m_speedLines.reset(new SpeedLines(Pi::player));
-=======
-    m_speedLines.reset(new SpeedLines(Pi::player));
->>>>>>> 952387ad
 
 	//get near & far clipping distances
 	//XXX m_renderer not set yet
@@ -401,18 +396,14 @@
 
 	// Draw 3D HUD
 	// Speed lines
-<<<<<<< HEAD
-	if (m_speedLines.get() && Pi::AreSpeedLinesDisplayed()) m_speedLines->Render(m_renderer);
+	if (Pi::AreSpeedLinesDisplayed())
+		m_speedLines->Render(m_renderer);
 
 	// Contact trails
 	if( Pi::AreHudTrailsDisplayed() ) {
 		for (auto it = Pi::player->GetSensors()->GetContacts().begin(); it != Pi::player->GetSensors()->GetContacts().end(); ++it)
 			it->trail->Render(m_renderer);
 	}
-=======
-	if (Pi::AreSpeedLinesDisplayed())
-		m_speedLines->Render(m_renderer);
->>>>>>> 952387ad
 }
 
 void WorldView::OnToggleLabels()
@@ -896,21 +887,14 @@
 
 	UpdateProjectedObjects();
 
-<<<<<<< HEAD
 	//speedlines and contact trails need cam_frame for transform, so they
-	//must be updated here (or don't delete cam_frame so early...)
-	{
-=======
-	//speedlines need cam_frame for transform, so they
 	//must be updated here (or don't delete cam_frame so early...)
 	if (Pi::AreSpeedLinesDisplayed()) {
 		m_speedLines->Update(Pi::game->GetTimeStep());
->>>>>>> 952387ad
 		const Frame *cam_frame = m_camera->GetCamFrame();
 		matrix4x4d trans;
 		Frame::GetFrameRenderTransform(Pi::player->GetFrame(), cam_frame, trans);
 
-<<<<<<< HEAD
 		if ( Pi::AreHudTrailsDisplayed() ) {
 			for (auto it = Pi::player->GetSensors()->GetContacts().begin(); it != Pi::player->GetSensors()->GetContacts().end(); ++it)
 				it->trail->SetTransform(trans);
@@ -926,11 +910,6 @@
 			trans[15] = 1.0;
 			m_speedLines->SetTransform(trans);
 		}
-=======
-		trans[12] = trans[13] = trans[14] = 0.0;
-		trans[15] = 1.0;
-		m_speedLines->SetTransform(trans);
->>>>>>> 952387ad
 	}
 
 	// target object under the crosshairs. must be done after
