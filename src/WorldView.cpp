--- conflicted
+++ resolved
@@ -1,1825 +1,3 @@
-<<<<<<< HEAD
-// Copyright © 2008-2013 Pioneer Developers. See AUTHORS.txt for details
-// Licensed under the terms of the GPL v3. See licenses/GPL-3.txt
-
-#include "WorldView.h"
-#include "Pi.h"
-#include "Frame.h"
-#include "Player.h"
-#include "Planet.h"
-#include "galaxy/Sector.h"
-#include "SectorView.h"
-#include "Serializer.h"
-#include "ShipCpanel.h"
-#include "Sound.h"
-#include "Space.h"
-#include "SpaceStation.h"
-#include "galaxy/StarSystem.h"
-#include "HyperspaceCloud.h"
-#include "KeyBindings.h"
-#include "perlin.h"
-#include "Lang.h"
-#include "StringF.h"
-#include "Game.h"
-#include "graphics/Graphics.h"
-#include "graphics/Renderer.h"
-#include "graphics/Frustum.h"
-#include "graphics/TextureBuilder.h"
-#include "graphics/Drawables.h"
-#include "matrix4x4.h"
-#include "Quaternion.h"
-#include <algorithm>
-
-const double WorldView::PICK_OBJECT_RECT_SIZE = 20.0;
-static const Color s_hudTextColor(0.0f,1.0f,0.0f,0.9f);
-static const float ZOOM_SPEED = 1.f;
-static const float WHEEL_SENSITIVITY = .2f;	// Should be a variable in user settings.
-
-static const float HUD_CROSSHAIR_SIZE = 24.0f;
-static const float HUD_ALPHA          = 0.34f;
-
-WorldView::WorldView(): View()
-{
-	m_camType = CAM_INTERNAL;
-	InitObject();
-}
-
-WorldView::WorldView(Serializer::Reader &rd): View()
-{
-	m_camType = CamType(rd.Int32());
-	InitObject();
-	m_internalCameraController->Load(rd);
-	m_externalCameraController->Load(rd);
-	m_siderealCameraController->Load(rd);
-}
-
-static const float LOW_THRUST_LEVELS[] = { 0.75, 0.5, 0.25, 0.1, 0.05, 0.01 };
-
-void WorldView::InitObject()
-{
-	float size[2];
-	GetSizeRequested(size);
-
-	m_showTargetActionsTimeout = 0;
-	m_showLowThrustPowerTimeout = 0;
-	m_showCameraNameTimeout = 0;
-	m_labelsOn = true;
-	SetTransparency(true);
-
-	m_navTunnel = new NavTunnelWidget(this);
-	Add(m_navTunnel, 0, 0);
-
-	m_commsOptions = new Fixed(size[0], size[1]/2);
-	m_commsOptions->SetTransparency(true);
-	Add(m_commsOptions, 10, 200);
-
-	m_commsNavOptionsContainer = new Gui::HBox();
-	m_commsNavOptionsContainer->SetSpacing(5);
-	m_commsNavOptionsContainer->SetSizeRequest(220, size[1]-50);
-	Add(m_commsNavOptionsContainer, size[0]-230, 20);
-
-	Gui::VScrollPortal *portal = new Gui::VScrollPortal(200);
-	Gui::VScrollBar *scroll = new Gui::VScrollBar();
-	scroll->SetAdjustment(&portal->vscrollAdjust);
-	m_commsNavOptionsContainer->PackStart(scroll);
-	m_commsNavOptionsContainer->PackStart(portal);
-
-	m_commsNavOptions = new Gui::VBox();
-	m_commsNavOptions->SetSpacing(5);
-	portal->Add(m_commsNavOptions);
-
-	m_lowThrustPowerOptions = new Gui::Fixed(size[0], size[1]/2);
-	m_lowThrustPowerOptions->SetTransparency(true);
-	Add(m_lowThrustPowerOptions, 10, 200);
-	for (int i = 0; i < int(COUNTOF(LOW_THRUST_LEVELS)); ++i) {
-		assert(i < 9); // otherwise the shortcuts break
-		const int ypos = i*32;
-
-		Gui::Label *label = new Gui::Label(
-				stringf(Lang::SET_LOW_THRUST_POWER_LEVEL_TO_X_PERCENT,
-					formatarg("power", 100.0f * LOW_THRUST_LEVELS[i], "f.0")));
-		m_lowThrustPowerOptions->Add(label, 50, float(ypos));
-
-		char buf[8];
-		snprintf(buf, sizeof(buf), "%d", (i + 1));
-		Gui::Button *btn = new Gui::LabelButton(new Gui::Label(buf));
-		btn->SetShortcut(SDLKey(SDLK_1 + i), KMOD_NONE);
-		m_lowThrustPowerOptions->Add(btn, 16, float(ypos));
-
-		btn->onClick.connect(sigc::bind(sigc::mem_fun(this, &WorldView::OnSelectLowThrustPower), LOW_THRUST_LEVELS[i]));
-	}
-
-	m_wheelsButton = new Gui::MultiStateImageButton();
-	m_wheelsButton->SetShortcut(SDLK_F6, KMOD_NONE);
-	m_wheelsButton->AddState(0, "icons/wheels_up.png", Lang::WHEELS_ARE_UP);
-	m_wheelsButton->AddState(1, "icons/wheels_down.png", Lang::WHEELS_ARE_DOWN);
-	m_wheelsButton->onClick.connect(sigc::mem_fun(this, &WorldView::OnChangeWheelsState));
-	m_wheelsButton->SetRenderDimensions(30.0f, 22.0f);
-	m_rightButtonBar->Add(m_wheelsButton, 34, 2);
-
-	Gui::ImageButton *set_low_thrust_power_button = new Gui::ImageButton("icons/set_low_thrust_power.png");
-	set_low_thrust_power_button->SetShortcut(SDLK_F8, KMOD_NONE);
-	set_low_thrust_power_button->SetToolTip(Lang::SELECT_LOW_THRUST_POWER_LEVEL);
-	set_low_thrust_power_button->onClick.connect(sigc::mem_fun(this, &WorldView::OnClickLowThrustPower));
-	set_low_thrust_power_button->SetRenderDimensions(30.0f, 22.0f);
-	m_rightButtonBar->Add(set_low_thrust_power_button, 98, 2);
-
-	m_hyperspaceButton = new Gui::ImageButton("icons/hyperspace_f8.png");
-	m_hyperspaceButton->SetShortcut(SDLK_F7, KMOD_NONE);
-	m_hyperspaceButton->SetToolTip(Lang::HYPERSPACE_JUMP);
-	m_hyperspaceButton->onClick.connect(sigc::mem_fun(this, &WorldView::OnClickHyperspace));
-	m_hyperspaceButton->SetRenderDimensions(30.0f, 22.0f);
-	m_rightButtonBar->Add(m_hyperspaceButton, 66, 2);
-
-	m_launchButton = new Gui::ImageButton("icons/blastoff.png");
-	m_launchButton->SetShortcut(SDLK_F5, KMOD_NONE);
-	m_launchButton->SetToolTip(Lang::TAKEOFF);
-	m_launchButton->onClick.connect(sigc::mem_fun(this, &WorldView::OnClickBlastoff));
-	m_launchButton->SetRenderDimensions(30.0f, 22.0f);
-	m_rightButtonBar->Add(m_launchButton, 2, 2);
-
-	m_flightControlButton = new Gui::MultiStateImageButton();
-	m_flightControlButton->SetShortcut(SDLK_F5, KMOD_NONE);
-	// these states must match Player::FlightControlState (so that the enum values match)
-	m_flightControlButton->AddState(CONTROL_MANUAL, "icons/manual_control.png", Lang::MANUAL_CONTROL);
-	m_flightControlButton->AddState(CONTROL_FIXSPEED, "icons/manual_control.png", Lang::COMPUTER_SPEED_CONTROL);
-	m_flightControlButton->AddState(CONTROL_FIXHEADING_FORWARD, "icons/manual_control.png", Lang::COMPUTER_HEADING_CONTROL);
-	m_flightControlButton->AddState(CONTROL_FIXHEADING_BACKWARD, "icons/manual_control.png", Lang::COMPUTER_HEADING_CONTROL);
-	m_flightControlButton->AddState(CONTROL_AUTOPILOT, "icons/autopilot.png", Lang::AUTOPILOT_ON);
-	m_flightControlButton->onClick.connect(sigc::mem_fun(this, &WorldView::OnChangeFlightState));
-	m_flightControlButton->SetRenderDimensions(30.0f, 22.0f);
-	m_rightButtonBar->Add(m_flightControlButton, 2, 2);
-
-	m_flightStatus = (new Gui::Label(""))->Color(1.0f, 0.7f, 0.0f);
-	m_rightRegion2->Add(m_flightStatus, 2, 0);
-
-#if WITH_DEVKEYS
-	Gui::Screen::PushFont("ConsoleFont");
-	m_debugInfo = (new Gui::Label(""))->Color(0.8f, 0.8f, 0.8f);
-	Add(m_debugInfo, 10, 200);
-	Gui::Screen::PopFont();
-#endif
-
-	m_hudHyperspaceInfo = (new Gui::Label(""))->Color(s_hudTextColor);
-	Add(m_hudHyperspaceInfo, Gui::Screen::GetWidth()*0.4f, Gui::Screen::GetHeight()*0.3f);
-
-	m_hudHullTemp = new Gui::MeterBar(100.0f, Lang::HULL_TEMP, Color(1.0f,0.0f,0.0f,0.8f));
-	m_hudWeaponTemp = new Gui::MeterBar(100.0f, Lang::WEAPON_TEMP, Color(1.0f,0.5f,0.0f,0.8f));
-	m_hudHullIntegrity = new Gui::MeterBar(100.0f, Lang::HULL_INTEGRITY, Color(1.0f,1.0f,0.0f,0.8f));
-	m_hudShieldIntegrity = new Gui::MeterBar(100.0f, Lang::SHIELD_INTEGRITY, Color(1.0f,1.0f,0.0f,0.8f));
-	m_hudFuelGauge = new Gui::MeterBar(100.f, Lang::FUEL, Color(1.f, 1.f, 0.f, 0.8f));
-	Add(m_hudFuelGauge, 5.0f, Gui::Screen::GetHeight() - 104.0f);
-	Add(m_hudHullTemp, 5.0f, Gui::Screen::GetHeight() - 144.0f);
-	Add(m_hudWeaponTemp, 5.0f, Gui::Screen::GetHeight() - 184.0f);
-	Add(m_hudHullIntegrity, Gui::Screen::GetWidth() - 105.0f, Gui::Screen::GetHeight() - 104.0f);
-	Add(m_hudShieldIntegrity, Gui::Screen::GetWidth() - 105.0f, Gui::Screen::GetHeight() - 144.0f);
-
-	m_hudTargetHullIntegrity = new Gui::MeterBar(100.0f, Lang::HULL_INTEGRITY, Color(1.0f,1.0f,0.0f,0.8f));
-	m_hudTargetShieldIntegrity = new Gui::MeterBar(100.0f, Lang::SHIELD_INTEGRITY, Color(1.0f,1.0f,0.0f,0.8f));
-	Add(m_hudTargetHullIntegrity, Gui::Screen::GetWidth() - 105.0f, 5.0f);
-	Add(m_hudTargetShieldIntegrity, Gui::Screen::GetWidth() - 105.0f, 45.0f);
-
-	m_hudTargetInfo = (new Gui::Label(""))->Color(s_hudTextColor);
-	Add(m_hudTargetInfo, 0, 85.0f);
-
-	Gui::Screen::PushFont("OverlayFont");
-	m_bodyLabels = new Gui::LabelSet();
-	m_bodyLabels->SetLabelColor(Color(1.0f, 1.0f, 1.0f, 0.9f));
-	Add(m_bodyLabels, 0, 0);
-	Gui::Screen::PopFont();
-
-	m_navTargetIndicator.label = (new Gui::Label(""))->Color(0.0f, 1.0f, 0.0f);
-	m_navVelIndicator.label = (new Gui::Label(""))->Color(0.0f, 1.0f, 0.0f);
-	m_combatTargetIndicator.label = new Gui::Label(""); // colour set dynamically
-	m_targetLeadIndicator.label = new Gui::Label("");
-
-	// these labels are repositioned during Draw3D()
-	Add(m_navTargetIndicator.label, 0, 0);
-	Add(m_navVelIndicator.label, 0, 0);
-	Add(m_combatTargetIndicator.label, 0, 0);
-	Add(m_targetLeadIndicator.label, 0, 0);
-
-	// XXX m_renderer not set yet
-	Graphics::TextureBuilder b = Graphics::TextureBuilder::UI("icons/indicator_mousedir.png");
-	m_indicatorMousedir.Reset(new Gui::TexturedQuad(b.GetOrCreateTexture(Gui::Screen::GetRenderer(), "ui")));
-
-	const Graphics::TextureDescriptor &descriptor = b.GetDescriptor();
-	m_indicatorMousedirSize = vector2f(descriptor.dataSize.x*descriptor.texSize.x,descriptor.dataSize.y*descriptor.texSize.y);
-
-	//get near & far clipping distances
-	//XXX m_renderer not set yet
-	float znear;
-	float zfar;
-	Pi::renderer->GetNearFarRange(znear, zfar);
-
-	const float fovY = Pi::config->Float("FOVVertical");
-
-	m_camera.Reset(new Camera(Graphics::GetScreenWidth(), Graphics::GetScreenHeight(), fovY, znear, zfar));
-	m_internalCameraController.Reset(new InternalCameraController(m_camera.Get(), Pi::player));
-	m_externalCameraController.Reset(new ExternalCameraController(m_camera.Get(), Pi::player));
-	m_siderealCameraController.Reset(new SiderealCameraController(m_camera.Get(), Pi::player));
-	SetCamType(m_camType); //set the active camera
-
-	m_onHyperspaceTargetChangedCon =
-		Pi::sectorView->onHyperspaceTargetChanged.connect(sigc::mem_fun(this, &WorldView::OnHyperspaceTargetChanged));
-
-	m_onPlayerChangeTargetCon =
-		Pi::onPlayerChangeTarget.connect(sigc::mem_fun(this, &WorldView::OnPlayerChangeTarget));
-	m_onChangeFlightControlStateCon =
-		Pi::onPlayerChangeFlightControlState.connect(sigc::mem_fun(this, &WorldView::OnPlayerChangeFlightControlState));
-	m_onMouseButtonDown =
-		Pi::onMouseButtonDown.connect(sigc::mem_fun(this, &WorldView::MouseButtonDown));
-
-	Pi::player->GetPlayerController()->SetMouseForRearView(GetCamType() == CAM_INTERNAL && m_internalCameraController->GetMode() == InternalCameraController::MODE_REAR);
-	KeyBindings::toggleHudMode.onPress.connect(sigc::mem_fun(this, &WorldView::OnToggleLabels));
-}
-
-WorldView::~WorldView()
-{
-	m_onHyperspaceTargetChangedCon.disconnect();
-	m_onPlayerChangeTargetCon.disconnect();
-	m_onChangeFlightControlStateCon.disconnect();
-	m_onMouseButtonDown.disconnect();
-}
-
-void WorldView::Save(Serializer::Writer &wr)
-{
-	wr.Int32(int(m_camType));
-	m_internalCameraController->Save(wr);
-	m_externalCameraController->Save(wr);
-	m_siderealCameraController->Save(wr);
-}
-
-void WorldView::SetCamType(enum CamType c)
-{
-	Pi::BoinkNoise();
-
-	// don't allow external cameras when docked inside space stations.
-	// they would clip through the station model
-	if (Pi::player->GetFlightState() == Ship::DOCKED && !Pi::player->GetDockedWith()->IsGroundStation())
-		c = CAM_INTERNAL;
-
-	m_camType = c;
-
-	switch(m_camType) {
-		case CAM_INTERNAL:
-			m_activeCameraController = m_internalCameraController.Get();
-			break;
-		case CAM_EXTERNAL:
-			m_activeCameraController = m_externalCameraController.Get();
-			break;
-		case CAM_SIDEREAL:
-			m_activeCameraController = m_siderealCameraController.Get();
-			break;
-	}
-
-	Pi::player->GetPlayerController()->SetMouseForRearView(m_camType == CAM_INTERNAL && m_internalCameraController->GetMode() == InternalCameraController::MODE_REAR);
-
-	onChangeCamType.emit();
-
-	UpdateCameraName();
-}
-
-void WorldView::ChangeInternalCameraMode(InternalCameraController::Mode m)
-{
-	if (m_internalCameraController->GetMode() == m) return;
-
-	Pi::BoinkNoise();
-	m_internalCameraController->SetMode(m);
-	Pi::player->GetPlayerController()->SetMouseForRearView(m_camType == CAM_INTERNAL && m_internalCameraController->GetMode() == InternalCameraController::MODE_REAR);
-	UpdateCameraName();
-}
-
-void WorldView::UpdateCameraName()
-{
-	if (m_showCameraName)
-		Remove(m_showCameraName);
-
-	const std::string cameraName(m_activeCameraController->GetName());
-
-	Gui::Screen::PushFont("OverlayFont");
-	m_showCameraName = new Gui::Label("#ff0"+cameraName);
-	Gui::Screen::PopFont();
-
-	float w, h;
-	Gui::Screen::MeasureString(cameraName, w, h);
-	Add(m_showCameraName, 0.5f*(Gui::Screen::GetWidth()-w), 20);
-
-	m_showCameraNameTimeout = SDL_GetTicks();
-}
-
-void WorldView::OnChangeWheelsState(Gui::MultiStateImageButton *b)
-{
-	Pi::BoinkNoise();
-	if (!Pi::player->SetWheelState(b->GetState()!=0)) {
-		b->StatePrev();
-	}
-}
-
-/* This is UI click to change flight control state (manual, speed ctrl) */
-void WorldView::OnChangeFlightState(Gui::MultiStateImageButton *b)
-{
-	Pi::BoinkNoise();
-	int newState = b->GetState();
-	if (Pi::KeyState(SDLK_LCTRL) || Pi::KeyState(SDLK_RCTRL)) {
-		// skip certain states
-		switch (newState) {
-			case CONTROL_FIXSPEED: newState = CONTROL_FIXHEADING_FORWARD; break;
-			case CONTROL_AUTOPILOT: newState = CONTROL_MANUAL; break;
-			default: break;
-		}
-	} else {
-		// skip certain states
-		switch (newState) {
-			case CONTROL_FIXHEADING_FORWARD: // fallthrough
-			case CONTROL_FIXHEADING_BACKWARD: newState = CONTROL_MANUAL; break;
-			case CONTROL_AUTOPILOT: newState = CONTROL_MANUAL; break;
-			default: break;
-		}
-	}
-	b->SetActiveState(newState);
-	Pi::player->GetPlayerController()->SetFlightControlState(static_cast<FlightControlState>(newState));
-}
-
-/* This is when the flight control state actually changes... */
-void WorldView::OnPlayerChangeFlightControlState()
-{
-	m_flightControlButton->SetActiveState(Pi::player->GetPlayerController()->GetFlightControlState());
-}
-
-void WorldView::OnClickBlastoff()
-{
-	Pi::BoinkNoise();
-	if (Pi::player->GetFlightState() == Ship::DOCKED) {
-		if (!Pi::player->Undock()) {
-			Pi::cpan->MsgLog()->ImportantMessage(Pi::player->GetDockedWith()->GetLabel(),
-					Lang::LAUNCH_PERMISSION_DENIED_BUSY);
-		}
-	} else {
-		Pi::player->Blastoff();
-	}
-}
-
-void WorldView::OnClickHyperspace()
-{
-	if (Pi::player->IsHyperspaceActive()) {
-		// Hyperspace countdown in effect.. abort!
-		Pi::player->ResetHyperspaceCountdown();
-		Pi::cpan->MsgLog()->Message("", Lang::HYPERSPACE_JUMP_ABORTED);
-	} else {
-		// Initiate hyperspace drive
-		SystemPath path = Pi::sectorView->GetHyperspaceTarget();
-		Pi::player->StartHyperspaceCountdown(path);
-	}
-}
-
-void WorldView::Draw3D()
-{
-	assert(Pi::game);
-	assert(Pi::player);
-	assert(!Pi::player->IsDead());
-	m_camera->Draw(m_renderer, GetCamType() == CAM_INTERNAL ? Pi::player : 0);
-}
-
-void WorldView::OnToggleLabels()
-{
-	if (Pi::GetView() == this) {
-		if (Pi::DrawGUI && m_labelsOn) {
-			m_labelsOn = false;
-		} else if (Pi::DrawGUI && !m_labelsOn) {
-			Pi::DrawGUI = false;
-		} else if (!Pi::DrawGUI) {
-			Pi::DrawGUI = true;
-			m_labelsOn = true;
-		}
-	}
-}
-
-void WorldView::ShowAll()
-{
-	View::ShowAll(); // by default, just delegate back to View
-	RefreshButtonStateAndVisibility();
-}
-
-
-static Color get_color_for_warning_meter_bar(float v) {
-	Color c;
-	if (v < 50.0f)
-		c = Color(1,0,0,HUD_ALPHA);
-	else if (v < 75.0f)
-		c = Color(1,0.5,0,HUD_ALPHA);
-	else
-		c = Color(1,1,0,HUD_ALPHA);
-	return c;
-}
-
-void WorldView::RefreshHyperspaceButton() {
-	if (Pi::player->CanHyperspaceTo(Pi::sectorView->GetHyperspaceTarget()))
-		m_hyperspaceButton->Show();
-	else
-		m_hyperspaceButton->Hide();
-}
-
-void WorldView::RefreshButtonStateAndVisibility()
-{
-	assert(Pi::game);
-	assert(Pi::player);
-	assert(!Pi::player->IsDead());
-
-	Pi::cpan->ClearOverlay();
-
-	if (Pi::player->GetFlightState() != Ship::HYPERSPACE) {
-		Pi::cpan->SetOverlayToolTip(ShipCpanel::OVERLAY_TOP_LEFT,     Lang::SHIP_VELOCITY_BY_REFERENCE_OBJECT);
-		Pi::cpan->SetOverlayToolTip(ShipCpanel::OVERLAY_TOP_RIGHT,    Lang::DISTANCE_FROM_SHIP_TO_NAV_TARGET);
-		Pi::cpan->SetOverlayToolTip(ShipCpanel::OVERLAY_BOTTOM_LEFT,  Lang::EXTERNAL_ATMOSPHERIC_PRESSURE);
-		Pi::cpan->SetOverlayToolTip(ShipCpanel::OVERLAY_BOTTOM_RIGHT, Lang::SHIP_ALTITUDE_ABOVE_TERRAIN);
-	}
-
-	m_wheelsButton->SetActiveState(int(Pi::player->GetWheelState()) || Pi::player->GetWheelTransition() == 1);
-
-	RefreshHyperspaceButton();
-
-	switch(Pi::player->GetFlightState()) {
-		case Ship::LANDED:
-			m_flightStatus->SetText(Lang::LANDED);
-			m_launchButton->Show();
-			m_flightControlButton->Hide();
-			break;
-
-		case Ship::DOCKING:
-			m_flightStatus->SetText(Lang::DOCKING);
-			m_launchButton->Hide();
-			m_flightControlButton->Hide();
-			break;
-
-		case Ship::DOCKED:
-			m_flightStatus->SetText(Lang::DOCKED);
-			m_launchButton->Show();
-			m_flightControlButton->Hide();
-			break;
-
-		case Ship::HYPERSPACE:
-			m_flightStatus->SetText(Lang::HYPERSPACE);
-			m_launchButton->Hide();
-			m_flightControlButton->Hide();
-			break;
-
-		case Ship::FLYING:
-		default:
-			const FlightControlState fstate = Pi::player->GetPlayerController()->GetFlightControlState();
-			switch (fstate) {
-				case CONTROL_MANUAL:
-					m_flightStatus->SetText(Lang::MANUAL_CONTROL); break;
-
-				case CONTROL_FIXSPEED: {
-					std::string msg;
-					const double setspeed = Pi::player->GetPlayerController()->GetSetSpeed();
-					if (setspeed > 1000) {
-						msg = stringf(Lang::SET_SPEED_KM_S, formatarg("speed", setspeed*0.001));
-					} else {
-						msg = stringf(Lang::SET_SPEED_M_S, formatarg("speed", setspeed));
-					}
-					m_flightStatus->SetText(msg);
-					break;
-				}
-
-				case CONTROL_FIXHEADING_FORWARD:
-					m_flightStatus->SetText(Lang::HEADING_LOCK_FORWARD);
-					break;
-				case CONTROL_FIXHEADING_BACKWARD:
-					m_flightStatus->SetText(Lang::HEADING_LOCK_BACKWARD);
-					break;
-
-				case CONTROL_AUTOPILOT:
-					m_flightStatus->SetText(Lang::AUTOPILOT);
-					break;
-
-				default: assert(0); break;
-			}
-
-			m_launchButton->Hide();
-			m_flightControlButton->Show();
-	}
-
-	// Direction indicator
-	vector3d vel = Pi::player->GetVelocity();
-
-	if (m_showTargetActionsTimeout) {
-		if (SDL_GetTicks() - m_showTargetActionsTimeout > 20000) {
-			m_showTargetActionsTimeout = 0;
-			m_commsOptions->DeleteAllChildren();
-			m_commsNavOptions->DeleteAllChildren();
-		}
-		m_commsOptions->ShowAll();
-		m_commsNavOptionsContainer->ShowAll();
-	} else {
-		m_commsOptions->Hide();
-		m_commsNavOptionsContainer->Hide();
-	}
-
-	if (m_showLowThrustPowerTimeout) {
-		if (SDL_GetTicks() - m_showLowThrustPowerTimeout > 20000) {
-			m_showLowThrustPowerTimeout = 0;
-		}
-		m_lowThrustPowerOptions->Show();
-	} else {
-		m_lowThrustPowerOptions->Hide();
-	}
-#if WITH_DEVKEYS
-	if (Pi::showDebugInfo) {
-		char buf[1024], aibuf[256];
-		vector3d pos = Pi::player->GetPosition();
-		vector3d abs_pos = Pi::player->GetPositionRelTo(Pi::game->GetSpace()->GetRootFrame());
-
-		//Calculate lat/lon for ship position
-		const vector3d dir = pos.NormalizedSafe();
-		const float lat = RAD2DEG(asin(dir.y));
-		const float lon = RAD2DEG(atan2(dir.x, dir.z));
-
-		const char *rel_to = (Pi::player->GetFrame() ? Pi::player->GetFrame()->GetLabel().c_str() : "System");
-		const char *rot_frame = (Pi::player->GetFrame()->IsRotFrame() ? "yes" : "no");
-		const SystemPath &path(Pi::player->GetFrame()->GetSystemBody()->path);
-		Pi::player->AIGetStatusText(aibuf); aibuf[255] = 0;
-		snprintf(buf, sizeof(buf), "Pos: %.1f,%.1f,%.1f\n"
-			"AbsPos: %.1f,%.1f,%.1f (%.3f AU)\n"
-			"Rel-to: %s [%d,%d,%d,%d,%d] (%.0f km), rotating: %s\n"
-			"%s\n"
-			"Lat / Lon : %.8f / %.8f",
-			pos.x, pos.y, pos.z,
-			abs_pos.x, abs_pos.y, abs_pos.z, abs_pos.Length()/AU,
-			rel_to, path.sectorX, path.sectorY, path.sectorZ, path.systemIndex, path.bodyIndex,
-			pos.Length()/1000, rot_frame, aibuf, lat, lon);
-
-		m_debugInfo->SetText(buf);
-		m_debugInfo->Show();
-	} else {
-		m_debugInfo->Hide();
-	}
-#endif
-	if (Pi::player->GetFlightState() == Ship::HYPERSPACE) {
-		const SystemPath dest = Pi::player->GetHyperspaceDest();
-		RefCountedPtr<StarSystem> s = StarSystem::GetCached(dest);
-
-		Pi::cpan->SetOverlayText(ShipCpanel::OVERLAY_TOP_LEFT, stringf(Lang::IN_TRANSIT_TO_N_X_X_X,
-			formatarg("system", s->GetName()),
-			formatarg("x", dest.sectorX),
-			formatarg("y", dest.sectorY),
-			formatarg("z", dest.sectorZ)));
-
-		Pi::cpan->SetOverlayText(ShipCpanel::OVERLAY_TOP_RIGHT, stringf(Lang::PROBABILITY_OF_ARRIVAL_X_PERCENT,
-			formatarg("probability", Pi::game->GetHyperspaceArrivalProbability()*100.0, "f3.1")));
-	}
-
-	else {
-		{
-			std::string str;
-			double _vel = 0;
-			const char *rel_to = 0;
-			const Body *set_speed_target = Pi::player->GetSetSpeedTarget();
-			if (set_speed_target) {
-				rel_to = set_speed_target->GetLabel().c_str();
-				_vel = Pi::player->GetVelocityRelTo(set_speed_target).Length();
-			} else {
-				rel_to = Pi::player->GetFrame()->GetLabel().c_str();
-				_vel = vel.Length();
-			}
-			if (_vel > 1000) {
-				str = stringf(Lang::KM_S_RELATIVE_TO, formatarg("speed", _vel*0.001), formatarg("frame", rel_to));
-			} else {
-				str = stringf(Lang::M_S_RELATIVE_TO, formatarg("speed", _vel), formatarg("frame", rel_to));
-			}
-			Pi::cpan->SetOverlayText(ShipCpanel::OVERLAY_TOP_LEFT, str);
-		}
-
-		if (Body *navtarget = Pi::player->GetNavTarget()) {
-			double dist = Pi::player->GetPositionRelTo(navtarget).Length();
-			Pi::cpan->SetOverlayText(ShipCpanel::OVERLAY_TOP_RIGHT, stringf(Lang::N_DISTANCE_TO_TARGET,
-				formatarg("distance", format_distance(dist))));
-		}
-		else
-			Pi::cpan->SetOverlayText(ShipCpanel::OVERLAY_TOP_RIGHT, "");
-
-		// altitude
-		if (Pi::player->GetFrame()->GetBody() && Pi::player->GetFrame()->IsRotFrame()) {
-			Body *astro = Pi::player->GetFrame()->GetBody();
-			//(GetFrame()->m_sbody->GetSuperType() == SUPERTYPE_ROCKY_PLANET)) {
-			double radius;
-			vector3d surface_pos = Pi::player->GetPosition().Normalized();
-			if (astro->IsType(Object::TERRAINBODY)) {
-				radius = static_cast<TerrainBody*>(astro)->GetTerrainHeight(surface_pos);
-			} else {
-				// XXX this is an improper use of GetBoundingRadius
-				// since it is not a surface radius
-				radius = astro->GetPhysRadius();
-			}
-			double altitude = Pi::player->GetPosition().Length() - radius;
-			if (altitude > 9999999.0 || astro->IsType(Object::SPACESTATION))
-				Pi::cpan->SetOverlayText(ShipCpanel::OVERLAY_BOTTOM_RIGHT, "");
-			else {
-				if (altitude < 0) altitude = 0;
-				Pi::cpan->SetOverlayText(ShipCpanel::OVERLAY_BOTTOM_RIGHT, stringf(Lang::ALT_IN_METRES, formatarg("altitude", altitude)));
-			}
-
-			if (astro->IsType(Object::PLANET)) {
-				double dist = Pi::player->GetPosition().Length();
-				double pressure, density;
-				reinterpret_cast<Planet*>(astro)->GetAtmosphericState(dist, &pressure, &density);
-
-				Pi::cpan->SetOverlayText(ShipCpanel::OVERLAY_BOTTOM_LEFT, stringf(Lang::PRESSURE_N_ATMOSPHERES, formatarg("pressure", pressure)));
-
-				if (Pi::player->GetHullTemperature() > 0.01) {
-					m_hudHullTemp->SetValue(float(Pi::player->GetHullTemperature()));
-					m_hudHullTemp->Show();
-				} else {
-					m_hudHullTemp->Hide();
-				}
-			}
-		} else {
-			Pi::cpan->SetOverlayText(ShipCpanel::OVERLAY_BOTTOM_LEFT, "");
-			Pi::cpan->SetOverlayText(ShipCpanel::OVERLAY_BOTTOM_RIGHT, "");
-			m_hudHullTemp->Hide();
-		}
-
-		m_hudFuelGauge->SetValue(Pi::player->GetFuel());
-	}
-
-	const float activeWeaponTemp = Pi::player->GetGunTemperature(GetActiveWeapon());
-	if (activeWeaponTemp > 0.0f) {
-		m_hudWeaponTemp->SetValue(activeWeaponTemp);
-		m_hudWeaponTemp->Show();
-	} else {
-		m_hudWeaponTemp->Hide();
-	}
-
-	float hull = Pi::player->GetPercentHull();
-	if (hull < 100.0f) {
-		m_hudHullIntegrity->SetColor(get_color_for_warning_meter_bar(hull));
-		m_hudHullIntegrity->SetValue(hull*0.01f);
-		m_hudHullIntegrity->Show();
-	} else {
-		m_hudHullIntegrity->Hide();
-	}
-	float shields = Pi::player->GetPercentShields();
-	if (shields < 100.0f) {
-		m_hudShieldIntegrity->SetColor(get_color_for_warning_meter_bar(shields));
-		m_hudShieldIntegrity->SetValue(shields*0.01f);
-		m_hudShieldIntegrity->Show();
-	} else {
-		m_hudShieldIntegrity->Hide();
-	}
-
-	Body *b = Pi::player->GetCombatTarget() ? Pi::player->GetCombatTarget() : Pi::player->GetNavTarget();
-	if (b) {
-		if (b->IsType(Object::SHIP) && Pi::player->m_equipment.Get(Equip::SLOT_RADARMAPPER) == Equip::RADAR_MAPPER) {
-			assert(b->IsType(Object::SHIP));
-			Ship *s = static_cast<Ship*>(b);
-
-			const shipstats_t &stats = s->GetStats();
-
-			float sHull = s->GetPercentHull();
-			m_hudTargetHullIntegrity->SetColor(get_color_for_warning_meter_bar(sHull));
-			m_hudTargetHullIntegrity->SetValue(sHull*0.01f);
-			m_hudTargetHullIntegrity->Show();
-
-			float sShields = 0;
-			if (s->m_equipment.Count(Equip::SLOT_SHIELD, Equip::SHIELD_GENERATOR) > 0) {
-				sShields = s->GetPercentShields();
-			}
-			m_hudTargetShieldIntegrity->SetColor(get_color_for_warning_meter_bar(sShields));
-			m_hudTargetShieldIntegrity->SetValue(sShields*0.01f);
-			m_hudTargetShieldIntegrity->Show();
-
-			std::string text;
-			text += s->GetShipType()->name;
-			text += "\n";
-			text += s->GetLabel();
-			text += "\n";
-
-			if (s->m_equipment.Get(Equip::SLOT_ENGINE) == Equip::NONE) {
-				text += Lang::NO_HYPERDRIVE;
-			} else {
-				text += Equip::types[s->m_equipment.Get(Equip::SLOT_ENGINE)].name;
-			}
-
-			text += "\n";
-			text += stringf(Lang::MASS_N_TONNES, formatarg("mass", stats.total_mass));
-			text += "\n";
-			text += stringf(Lang::SHIELD_STRENGTH_N, formatarg("shields",
-				(sShields*0.01f) * float(s->m_equipment.Count(Equip::SLOT_SHIELD, Equip::SHIELD_GENERATOR))));
-			text += "\n";
-			text += stringf(Lang::CARGO_N, formatarg("mass", stats.used_cargo));
-			text += "\n";
-
-			m_hudTargetInfo->SetText(text);
-			MoveChild(m_hudTargetInfo, Gui::Screen::GetWidth() - 150.0f, 85.0f);
-			m_hudTargetInfo->Show();
-		}
-
-		else if (b->IsType(Object::HYPERSPACECLOUD) && Pi::player->m_equipment.Get(Equip::SLOT_HYPERCLOUD) == Equip::HYPERCLOUD_ANALYZER) {
-			HyperspaceCloud *cloud = static_cast<HyperspaceCloud*>(b);
-
-			m_hudTargetHullIntegrity->Hide();
-			m_hudTargetShieldIntegrity->Hide();
-
-			std::string text;
-
-			Ship *ship = cloud->GetShip();
-			if (!ship) {
-				text += Lang::HYPERSPACE_ARRIVAL_CLOUD_REMNANT;
-			}
-			else {
-				const SystemPath dest = ship->GetHyperspaceDest();
-				Sector s(dest.sectorX, dest.sectorY, dest.sectorZ);
-				text += (cloud->IsArrival() ? Lang::HYPERSPACE_ARRIVAL_CLOUD : Lang::HYPERSPACE_DEPARTURE_CLOUD);
-				text += "\n";
-				text += stringf(Lang::SHIP_MASS_N_TONNES, formatarg("mass", ship->GetStats().total_mass));
-				text += "\n";
-				text += (cloud->IsArrival() ? Lang::SOURCE : Lang::DESTINATION);
-				text += ": ";
-				text += s.m_systems[dest.systemIndex].name;
-				text += "\n";
-				text += stringf(Lang::DATE_DUE_N, formatarg("date", format_date(cloud->GetDueDate())));
-				text += "\n";
-			}
-
-			m_hudTargetInfo->SetText(text);
-			MoveChild(m_hudTargetInfo, Gui::Screen::GetWidth() - 180.0f, 5.0f);
-			m_hudTargetInfo->Show();
-		}
-
-		else {
-			b = 0;
-		}
-	}
-	if (!b) {
-		m_hudTargetHullIntegrity->Hide();
-		m_hudTargetShieldIntegrity->Hide();
-		m_hudTargetInfo->Hide();
-	}
-
-	if (Pi::player->IsHyperspaceActive()) {
-		float val = Pi::player->GetHyperspaceCountdown();
-
-		if (!(int(ceil(val*2.0)) % 2)) {
-			m_hudHyperspaceInfo->SetText(stringf(Lang::HYPERSPACING_IN_N_SECONDS, formatarg("countdown", ceil(val))));
-			m_hudHyperspaceInfo->Show();
-		} else {
-			m_hudHyperspaceInfo->Hide();
-		}
-	} else {
-		m_hudHyperspaceInfo->Hide();
-	}
-}
-
-void WorldView::Update()
-{
-	assert(Pi::game);
-	assert(Pi::player);
-	assert(!Pi::player->IsDead());
-
-	const double frameTime = Pi::GetFrameTime();
-	// show state-appropriate buttons
-	RefreshButtonStateAndVisibility();
-
-	if (Pi::MouseButtonState(SDL_BUTTON_RIGHT)) {
-		// when controlling your ship with the mouse you don't want to pick targets
-		m_bodyLabels->SetLabelsClickable(false);
-	} else {
-		m_bodyLabels->SetLabelsClickable(true);
-	}
-
-	m_bodyLabels->SetLabelsVisible(m_labelsOn);
-
-	bool targetObject = false;
-
-	// XXX ugly hack checking for console here
-	if (!Pi::IsConsoleActive()) {
-		if (GetCamType() == CAM_INTERNAL) {
-			if      (KeyBindings::frontCamera.IsActive())  ChangeInternalCameraMode(InternalCameraController::MODE_FRONT);
-			else if (KeyBindings::rearCamera.IsActive())   ChangeInternalCameraMode(InternalCameraController::MODE_REAR);
-			else if (KeyBindings::leftCamera.IsActive())   ChangeInternalCameraMode(InternalCameraController::MODE_LEFT);
-			else if (KeyBindings::rightCamera.IsActive())  ChangeInternalCameraMode(InternalCameraController::MODE_RIGHT);
-			else if (KeyBindings::topCamera.IsActive())    ChangeInternalCameraMode(InternalCameraController::MODE_TOP);
-			else if (KeyBindings::bottomCamera.IsActive()) ChangeInternalCameraMode(InternalCameraController::MODE_BOTTOM);
-		} else {
-			MoveableCameraController *cam = static_cast<MoveableCameraController*>(m_activeCameraController);
-			if (KeyBindings::cameraRotateUp.IsActive()) cam->RotateUp(frameTime);
-			if (KeyBindings::cameraRotateDown.IsActive()) cam->RotateDown(frameTime);
-			if (KeyBindings::cameraRotateLeft.IsActive()) cam->RotateLeft(frameTime);
-			if (KeyBindings::cameraRotateRight.IsActive()) cam->RotateRight(frameTime);
-			if (KeyBindings::cameraZoomOut.IsActive()) cam->ZoomEvent(ZOOM_SPEED*frameTime);		// Zoom out
-			if (KeyBindings::cameraZoomIn.IsActive()) cam->ZoomEvent(-ZOOM_SPEED*frameTime);
-			if (KeyBindings::cameraRollLeft.IsActive()) cam->RollLeft(frameTime);
-			if (KeyBindings::cameraRollRight.IsActive()) cam->RollRight(frameTime);
-			if (KeyBindings::resetCamera.IsActive()) cam->Reset();
-			cam->ZoomEventUpdate(frameTime);
-		}
-
-		// note if we have to target the object in the crosshairs
-		targetObject = KeyBindings::targetObject.IsActive();
-	}
-
-	if (m_showCameraNameTimeout) {
-		if (SDL_GetTicks() - m_showCameraNameTimeout > 20000) {
-			m_showCameraName->Hide();
-			m_showCameraNameTimeout = 0;
-		} else {
-			m_showCameraName->Show();
-		}
-	}
-
-	m_activeCameraController->Update();
-	m_camera->Update();
-
-	UpdateProjectedObjects();
-
-	// target object under the crosshairs. must be done after
-	// UpdateProjectedObjects() to be sure that m_projectedPos does not have
-	// contain references to deleted objects
-	if (targetObject) {
-		Body* const target = PickBody(double(Gui::Screen::GetWidth())/2.0, double(Gui::Screen::GetHeight())/2.0);
-		SelectBody(target, false);
-	}
-}
-
-void WorldView::OnSwitchTo()
-{
-	RefreshButtonStateAndVisibility();
-}
-
-void WorldView::OnSwitchFrom()
-{
-	Pi::DrawGUI = true;
-}
-
-void WorldView::ToggleTargetActions()
-{
-	if (Pi::game->IsHyperspace() || m_showTargetActionsTimeout)
-		HideTargetActions();
-	else
-		ShowTargetActions();
-}
-
-void WorldView::ShowTargetActions()
-{
-	m_showTargetActionsTimeout = SDL_GetTicks();
-	UpdateCommsOptions();
-	HideLowThrustPowerOptions();
-}
-
-void WorldView::HideTargetActions()
-{
-	m_showTargetActionsTimeout = 0;
-	UpdateCommsOptions();
-}
-
-Gui::Button *WorldView::AddCommsOption(std::string msg, int ypos, int optnum)
-{
-	Gui::Label *l = new Gui::Label(msg);
-	m_commsOptions->Add(l, 50, float(ypos));
-
-	char buf[8];
-	snprintf(buf, sizeof(buf), "%d", optnum);
-	Gui::LabelButton *b = new Gui::LabelButton(new Gui::Label(buf));
-	b->SetShortcut(SDLKey(SDLK_0 + optnum), KMOD_NONE);
-	// hide target actions when things get clicked on
-	b->onClick.connect(sigc::mem_fun(this, &WorldView::ToggleTargetActions));
-	m_commsOptions->Add(b, 16, float(ypos));
-	return b;
-}
-
-void WorldView::OnClickCommsNavOption(Body *target)
-{
-	Pi::player->SetNavTarget(target);
-	m_showTargetActionsTimeout = SDL_GetTicks();
-	HideLowThrustPowerOptions();
-}
-
-void WorldView::AddCommsNavOption(std::string msg, Body *target)
-{
-	Gui::HBox *hbox = new Gui::HBox();
-	hbox->SetSpacing(5);
-
-	Gui::Label *l = new Gui::Label(msg);
-	hbox->PackStart(l);
-
-	Gui::Button *b = new Gui::SolidButton();
-	b->onClick.connect(sigc::bind(sigc::mem_fun(this, &WorldView::OnClickCommsNavOption), target));
-	hbox->PackStart(b);
-
-	m_commsNavOptions->PackEnd(hbox);
-}
-
-void WorldView::BuildCommsNavOptions()
-{
-	std::map< Uint32,std::vector<SystemBody*> > groups;
-
-	m_commsNavOptions->PackEnd(new Gui::Label(std::string("#ff0")+std::string(Lang::NAVIGATION_TARGETS_IN_THIS_SYSTEM)+std::string("\n")));
-
-	for ( std::vector<SystemBody*>::const_iterator i = Pi::game->GetSpace()->GetStarSystem()->m_spaceStations.begin();
-	      i != Pi::game->GetSpace()->GetStarSystem()->m_spaceStations.end(); ++i) {
-
-		groups[(*i)->parent->path.bodyIndex].push_back(*i);
-	}
-
-	for ( std::map< Uint32,std::vector<SystemBody*> >::const_iterator i = groups.begin(); i != groups.end(); ++i ) {
-		m_commsNavOptions->PackEnd(new Gui::Label("#f0f" + Pi::game->GetSpace()->GetStarSystem()->m_bodies[(*i).first]->name));
-
-		for ( std::vector<SystemBody*>::const_iterator j = (*i).second.begin(); j != (*i).second.end(); ++j) {
-			SystemPath path = Pi::game->GetSpace()->GetStarSystem()->GetPathOf(*j);
-			Body *body = Pi::game->GetSpace()->FindBodyForPath(&path);
-			AddCommsNavOption((*j)->name, body);
-		}
-	}
-}
-
-void WorldView::HideLowThrustPowerOptions()
-{
-	m_showLowThrustPowerTimeout = 0;
-	m_lowThrustPowerOptions->Hide();
-}
-
-void WorldView::ShowLowThrustPowerOptions()
-{
-	m_showLowThrustPowerTimeout = SDL_GetTicks();
-	m_lowThrustPowerOptions->Show();
-	HideTargetActions();
-}
-
-void WorldView::OnClickLowThrustPower()
-{
-	Pi::BoinkNoise();
-	if (m_showLowThrustPowerTimeout)
-		HideLowThrustPowerOptions();
-	else
-		ShowLowThrustPowerOptions();
-}
-
-void WorldView::OnSelectLowThrustPower(float power)
-{
-	Pi::player->GetPlayerController()->SetLowThrustPower(power);
-	HideLowThrustPowerOptions();
-}
-
-static void PlayerRequestDockingClearance(SpaceStation *s)
-{
-	std::string msg;
-	s->GetDockingClearance(Pi::player, msg);
-	Pi::cpan->MsgLog()->ImportantMessage(s->GetLabel(), msg);
-}
-
-static void PlayerPayFine()
-{
-	Sint64 crime, fine;
-	Polit::GetCrime(&crime, &fine);
-	if (Pi::player->GetMoney() == 0) {
-		Pi::cpan->MsgLog()->Message("", Lang::YOU_NO_MONEY);
-	} else if (fine > Pi::player->GetMoney()) {
-		Polit::AddCrime(0, -Pi::player->GetMoney());
-		Polit::GetCrime(&crime, &fine);
-		Pi::cpan->MsgLog()->Message("", stringf(
-			Lang::FINE_PAID_N_BUT_N_REMAINING,
-				formatarg("paid", format_money(Pi::player->GetMoney())),
-				formatarg("fine", format_money(fine))));
-		Pi::player->SetMoney(0);
-	} else {
-		Pi::player->SetMoney(Pi::player->GetMoney() - fine);
-		Pi::cpan->MsgLog()->Message("", stringf(Lang::FINE_PAID_N,
-				formatarg("fine", format_money(fine))));
-		Polit::AddCrime(0, -fine);
-	}
-}
-
-void WorldView::OnHyperspaceTargetChanged()
-{
-	if (Pi::player->IsHyperspaceActive()) {
-		Pi::player->ResetHyperspaceCountdown();
-		Pi::cpan->MsgLog()->Message("", Lang::HYPERSPACE_JUMP_ABORTED);
-	}
-
-	const SystemPath path = Pi::sectorView->GetHyperspaceTarget();
-
-	RefCountedPtr<StarSystem> system = StarSystem::GetCached(path);
-	Pi::cpan->MsgLog()->Message("", stringf(Lang::SET_HYPERSPACE_DESTINATION_TO, formatarg("system", system->GetName())));
-}
-
-void WorldView::OnPlayerChangeTarget()
-{
-	Body *b = Pi::player->GetNavTarget();
-	if (b) {
-		Sound::PlaySfx("OK");
-		Ship *s = b->IsType(Object::HYPERSPACECLOUD) ? static_cast<HyperspaceCloud*>(b)->GetShip() : 0;
-		if (!s || Pi::sectorView->GetHyperspaceTarget() != s->GetHyperspaceDest())
-			Pi::sectorView->FloatHyperspaceTarget();
-	}
-
-	UpdateCommsOptions();
-}
-
-static void autopilot_flyto(Body *b)
-{
-	Pi::player->GetPlayerController()->SetFlightControlState(CONTROL_AUTOPILOT);
-	Pi::player->AIFlyTo(b);
-}
-static void autopilot_dock(Body *b)
-{
-	if(Pi::player->GetFlightState() != Ship::FLYING)
-		return;
-
-	Pi::player->GetPlayerController()->SetFlightControlState(CONTROL_AUTOPILOT);
-	Pi::player->AIDock(static_cast<SpaceStation*>(b));
-}
-static void autopilot_orbit(Body *b, double alt)
-{
-	Pi::player->GetPlayerController()->SetFlightControlState(CONTROL_AUTOPILOT);
-	Pi::player->AIOrbit(b, alt);
-}
-
-static void player_target_hypercloud(HyperspaceCloud *cloud)
-{
-	Pi::sectorView->SetHyperspaceTarget(cloud->GetShip()->GetHyperspaceDest());
-}
-
-void WorldView::UpdateCommsOptions()
-{
-	m_commsOptions->DeleteAllChildren();
-	m_commsNavOptions->DeleteAllChildren();
-
-	if (m_showTargetActionsTimeout == 0) return;
-
-	if (Pi::game->GetSpace()->GetStarSystem()->m_spaceStations.size() > 0)
-	{
-		BuildCommsNavOptions();
-	}
-
-	Body * const navtarget = Pi::player->GetNavTarget();
-	Body * const comtarget = Pi::player->GetCombatTarget();
-	Gui::Button *button;
-	int ypos = 0;
-	int optnum = 1;
-	if (!(navtarget || comtarget)) {
-		m_commsOptions->Add(new Gui::Label("#0f0"+std::string(Lang::NO_TARGET_SELECTED)), 16, float(ypos));
-	}
-
-	const bool hasAutopilot = (Pi::player->m_equipment.Get(Equip::SLOT_AUTOPILOT) == Equip::AUTOPILOT) && (Pi::player->GetFlightState() == Ship::FLYING);
-
-	if (navtarget) {
-		m_commsOptions->Add(new Gui::Label("#0f0"+navtarget->GetLabel()), 16, float(ypos));
-		ypos += 32;
-		if (navtarget->IsType(Object::SPACESTATION)) {
-			SpaceStation *pStation = static_cast<SpaceStation *>(navtarget);
-			if( pStation->GetMyDockingPort(Pi::player) == -1 )
-			{
-				button = AddCommsOption(Lang::REQUEST_DOCKING_CLEARANCE, ypos, optnum++);
-				button->onClick.connect(sigc::bind(sigc::ptr_fun(&PlayerRequestDockingClearance), reinterpret_cast<SpaceStation*>(navtarget)));
-				ypos += 32;
-			} 
-			
-			if( hasAutopilot )
-			{
-				button = AddCommsOption(Lang::AUTOPILOT_DOCK_WITH_STATION, ypos, optnum++);
-				button->onClick.connect(sigc::bind(sigc::ptr_fun(&autopilot_dock), navtarget));
-				ypos += 32;
-			}
-
-			Sint64 crime, fine;
-			Polit::GetCrime(&crime, &fine);
-			if (fine) {
-				button = AddCommsOption(stringf(Lang::PAY_FINE_REMOTELY,
-							formatarg("amount", format_money(fine))), ypos, optnum++);
-				button->onClick.connect(sigc::ptr_fun(&PlayerPayFine));
-				ypos += 32;
-			}
-		}
-		if (hasAutopilot) {
-			button = AddCommsOption(stringf(Lang::AUTOPILOT_FLY_TO_VICINITY_OF, formatarg("target", navtarget->GetLabel())), ypos, optnum++);
-			button->onClick.connect(sigc::bind(sigc::ptr_fun(&autopilot_flyto), navtarget));
-			ypos += 32;
-
-			if (navtarget->IsType(Object::PLANET) || navtarget->IsType(Object::STAR)) {
-				button = AddCommsOption(stringf(Lang::AUTOPILOT_ENTER_LOW_ORBIT_AROUND, formatarg("target", navtarget->GetLabel())), ypos, optnum++);
-				button->onClick.connect(sigc::bind(sigc::ptr_fun(autopilot_orbit), navtarget, 1.2));
-				ypos += 32;
-
-				//button = AddCommsOption(stringf(Lang::AUTOPILOT_ENTER_MEDIUM_ORBIT_AROUND, formatarg("target", navtarget->GetLabel())), ypos, optnum++);
-				//button->onClick.connect(sigc::bind(sigc::ptr_fun(autopilot_orbit), navtarget, 1.6));
-				//ypos += 32;
-
-				//button = AddCommsOption(stringf(Lang::AUTOPILOT_ENTER_HIGH_ORBIT_AROUND, formatarg("target", navtarget->GetLabel())), ypos, optnum++);
-				//button->onClick.connect(sigc::bind(sigc::ptr_fun(autopilot_orbit), navtarget, 3.2));
-				//ypos += 32;
-
-				if (navtarget->IsType(Object::PLANET) && Pi::player->m_equipment.Get(Equip::SLOT_FUELSCOOP) != Equip::NONE) {
-					if (navtarget->GetSystemBody()->IsScoopable() && navtarget->GetSystemBody()->GetMass() < EARTH_MASS*150.0) {
-						button = AddCommsOption(stringf(Lang::AUTOPILOT_ENTER_SCOOP_ORBIT_AROUND, formatarg("target", navtarget->GetLabel())), ypos, optnum++);
-						button->onClick.connect(sigc::bind(sigc::ptr_fun(autopilot_orbit), navtarget, 0.99998));
-						ypos += 32;
-					}
-				}
-			}
-		}
-
-		const Equip::Type t = Pi::player->m_equipment.Get(Equip::SLOT_HYPERCLOUD);
-		if ((t != Equip::NONE) && navtarget->IsType(Object::HYPERSPACECLOUD)) {
-			HyperspaceCloud *cloud = static_cast<HyperspaceCloud*>(navtarget);
-			if (!cloud->IsArrival()) {
-				button = AddCommsOption(Lang::SET_HYPERSPACE_TARGET_TO_FOLLOW_THIS_DEPARTURE, ypos, optnum++);
-				button->onClick.connect(sigc::bind(sigc::ptr_fun(player_target_hypercloud), cloud));
-			}
-		}
-	}
-	if (comtarget && hasAutopilot) {
-		m_commsOptions->Add(new Gui::Label("#f00"+comtarget->GetLabel()), 16, float(ypos));
-		ypos += 32;
-		button = AddCommsOption(stringf(Lang::AUTOPILOT_FLY_TO_VICINITY_OF, formatarg("target", comtarget->GetLabel())), ypos, optnum++);
-		button->onClick.connect(sigc::bind(sigc::ptr_fun(autopilot_flyto), comtarget));
-		ypos += 32;
-	}
-}
-
-void WorldView::SelectBody(Body *target, bool reselectIsDeselect)
-{
-	if (!target || target == Pi::player) return;		// don't select self
-	if (target->IsType(Object::PROJECTILE)) return;
-
-	if (target->IsType(Object::SHIP)) {
-		if (Pi::player->GetCombatTarget() == target) {
-			if (reselectIsDeselect) Pi::player->SetCombatTarget(0);
-		} else {
-			Pi::player->SetCombatTarget(target, Pi::KeyState(SDLK_LCTRL) || Pi::KeyState(SDLK_RCTRL));
-		}
-	} else {
-		if (Pi::player->GetNavTarget() == target) {
-			if (reselectIsDeselect) Pi::player->SetNavTarget(0);
-		} else {
-			Pi::player->SetNavTarget(target, Pi::KeyState(SDLK_LCTRL) || Pi::KeyState(SDLK_RCTRL));
-		}
-	}
-}
-
-Body* WorldView::PickBody(const double screenX, const double screenY) const
-{
-	for (std::map<Body*,vector3d>::const_iterator
-		i = m_projectedPos.begin(); i != m_projectedPos.end(); ++i) {
-		Body *b = i->first;
-
-		if (b == Pi::player || b->IsType(Object::PROJECTILE))
-			continue;
-
-		const double x1 = i->second.x - PICK_OBJECT_RECT_SIZE * 0.5;
-		const double x2 = x1 + PICK_OBJECT_RECT_SIZE;
-		const double y1 = i->second.y - PICK_OBJECT_RECT_SIZE * 0.5;
-		const double y2 = y1 + PICK_OBJECT_RECT_SIZE;
-		if(screenX >= x1 && screenX <= x2 && screenY >= y1 && screenY <= y2)
-			return b;
-	}
-
-	return 0;
-}
-
-int WorldView::GetActiveWeapon() const
-{
-	switch (GetCamType()) {
-		case CAM_INTERNAL:
-			return m_internalCameraController->GetMode() == InternalCameraController::MODE_REAR ? 1 : 0;
-
-		case CAM_EXTERNAL:
-		case CAM_SIDEREAL:
-		default:
-			return 0;
-	}
-}
-
-static inline bool project_to_screen(const vector3d &in, vector3d &out, const Graphics::Frustum &frustum, const int guiSize[2])
-{
-	if (!frustum.ProjectPoint(in, out)) return false;
-	out.x *= guiSize[0];
-	out.y = Gui::Screen::GetHeight() - out.y * guiSize[1];
-	return true;
-}
-
-void WorldView::UpdateProjectedObjects()
-{
-	const int guiSize[2] = { Gui::Screen::GetWidth(), Gui::Screen::GetHeight() };
-	const Graphics::Frustum frustum = m_camera->GetFrustum();
-
-	const Frame *cam_frame = m_camera->GetCamFrame();
-	matrix3x3d cam_rot = cam_frame->GetOrient();
-
-	// determine projected positions and update labels
-	m_bodyLabels->Clear();
-	m_projectedPos.clear();
-	for (Space::BodyIterator i = Pi::game->GetSpace()->BodiesBegin(); i != Pi::game->GetSpace()->BodiesEnd(); ++i) {
-		Body *b = *i;
-
-		// don't show the player label on internal camera
-		if (b->IsType(Object::PLAYER) && GetCamType() == CAM_INTERNAL)
-			continue;
-
-		vector3d pos = b->GetInterpPositionRelTo(cam_frame);
-		if ((pos.z < -1.0) && project_to_screen(pos, pos, frustum, guiSize)) {
-
-			// only show labels on large or nearby bodies
-			if (b->IsType(Object::PLANET) || b->IsType(Object::STAR) || b->IsType(Object::SPACESTATION) || Pi::player->GetPositionRelTo(b).LengthSqr() < 1000000.0*1000000.0)
-				m_bodyLabels->Add((*i)->GetLabel(), sigc::bind(sigc::mem_fun(this, &WorldView::SelectBody), *i, true), float(pos.x), float(pos.y));
-
-			m_projectedPos[b] = pos;
-		}
-	}
-
-	// velocity relative to current frame (white)
-	const vector3d camSpaceVel = Pi::player->GetVelocity() * cam_rot;
-	if (camSpaceVel.LengthSqr() >= 1e-4)
-		UpdateIndicator(m_velIndicator, camSpaceVel);
-	else
-		HideIndicator(m_velIndicator);
-
-	// orientation according to mouse
-	if (Pi::player->GetPlayerController()->IsMouseActive()) {
-		vector3d mouseDir = Pi::player->GetPlayerController()->GetMouseDir() * cam_rot;
-		if (GetCamType() == CAM_INTERNAL && m_internalCameraController->GetMode() == InternalCameraController::MODE_REAR)
-			mouseDir = -mouseDir;
-		UpdateIndicator(m_mouseDirIndicator, (Pi::player->GetPhysRadius() * 1.5) * mouseDir);
-	} else
-		HideIndicator(m_mouseDirIndicator);
-
-	// navtarget info
-	if (Body *navtarget = Pi::player->GetNavTarget()) {
-		// if navtarget and body frame are the same,
-		// then we hide the frame-relative velocity indicator
-		// (which would be hidden underneath anyway)
-		if (navtarget == Pi::player->GetFrame()->GetBody())
-			HideIndicator(m_velIndicator);
-
-		// navtarget distance/target square indicator (displayed with navtarget label)
-		double dist = (navtarget->GetTargetIndicatorPosition(cam_frame)
-			- Pi::player->GetPositionRelTo(cam_frame)).Length();
-		m_navTargetIndicator.label->SetText(format_distance(dist).c_str());
-		UpdateIndicator(m_navTargetIndicator, navtarget->GetTargetIndicatorPosition(cam_frame));
-
-		// velocity relative to navigation target
-		vector3d navvelocity = -navtarget->GetVelocityRelTo(Pi::player);
-		double navspeed = navvelocity.Length();
-		const vector3d camSpaceNavVel = navvelocity * cam_rot;
-
-		if (navspeed >= 0.01) { // 1 cm per second
-			char buf[128];
-			if (navspeed > 1000)
-				snprintf(buf, sizeof(buf), "%.2f km/s", navspeed*0.001);
-			else
-				snprintf(buf, sizeof(buf), "%.0f m/s", navspeed);
-			m_navVelIndicator.label->SetText(buf);
-			UpdateIndicator(m_navVelIndicator, camSpaceNavVel);
-
-			assert(m_navTargetIndicator.side != INDICATOR_HIDDEN);
-			assert(m_navVelIndicator.side != INDICATOR_HIDDEN);
-			SeparateLabels(m_navTargetIndicator.label, m_navVelIndicator.label);
-		} else
-			HideIndicator(m_navVelIndicator);
-
-	} else {
-		HideIndicator(m_navTargetIndicator);
-		HideIndicator(m_navVelIndicator);
-	}
-
-	// later we might want non-ship enemies (e.g., for assaults on military bases)
-	assert(!Pi::player->GetCombatTarget() || Pi::player->GetCombatTarget()->IsType(Object::SHIP));
-
-	// update combat HUD
-	Ship *enemy = static_cast<Ship *>(Pi::player->GetCombatTarget());
-	if (enemy) {
-		char buf[128];
-		const vector3d targpos = enemy->GetInterpPositionRelTo(Pi::player) * cam_rot;
-		const double dist = targpos.Length();
-		const vector3d targScreenPos = enemy->GetInterpPositionRelTo(cam_frame);
-
-		snprintf(buf, sizeof(buf), "%.0fm", dist);
-		m_combatTargetIndicator.label->SetText(buf);
-		UpdateIndicator(m_combatTargetIndicator, targScreenPos);
-
-		// calculate firing solution and relative velocity along our z axis
-		int laser = -1;
-		if (GetCamType() == CAM_INTERNAL) {
-			switch (m_internalCameraController->GetMode()) {
-				case InternalCameraController::MODE_FRONT: laser = 0; break;
-				case InternalCameraController::MODE_REAR:  laser = 1; break;
-				default: break;
-			}
-		}
-		if (laser >= 0) {
-			laser = Pi::player->m_equipment.Get(Equip::SLOT_LASER, laser);
-			laser = Equip::types[laser].tableIndex;
-		}
-		if (laser >= 0) { // only display target lead position on views with lasers
-			double projspeed = Equip::lasers[laser].speed;
-
-			const vector3d targvel = enemy->GetVelocityRelTo(Pi::player) * cam_rot;
-			vector3d leadpos = targpos + targvel*(targpos.Length()/projspeed);
-			leadpos = targpos + targvel*(leadpos.Length()/projspeed); // second order approx
-
-			// now the text speed/distance
-			// want to calculate closing velocity that you couldn't counter with retros
-
-			double vel = targvel.Dot(targpos.NormalizedSafe()); // position should be towards
-			double raccel =
-				Pi::player->GetShipType()->linThrust[ShipType::THRUSTER_REVERSE] / Pi::player->GetMass();
-
-			double c = Clamp(vel / sqrt(2.0 * raccel * dist), -1.0, 1.0);
-			float r = float(0.2+(c+1.0)*0.4);
-			float b = float(0.2+(1.0-c)*0.4);
-
-			m_combatTargetIndicator.label->Color(r, 0.0f, b);
-			m_targetLeadIndicator.label->Color(r, 0.0f, b);
-
-			snprintf(buf, sizeof(buf), "%0.fm/s", vel);
-			m_targetLeadIndicator.label->SetText(buf);
-			UpdateIndicator(m_targetLeadIndicator, leadpos);
-
-			if ((m_targetLeadIndicator.side != INDICATOR_ONSCREEN) || (m_combatTargetIndicator.side != INDICATOR_ONSCREEN))
-				HideIndicator(m_targetLeadIndicator);
-
-			// if the lead indicator is very close to the position indicator
-			// try (just a little) to keep the labels from interfering with one another
-			if (m_targetLeadIndicator.side == INDICATOR_ONSCREEN) {
-				assert(m_combatTargetIndicator.side == INDICATOR_ONSCREEN);
-				SeparateLabels(m_combatTargetIndicator.label, m_targetLeadIndicator.label);
-			}
-		} else
-			HideIndicator(m_targetLeadIndicator);
-	} else {
-		HideIndicator(m_combatTargetIndicator);
-		HideIndicator(m_targetLeadIndicator);
-	}
-}
-
-void WorldView::UpdateIndicator(Indicator &indicator, const vector3d &cameraSpacePos)
-{
-	const int guiSize[2] = { Gui::Screen::GetWidth(), Gui::Screen::GetHeight() };
-	const Graphics::Frustum frustum = m_camera->GetFrustum();
-
-	const float BORDER = 10.0;
-	const float BORDER_BOTTOM = 90.0;
-	// XXX BORDER_BOTTOM is 10+the control panel height and shouldn't be needed at all
-
-	const float w = Gui::Screen::GetWidth();
-	const float h = Gui::Screen::GetHeight();
-
-	if (cameraSpacePos.LengthSqr() < 1e-6) { // length < 1e-3
-		indicator.pos.x = w/2.0f;
-		indicator.pos.y = h/2.0f;
-		indicator.side = INDICATOR_ONSCREEN;
-	} else {
-		vector3d proj;
-		bool success = project_to_screen(cameraSpacePos, proj, frustum, guiSize);
-		if (! success)
-			proj = vector3d(w/2.0, h/2.0, 0.0);
-
-		indicator.realpos.x = int(proj.x);
-		indicator.realpos.y = int(proj.y);
-
-		bool onscreen =
-			(cameraSpacePos.z < 0.0) &&
-			(proj.x >= BORDER) && (proj.x < w - BORDER) &&
-			(proj.y >= BORDER) && (proj.y < h - BORDER_BOTTOM);
-
-		if (onscreen) {
-			indicator.pos.x = int(proj.x);
-			indicator.pos.y = int(proj.y);
-			indicator.side = INDICATOR_ONSCREEN;
-		} else {
-			// homogeneous 2D points and lines are really useful
-			const vector3d ptCentre(w/2.0, h/2.0, 1.0);
-			const vector3d ptProj(proj.x, proj.y, 1.0);
-			const vector3d lnDir = ptProj.Cross(ptCentre);
-
-			indicator.side = INDICATOR_TOP;
-
-			// this fallback is used if direction is close to (0, 0, +ve)
-			indicator.pos.x = w/2.0;
-			indicator.pos.y = BORDER;
-
-			if (cameraSpacePos.x < -1e-3) {
-				vector3d ptLeft = lnDir.Cross(vector3d(-1.0, 0.0, BORDER));
-				ptLeft /= ptLeft.z;
-				if (ptLeft.y >= BORDER && ptLeft.y < h - BORDER_BOTTOM) {
-					indicator.pos.x = ptLeft.x;
-					indicator.pos.y = ptLeft.y;
-					indicator.side = INDICATOR_LEFT;
-				}
-			} else if (cameraSpacePos.x > 1e-3) {
-				vector3d ptRight = lnDir.Cross(vector3d(-1.0, 0.0,  w - BORDER));
-				ptRight /= ptRight.z;
-				if (ptRight.y >= BORDER && ptRight.y < h - BORDER_BOTTOM) {
-					indicator.pos.x = ptRight.x;
-					indicator.pos.y = ptRight.y;
-					indicator.side = INDICATOR_RIGHT;
-				}
-			}
-
-			if (cameraSpacePos.y < -1e-3) {
-				vector3d ptBottom = lnDir.Cross(vector3d(0.0, -1.0, h - BORDER_BOTTOM));
-				ptBottom /= ptBottom.z;
-				if (ptBottom.x >= BORDER && ptBottom.x < w-BORDER) {
-					indicator.pos.x = ptBottom.x;
-					indicator.pos.y = ptBottom.y;
-					indicator.side = INDICATOR_BOTTOM;
-				}
-			} else if (cameraSpacePos.y > 1e-3) {
-				vector3d ptTop = lnDir.Cross(vector3d(0.0, -1.0, BORDER));
-				ptTop /= ptTop.z;
-				if (ptTop.x >= BORDER && ptTop.x < w - BORDER) {
-					indicator.pos.x = ptTop.x;
-					indicator.pos.y = ptTop.y;
-					indicator.side = INDICATOR_TOP;
-				}
-			}
-		}
-	}
-
-	// update the label position
-	if (indicator.label) {
-		if (indicator.side != INDICATOR_HIDDEN) {
-			float labelSize[2] = { 500.0f, 500.0f };
-			indicator.label->GetSizeRequested(labelSize);
-
-			int pos[2] = {0,0};
-			switch (indicator.side) {
-			case INDICATOR_HIDDEN: break;
-			case INDICATOR_ONSCREEN: // when onscreen, default to label-below unless it would clamp to be on top of the marker
-				pos[0] = -(labelSize[0]/2.0f);
-				if (indicator.pos.y + pos[1] + labelSize[1] + HUD_CROSSHAIR_SIZE + 2.0f > h - BORDER_BOTTOM)
-					pos[1] = -(labelSize[1] + HUD_CROSSHAIR_SIZE + 2.0f);
-				else
-					pos[1] = HUD_CROSSHAIR_SIZE + 2.0f;
-				break;
-			case INDICATOR_TOP:
-				pos[0] = -(labelSize[0]/2.0f);
-				pos[1] = HUD_CROSSHAIR_SIZE + 2.0f;
-				break;
-			case INDICATOR_LEFT:
-				pos[0] = HUD_CROSSHAIR_SIZE + 2.0f;
-				pos[1] = -(labelSize[1]/2.0f);
-				break;
-			case INDICATOR_RIGHT:
-				pos[0] = -(labelSize[0] + HUD_CROSSHAIR_SIZE + 2.0f);
-				pos[1] = -(labelSize[1]/2.0f);
-				break;
-			case INDICATOR_BOTTOM:
-				pos[0] = -(labelSize[0]/2.0f);
-				pos[1] = -(labelSize[1] + HUD_CROSSHAIR_SIZE + 2.0f);
-				break;
-			}
-
-			pos[0] = Clamp(pos[0] + indicator.pos.x, BORDER, w - BORDER - labelSize[0]);
-			pos[1] = Clamp(pos[1] + indicator.pos.y, BORDER, h - BORDER_BOTTOM - labelSize[1]);
-			MoveChild(indicator.label, pos[0], pos[1]);
-			indicator.label->Show();
-		} else {
-			indicator.label->Hide();
-		}
-	}
-}
-
-void WorldView::HideIndicator(Indicator &indicator)
-{
-	indicator.side = INDICATOR_HIDDEN;
-	indicator.pos = vector2f(0.0f, 0.0f);
-	if (indicator.label)
-		indicator.label->Hide();
-}
-
-void WorldView::SeparateLabels(Gui::Label *a, Gui::Label *b)
-{
-	float posa[2], posb[2], sizea[2], sizeb[2];
-	GetChildPosition(a, posa);
-	a->GetSize(sizea);
-	sizea[0] *= 0.5f;
-	sizea[1] *= 0.5f;
-	posa[0] += sizea[0];
-	posa[1] += sizea[1];
-	GetChildPosition(b, posb);
-	b->GetSize(sizeb);
-	sizeb[0] *= 0.5f;
-	sizeb[1] *= 0.5f;
-	posb[0] += sizeb[0];
-	posb[1] += sizeb[1];
-
-	float overlapX = sizea[0] + sizeb[0] - fabs(posa[0] - posb[0]);
-	float overlapY = sizea[1] + sizeb[1] - fabs(posa[1] - posb[1]);
-
-	if (overlapX > 0.0f && overlapY > 0.0f) {
-		if (overlapX <= 4.0f) {
-			// small horizontal overlap; bump horizontally
-			if (posa[0] > posb[0]) overlapX *= -1.0f;
-			MoveChild(a, posa[0] - overlapX*0.5f - sizea[0], posa[1] - sizea[1]);
-			MoveChild(b, posb[0] + overlapX*0.5f - sizeb[0], posb[1] - sizeb[1]);
-		} else {
-			// large horizonal overlap; bump vertically
-			if (posa[1] > posb[1]) overlapY *= -1.0f;
-			MoveChild(a, posa[0] - sizea[0], posa[1] - overlapY*0.5f - sizea[1]);
-			MoveChild(b, posb[0] - sizeb[0], posb[1] + overlapY*0.5f - sizeb[1]);
-		}
-	}
-}
-
-double getSquareDistance(double initialDist, double scalingFactor, int num) {
-	return pow(scalingFactor, num - 1) * num * initialDist;
-}
-
-double getSquareHeight(double distance, double angle) {
-	return distance * tan(angle);
-}
-
-void WorldView::Draw()
-{
-	assert(Pi::game);
-	assert(Pi::player);
-	assert(!Pi::player->IsDead());
-	View::Draw();
-
-	// don't draw crosshairs etc in hyperspace
-	if (Pi::player->GetFlightState() == Ship::HYPERSPACE) return;
-
-	m_renderer->SetBlendMode(Graphics::BLEND_ALPHA);
-
-	glPushAttrib(GL_CURRENT_BIT | GL_LINE_BIT);
-	glLineWidth(2.0f);
-
-	Color white(1.f, 1.f, 1.f, 0.8f);
-	Color green(0.f, 1.f, 0.f, 0.8f);
-	Color yellow(0.9f, 0.9f, 0.3f, 1.f);
-	Color red(1.f, 0.f, 0.f, 0.5f);
-
-	// nav target square
-	DrawTargetSquare(m_navTargetIndicator, green);
-
-	glLineWidth(1.0f);
-
-	// velocity indicators
-	DrawVelocityIndicator(m_velIndicator, white);
-	DrawVelocityIndicator(m_navVelIndicator, green);
-
-	glLineWidth(2.0f);
-
-	DrawImageIndicator(m_mouseDirIndicator, m_indicatorMousedir.Get(), yellow);
-
-	// combat target indicator
-	DrawCombatTargetIndicator(m_combatTargetIndicator, m_targetLeadIndicator, red);
-
-	glLineWidth(1.0f);
-
-	// normal crosshairs
-	if (GetCamType() == CAM_INTERNAL) {
-		switch (m_internalCameraController->GetMode()) {
-			case InternalCameraController::MODE_FRONT:
-				DrawCrosshair(Gui::Screen::GetWidth()/2.0f, Gui::Screen::GetHeight()/2.0f, HUD_CROSSHAIR_SIZE, white);
-				break;
-			case InternalCameraController::MODE_REAR:
-				DrawCrosshair(Gui::Screen::GetWidth()/2.0f, Gui::Screen::GetHeight()/2.0f, HUD_CROSSHAIR_SIZE/2.0f, white);
-				break;
-			default:
-				break;
-		}
-	}
-
-	glPopAttrib();
-
-	m_renderer->SetBlendMode(Graphics::BLEND_SOLID);
-}
-
-void WorldView::DrawCrosshair(float px, float py, float sz, const Color &c)
-{
-	const vector2f vts[] = {
-		vector2f(px-sz, py),
-		vector2f(px-0.5f*sz, py),
-		vector2f(px+sz, py),
-		vector2f(px+0.5f*sz, py),
-		vector2f(px, py-sz),
-		vector2f(px, py-0.5f*sz),
-		vector2f(px, py+sz),
-		vector2f(px, py+0.5f*sz)
-	};
-	m_renderer->DrawLines2D(COUNTOF(vts), vts, c);
-}
-
-void WorldView::DrawCombatTargetIndicator(const Indicator &target, const Indicator &lead, const Color &c)
-{
-	if (target.side == INDICATOR_HIDDEN) return;
-
-	if (target.side == INDICATOR_ONSCREEN) {
-		float x1 = target.pos.x, y1 = target.pos.y;
-		float x2 = lead.pos.x, y2 = lead.pos.y;
-
-		float xd = x2 - x1, yd = y2 - y1;
-		if (lead.side != INDICATOR_ONSCREEN) {
-			xd = 1.0f; yd = 0.0f;
-		} else {
-			float len = xd*xd + yd*yd;
-			if (len < 1e-6) {
-				xd = 1.0f; yd = 0.0f;
-			} else {
-				len = sqrt(len);
-				xd /= len;
-				yd /= len;
-			}
-		}
-
-		const vector2f vts[] = {
-			// target crosshairs
-			vector2f(x1+10*xd, y1+10*yd),
-			vector2f(x1+20*xd, y1+20*yd),
-			vector2f(x1-10*xd, y1-10*yd),
-			vector2f(x1-20*xd, y1-20*yd),
-			vector2f(x1-10*yd, y1+10*xd),
-			vector2f(x1-20*yd, y1+20*xd),
-			vector2f(x1+10*yd, y1-10*xd),
-			vector2f(x1+20*yd, y1-20*xd),
-
-			// lead crosshairs
-			vector2f(x2-10*xd, y2-10*yd),
-			vector2f(x2+10*xd, y2+10*yd),
-			vector2f(x2-10*yd, y2+10*xd),
-			vector2f(x2+10*yd, y2-10*xd),
-
-			// line between crosshairs
-			vector2f(x1+20*xd, y1+20*yd),
-			vector2f(x2-10*xd, y2-10*yd)
-		};
-		if (lead.side == INDICATOR_ONSCREEN)
-			m_renderer->DrawLines2D(14, vts, c); //draw all
-		else
-			m_renderer->DrawLines2D(8, vts, c); //only crosshair
-	} else
-		DrawEdgeMarker(target, c);
-}
-
-void WorldView::DrawTargetSquare(const Indicator &marker, const Color &c)
-{
-	if (marker.side == INDICATOR_HIDDEN) return;
-	if (marker.side != INDICATOR_ONSCREEN)
-		DrawEdgeMarker(marker, c);
-
-	// if the square is off-screen, draw a little square at the edge
-	const float sz = (marker.side == INDICATOR_ONSCREEN)
-		? float(WorldView::PICK_OBJECT_RECT_SIZE * 0.5) : 3.0f;
-
-	const float x1 = float(marker.pos.x - sz);
-	const float x2 = float(marker.pos.x + sz);
-	const float y1 = float(marker.pos.y - sz);
-	const float y2 = float(marker.pos.y + sz);
-
-	const vector2f vts[] = {
-		vector2f(x1, y1),
-		vector2f(x2, y1),
-		vector2f(x2, y2),
-		vector2f(x1, y2)
-	};
-	m_renderer->DrawLines2D(COUNTOF(vts), vts, c, Graphics::LINE_LOOP);
-}
-
-void WorldView::DrawVelocityIndicator(const Indicator &marker, const Color &c)
-{
-	if (marker.side == INDICATOR_HIDDEN) return;
-
-	const float sz = HUD_CROSSHAIR_SIZE;
-	if (marker.side == INDICATOR_ONSCREEN) {
-		const float posx = marker.pos.x;
-		const float posy = marker.pos.y;
-		const vector2f vts[] = {
-			vector2f(posx-sz, posy-sz),
-			vector2f(posx-0.5f*sz, posy-0.5f*sz),
-			vector2f(posx+sz, posy-sz),
-			vector2f(posx+0.5f*sz, posy-0.5f*sz),
-			vector2f(posx+sz, posy+sz),
-			vector2f(posx+0.5f*sz, posy+0.5f*sz),
-			vector2f(posx-sz, posy+sz),
-			vector2f(posx-0.5f*sz, posy+0.5f*sz)
-		};
-		m_renderer->DrawLines2D(COUNTOF(vts), vts, c);
-	} else
-		DrawEdgeMarker(marker, c);
-
-}
-
-void WorldView::DrawImageIndicator(const Indicator &marker, Gui::TexturedQuad *quad, const Color &c)
-{
-	if (marker.side == INDICATOR_HIDDEN) return;
-
-	if (marker.side == INDICATOR_ONSCREEN) {
-		vector2f pos = marker.pos - m_indicatorMousedirSize/2.0f;
-		quad->Draw(Pi::renderer, pos, m_indicatorMousedirSize, c);
-	} else
-		DrawEdgeMarker(marker, c);
-}
-
-void WorldView::DrawEdgeMarker(const Indicator &marker, const Color &c)
-{
-	const float sz = HUD_CROSSHAIR_SIZE;
-
-	const vector2f screenCentre(Gui::Screen::GetWidth()/2.0f, Gui::Screen::GetHeight()/2.0f);
-	vector2f dir = screenCentre - marker.pos;
-	float len = dir.Length();
-	dir *= sz/len;
-	const vector2f vts[] = { marker.pos, marker.pos + dir };
-	m_renderer->DrawLines2D(2, vts, c);
-}
-
-void WorldView::MouseButtonDown(int button, int x, int y)
-{
-	if (this == Pi::GetView())
-	{
-		if (m_activeCameraController->IsExternal()) {
-			MoveableCameraController *cam = static_cast<MoveableCameraController*>(m_activeCameraController);
-
-			if (Pi::MouseButtonState(SDL_BUTTON_WHEELDOWN))	// Zoom out
-				cam->ZoomEvent( ZOOM_SPEED * WHEEL_SENSITIVITY);
-			else if (Pi::MouseButtonState(SDL_BUTTON_WHEELUP))
-				cam->ZoomEvent(-ZOOM_SPEED * WHEEL_SENSITIVITY);
-		}
-	}
-}
-NavTunnelWidget::NavTunnelWidget(WorldView *worldview) :
-	Widget(),
-	m_worldView(worldview)
-{
-}
-
-void NavTunnelWidget::Draw() {
-	if (!Pi::IsNavTunnelDisplayed()) return;
-
-	Body *navtarget = Pi::player->GetNavTarget();
-	if (navtarget) {
-		const vector3d navpos = navtarget->GetPositionRelTo(Pi::player);
-		const matrix3x3d &rotmat = Pi::player->GetOrient();
-		const vector3d eyevec = rotmat * m_worldView->m_activeCameraController->GetOrient().VectorZ();
-		if (eyevec.Dot(navpos) >= 0.0) return;
-
-		const Color green = Color(0.f, 1.f, 0.f, 0.8f);
-
-		const double distToDest = Pi::player->GetPositionRelTo(navtarget).Length();
-
-		const int maxSquareHeight = std::max(Gui::Screen::GetWidth(), Gui::Screen::GetHeight()) / 2;
-		const double angle = atan(maxSquareHeight / distToDest);
-		const vector2f tpos(m_worldView->m_navTargetIndicator.realpos);
-		const vector2f distDiff(tpos - vector2f(Gui::Screen::GetWidth() / 2.0f, Gui::Screen::GetHeight() / 2.0f));
-
-		double dist = 0.0;
-		const double scalingFactor = 1.6; // scales distance between squares: closer to 1.0, more squares
-		for (int squareNum = 1; ; squareNum++) {
-			dist = getSquareDistance(10.0, scalingFactor, squareNum);
-			if (dist > distToDest)
-				break;
-
-			const double sqh = getSquareHeight(dist, angle);
-			if (sqh >= 10) {
-				const vector2f off = distDiff * (dist / distToDest);
-				const vector2f sqpos(tpos-off);
-				DrawTargetGuideSquare(sqpos, sqh, green);
-			}
-		}
-	}
-}
-
-void NavTunnelWidget::DrawTargetGuideSquare(const vector2f &pos, const float size, const Color &c)
-{
-	m_worldView->m_renderer->SetBlendMode(Graphics::BLEND_ALPHA);
-
-	const float x1 = pos.x - size;
-	const float x2 = pos.x + size;
-	const float y1 = pos.y - size;
-	const float y2 = pos.y + size;
-
-	const vector3f vts[] = {
-		vector3f(x1,    y1,    0.f),
-		vector3f(pos.x, y1,    0.f),
-		vector3f(x2,    y1,    0.f),
-		vector3f(x2,    pos.y, 0.f),
-		vector3f(x2,    y2,    0.f),
-		vector3f(pos.x, y2,    0.f),
-		vector3f(x1,    y2,    0.f),
-		vector3f(x1,    pos.y, 0.f)
-	};
-	Color black(c);
-	black.a = c.a / 6.f;
-	const Color col[] = {
-		c,
-		black,
-		c,
-		black,
-		c,
-		black,
-		c,
-		black
-	};
-	assert(COUNTOF(col) == COUNTOF(vts));
-	m_worldView->m_renderer->DrawLines(COUNTOF(vts), vts, col, Graphics::LINE_LOOP);
-}
-
-void NavTunnelWidget::GetSizeRequested(float size[2]) {
-	size[0] = Gui::Screen::GetWidth();
-	size[1] = Gui::Screen::GetHeight();
-}
-=======
 // Copyright © 2008-2013 Pioneer Developers. See AUTHORS.txt for details
 // Licensed under the terms of the GPL v3. See licenses/GPL-3.txt
 
@@ -2928,13 +1106,21 @@
 				button->onClick.connect(sigc::bind(sigc::ptr_fun(autopilot_orbit), navtarget, 1.2));
 				ypos += 32;
 
-				button = AddCommsOption(stringf(Lang::AUTOPILOT_ENTER_MEDIUM_ORBIT_AROUND, formatarg("target", navtarget->GetLabel())), ypos, optnum++);
-				button->onClick.connect(sigc::bind(sigc::ptr_fun(autopilot_orbit), navtarget, 1.6));
-				ypos += 32;
-
-				button = AddCommsOption(stringf(Lang::AUTOPILOT_ENTER_HIGH_ORBIT_AROUND, formatarg("target", navtarget->GetLabel())), ypos, optnum++);
-				button->onClick.connect(sigc::bind(sigc::ptr_fun(autopilot_orbit), navtarget, 3.2));
-				ypos += 32;
+				//button = AddCommsOption(stringf(Lang::AUTOPILOT_ENTER_MEDIUM_ORBIT_AROUND, formatarg("target", navtarget->GetLabel())), ypos, optnum++);
+				//button->onClick.connect(sigc::bind(sigc::ptr_fun(autopilot_orbit), navtarget, 1.6));
+				//ypos += 32;
+
+				//button = AddCommsOption(stringf(Lang::AUTOPILOT_ENTER_HIGH_ORBIT_AROUND, formatarg("target", navtarget->GetLabel())), ypos, optnum++);
+				//button->onClick.connect(sigc::bind(sigc::ptr_fun(autopilot_orbit), navtarget, 3.2));
+				//ypos += 32;
+
+				if (navtarget->IsType(Object::PLANET) && Pi::player->m_equipment.Get(Equip::SLOT_FUELSCOOP) != Equip::NONE) {
+					if (navtarget->GetSystemBody()->IsScoopable() && navtarget->GetSystemBody()->GetMass() < EARTH_MASS*150.0) {
+						button = AddCommsOption(stringf(Lang::AUTOPILOT_ENTER_SCOOP_ORBIT_AROUND, formatarg("target", navtarget->GetLabel())), ypos, optnum++);
+						button->onClick.connect(sigc::bind(sigc::ptr_fun(autopilot_orbit), navtarget, 0.99998));
+						ypos += 32;
+					}
+				}
 			}
 		}
 
@@ -3637,5 +1823,4 @@
 void NavTunnelWidget::GetSizeRequested(float size[2]) {
 	size[0] = Gui::Screen::GetWidth();
 	size[1] = Gui::Screen::GetHeight();
-}
->>>>>>> a6f99de4
+}