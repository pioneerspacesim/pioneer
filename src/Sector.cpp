#include "Sector.h"
#include "StarSystem.h"
#include "CustomSystem.h"
#include "Galaxy.h"
#include "utils.h"

#define SYS_NAME_FRAGS	32
static const char *sys_names[SYS_NAME_FRAGS] =
{ "en", "la", "can", "be", "and", "phi", "eth", "ol", "ve", "ho", "a",
  "lia", "an", "ar", "ur", "mi", "in", "ti", "qu", "so", "ed", "ess",
  "ex", "io", "ce", "ze", "fa", "ay", "wa", "da", "ack", "gre" };

const float Sector::SIZE = 8;

void Sector::GetCustomSystems()
{
	const std::list<const CustomSystem*> systems = CustomSystem::GetCustomSystemsForSector(sx, sy, sz);
	if (systems.size() == 0) return;

	for (std::list<const CustomSystem*>::const_iterator i = systems.begin(); i != systems.end(); i++) {
		const CustomSystem *cs = *i;
		System s;
		s.p = SIZE*cs->pos;
		s.name = cs->name;
		for (s.numStars=0; s.numStars<cs->numStars; s.numStars++) {
			if (cs->primaryType[s.numStars] == 0) break;
			s.starType[s.numStars] = cs->primaryType[s.numStars];
		}
		s.customSys = cs;
		s.seed = cs->seed;
		m_systems.push_back(s);
	}
}

#define CUSTOM_ONLY_RADIUS	4

//////////////////////// Sector
Sector::Sector(int x, int y, int z)
{
	unsigned long _init[4] = { x, y, z, UNIVERSE_SEED };
	sx = x; sy = y; sz = z;
	MTRand rng(_init, 4);
	MTRand rand(UNIVERSE_SEED);

	GetCustomSystems();

	/* Always place random systems outside the core custom-only region */
	if ((x < -CUSTOM_ONLY_RADIUS) || (x > CUSTOM_ONLY_RADIUS-1) ||
	    (y < -CUSTOM_ONLY_RADIUS) || (y > CUSTOM_ONLY_RADIUS-1) ||
	    (z < -CUSTOM_ONLY_RADIUS) || (z > CUSTOM_ONLY_RADIUS-1)) {
		int numSystems = (rng.Int32(4,20) * Galaxy::GetSectorDensity(x, y, z)) >> 8;

		for (int i=0; i<numSystems; i++) {
			System s;
			switch (rng.Int32(15)) {
				case 0:
					s.numStars = 4; break;
				case 1: case 2:
					s.numStars = 3; break;
				case 3: case 4: case 5: case 6:
					s.numStars = 2; break;
				default:
					s.numStars = 1; break;
			}

			s.p.x = rng.Double(SIZE);
			s.p.y = rng.Double(SIZE);
			s.p.z = rng.Double(SIZE);
			s.seed = 0;
			s.customSys = 0;
			s.pStarSystem = NULL;
			
			double spec = rng.Double(1000000.0);
			// frequencies from wikipedia
			/*if (spec < 100) { // should be 1 but that is boring
				s.starType[0] = SBody::TYPE_STAR_O;
			} else if (spec < 1300) {
				s.starType[0] = SBody::TYPE_STAR_B;
			} else if (spec < 7300) {
				s.starType[0] = SBody::TYPE_STAR_A;
			} else if (spec < 37300) {
				s.starType[0] = SBody::TYPE_STAR_F;
			} else if (spec < 113300) {
				s.starType[0] = SBody::TYPE_STAR_G;
			} else if (spec < 234300) {
				s.starType[0] = SBody::TYPE_STAR_K;
			} else if (spec < 250000) {
				s.starType[0] = SBody::TYPE_WHITE_DWARF;
			} else if (spec < 900000) {
				s.starType[0] = SBody::TYPE_STAR_M;
			} else {
				s.starType[0] = SBody::TYPE_BROWN_DWARF;
			}*/
			//if ((sx > 50) || (sx < -50) ||
			//	(sy > 50) || (sy < -50))

			// Frequencies are low enough that we probably don't need this anymore.
			if (isqrt(1+sx*sx+sy*sy) > 10) 
			{
				if (spec < 1) { 
					s.starType[0] = SBody::TYPE_STAR_IM_BH;  // These frequencies are made up
				} else if (spec < 3) {
					s.starType[0] = SBody::TYPE_STAR_S_BH; 
				} else if (spec < 5) {
					s.starType[0] = SBody::TYPE_STAR_O_WF; 
				} else if (spec < 8) {
					s.starType[0] = SBody::TYPE_STAR_B_WF; 
				} else if (spec < 12) {
					s.starType[0] = SBody::TYPE_STAR_M_WF; 
				} else if (spec < 15) {
					s.starType[0] = SBody::TYPE_STAR_K_HYPER_GIANT; 
				} else if (spec < 18) {
					s.starType[0] = SBody::TYPE_STAR_G_HYPER_GIANT;
				} else if (spec < 23) {
					s.starType[0] = SBody::TYPE_STAR_O_HYPER_GIANT; 
				} else if (spec < 28) {
					s.starType[0] = SBody::TYPE_STAR_A_HYPER_GIANT;
				} else if (spec < 33) {
					s.starType[0] = SBody::TYPE_STAR_F_HYPER_GIANT;
				} else if (spec < 41) {
					s.starType[0] = SBody::TYPE_STAR_B_HYPER_GIANT; 
				} else if (spec < 48) {
					s.starType[0] = SBody::TYPE_STAR_M_HYPER_GIANT; 
				} else if (spec < 58) {
					s.starType[0] = SBody::TYPE_STAR_K_SUPER_GIANT; 
				} else if (spec < 68) {
					s.starType[0] = SBody::TYPE_STAR_G_SUPER_GIANT;
				} else if (spec < 78) {
					s.starType[0] = SBody::TYPE_STAR_O_SUPER_GIANT; 
				} else if (spec < 88) {
					s.starType[0] = SBody::TYPE_STAR_A_SUPER_GIANT;
				} else if (spec < 98) {
					s.starType[0] = SBody::TYPE_STAR_F_SUPER_GIANT;
				} else if (spec < 108) {
					s.starType[0] = SBody::TYPE_STAR_B_SUPER_GIANT; 
				} else if (spec < 158) {
					s.starType[0] = SBody::TYPE_STAR_M_SUPER_GIANT; 
				} else if (spec < 208) {
					s.starType[0] = SBody::TYPE_STAR_K_GIANT; 
				} else if (spec < 250) {
					s.starType[0] = SBody::TYPE_STAR_G_GIANT;
				} else if (spec < 300) {
					s.starType[0] = SBody::TYPE_STAR_O_GIANT; 
				} else if (spec < 350) {
					s.starType[0] = SBody::TYPE_STAR_A_GIANT;
				} else if (spec < 400) {
					s.starType[0] = SBody::TYPE_STAR_F_GIANT;
				} else if (spec < 500) {
					s.starType[0] = SBody::TYPE_STAR_B_GIANT; 
				} else if (spec < 700) {
					s.starType[0] = SBody::TYPE_STAR_M_GIANT; 
				} else if (spec < 800) {
					s.starType[0] = SBody::TYPE_STAR_O;  // should be 1 but that is boring
				} else if (spec < 2000) { // spec < 1300 / 20500
					s.starType[0] = SBody::TYPE_STAR_B;  
				} else if (spec < 8000) { // spec < 7300
					s.starType[0] = SBody::TYPE_STAR_A;  
				} else if (spec < 37300) { // spec < 37300
					s.starType[0] = SBody::TYPE_STAR_F;  
				} else if (spec < 113300) { // spec < 113300
					s.starType[0] = SBody::TYPE_STAR_G;  
				} else if (spec < 234300) { // spec < 234300
					s.starType[0] = SBody::TYPE_STAR_K;  
				} else if (spec < 250000) { // spec < 250000
					s.starType[0] = SBody::TYPE_WHITE_DWARF;
				} else if (spec < 900000) {  //spec < 900000
					s.starType[0] = SBody::TYPE_STAR_M;
				} else {
					s.starType[0] = SBody::TYPE_BROWN_DWARF;
				}
			} else {
				if (spec < 100) { // should be 1 but that is boring
					s.starType[0] = SBody::TYPE_STAR_O;
				} else if (spec < 1300) {
					s.starType[0] = SBody::TYPE_STAR_B;
				} else if (spec < 7300) {
					s.starType[0] = SBody::TYPE_STAR_A;
				} else if (spec < 37300) {
					s.starType[0] = SBody::TYPE_STAR_F;
				} else if (spec < 113300) {
					s.starType[0] = SBody::TYPE_STAR_G;
				} else if (spec < 234300) {
					s.starType[0] = SBody::TYPE_STAR_K;
				} else if (spec < 250000) {
					s.starType[0] = SBody::TYPE_WHITE_DWARF;
				} else if (spec < 900000) {
					s.starType[0] = SBody::TYPE_STAR_M;
				} else {
					s.starType[0] = SBody::TYPE_BROWN_DWARF;
				}
			}
			//printf("%d: %d%\n", sx, sy);

			if (s.numStars > 1) {
				s.starType[1] = SBody::BodyType(rng.Int32(SBody::TYPE_STAR_MIN, s.starType[0]));
				if (s.numStars > 2) {
					s.starType[2] = SBody::BodyType(rng.Int32(SBody::TYPE_STAR_MIN, s.starType[0]));
					s.starType[3] = SBody::BodyType(rng.Int32(SBody::TYPE_STAR_MIN, s.starType[2]));
				}
			}

			if ((s.starType[0] <= SBody::TYPE_STAR_A) && (rng.Int32(10)==0)) {
				// make primary a giant. never more than one giant in a system
				// while 
				if (isqrt(1+sx*sx+sy*sy) > 10)
				{			
					if (rand.Int32(0,1000) >= 999) {
						s.starType[0] = SBody::TYPE_STAR_B_HYPER_GIANT;
					} else if (rand.Int32(0,1000) >= 998) {
						s.starType[0] = SBody::TYPE_STAR_O_HYPER_GIANT;
					} else if (rand.Int32(0,1000) >= 997) {
						s.starType[0] = SBody::TYPE_STAR_K_HYPER_GIANT;
					} else if (rand.Int32(0,1000) >= 995) {
						s.starType[0] = SBody::TYPE_STAR_B_SUPER_GIANT;
					} else if (rand.Int32(0,1000) >= 993) {
						s.starType[0] = SBody::TYPE_STAR_O_SUPER_GIANT;
					} else if (rand.Int32(0,1000) >= 990) {
						s.starType[0] = SBody::TYPE_STAR_K_SUPER_GIANT;
					} else if (rand.Int32(0,1000) >= 985) {
						s.starType[0] = SBody::TYPE_STAR_B_GIANT;
					} else if (rand.Int32(0,1000) >= 980) {
						s.starType[0] = SBody::TYPE_STAR_O_GIANT;
					} else if (rand.Int32(0,1000) >= 975) {
						s.starType[0] = SBody::TYPE_STAR_K_GIANT;
					} else if (rand.Int32(0,1000) >= 950) {
						s.starType[0] = SBody::TYPE_STAR_M_HYPER_GIANT;
					} else if (rand.Int32(0,1000) >= 875) {
						s.starType[0] = SBody::TYPE_STAR_M_SUPER_GIANT;
					} else {
						s.starType[0] = SBody::TYPE_STAR_M_GIANT;
					} 
				} else if (isqrt(1+sx*sx+sy*sy) > 5) s.starType[0] = SBody::TYPE_STAR_M_GIANT;
				else s.starType[0] = SBody::TYPE_STAR_M;

				//printf("%d: %d%\n", sx, sy);
			}

			s.name = GenName(s, rng);
			//printf("%s: \n", s.name.c_str());

			m_systems.push_back(s);
		}
	}
}

float Sector::DistanceBetween(const Sector *a, int sysIdxA, const Sector *b, int sysIdxB)
{
	vector3f dv = a->m_systems[sysIdxA].p - b->m_systems[sysIdxB].p;
	dv += Sector::SIZE*vector3f(float(a->sx - b->sx), float(a->sy - b->sy), float(a->sz - b->sz));
	return dv.Length();
}

std::string Sector::GenName(System &sys, MTRand &rng)
{
	std::string name;
	const int dist = std::max(std::max(abs(sx),abs(sy)),abs(sz));

	int chance = 100;
	switch (sys.starType[0]) {
		case SBody::TYPE_STAR_O:
		case SBody::TYPE_STAR_B: break;
		case SBody::TYPE_STAR_A: chance += dist; break;
		case SBody::TYPE_STAR_F: chance += 2*dist; break;
		case SBody::TYPE_STAR_G: chance += 4*dist; break;
		case SBody::TYPE_STAR_K: chance += 8*dist; break;
		case SBody::TYPE_STAR_O_GIANT:
		case SBody::TYPE_STAR_B_GIANT: chance = 50; break;
		case SBody::TYPE_STAR_A_GIANT: chance = int(0.2*dist); break;
		case SBody::TYPE_STAR_F_GIANT: chance = int(0.4*dist); break;
		case SBody::TYPE_STAR_G_GIANT: chance = int(0.5*dist); break;
		case SBody::TYPE_STAR_K_GIANT:
		case SBody::TYPE_STAR_M_GIANT: chance = dist; break;
		case SBody::TYPE_STAR_O_SUPER_GIANT:
		case SBody::TYPE_STAR_B_SUPER_GIANT: chance = 10; break;
		case SBody::TYPE_STAR_A_SUPER_GIANT:
		case SBody::TYPE_STAR_F_SUPER_GIANT:
		case SBody::TYPE_STAR_G_SUPER_GIANT:
		case SBody::TYPE_STAR_K_SUPER_GIANT: chance = 15; break;
		case SBody::TYPE_STAR_M_SUPER_GIANT: chance = 20; break;
		case SBody::TYPE_STAR_O_HYPER_GIANT:
		case SBody::TYPE_STAR_B_HYPER_GIANT:
		case SBody::TYPE_STAR_A_HYPER_GIANT:
		case SBody::TYPE_STAR_F_HYPER_GIANT:
		case SBody::TYPE_STAR_G_HYPER_GIANT:
		case SBody::TYPE_STAR_K_HYPER_GIANT:
		case SBody::TYPE_STAR_M_HYPER_GIANT: chance = 1; break;  //Should give a nice name almost all the time
		default: chance += 16*dist; break;
	}
	if (rng.Int32(chance) < 500) {
		/* well done. you get a real name */
		int len = rng.Int32(2,3);
		for (int i=0; i<len; i++) {
			name += sys_names[rng.Int32(0,SYS_NAME_FRAGS-1)];
		}
		name[0] = toupper(name[0]);
		return name;
	} else if (rng.Int32(chance) < 800) {
		char buf[128];
		snprintf(buf, sizeof(buf), "MJBN %d%+d%+d", rng.Int32(10,999),sx,sy); // MJBN -> Morton Jordan Bennett Norris
		return buf;
	} else if (rng.Int32(chance) < 1200) {
		char buf[128];
		snprintf(buf, sizeof(buf), "SC %d%+d%+d", rng.Int32(1000,9999),sx,sy); 
		return buf;
	} else {
		char buf[128];
		snprintf(buf, sizeof(buf), "DSC %d%+d%+d", rng.Int32(1000,9999),sx,sy); 
		return buf;
	}
}

<<<<<<< HEAD
bool Sector::WithinBox(const int Xmin, const int Xmax, const int Ymin, const int Ymax) const {
	if(sx >= Xmin && sx <= Xmax) {
		if(sy >= Ymin && sy <= Ymax) {
			return true;
		}
	}
	return false;
=======
bool Sector::WithinBox(const int Xmin, const int Xmax, const int Ymin, const int Ymax, const int Zmin, const int Zmax) const {
	if(sx >= Xmin && sx <= Xmax) {
		if(sy >= Ymin && sy <= Ymax) {
			if(sz >= Zmin && sz <= Zmax) {
				return true;
			}
		}
	}
	return false;
>>>>>>> e1278ae6
}<|MERGE_RESOLUTION|>--- conflicted
+++ resolved
@@ -1,331 +1,320 @@
-#include "Sector.h"
-#include "StarSystem.h"
-#include "CustomSystem.h"
-#include "Galaxy.h"
-#include "utils.h"
-
-#define SYS_NAME_FRAGS	32
-static const char *sys_names[SYS_NAME_FRAGS] =
-{ "en", "la", "can", "be", "and", "phi", "eth", "ol", "ve", "ho", "a",
-  "lia", "an", "ar", "ur", "mi", "in", "ti", "qu", "so", "ed", "ess",
-  "ex", "io", "ce", "ze", "fa", "ay", "wa", "da", "ack", "gre" };
-
-const float Sector::SIZE = 8;
-
-void Sector::GetCustomSystems()
-{
-	const std::list<const CustomSystem*> systems = CustomSystem::GetCustomSystemsForSector(sx, sy, sz);
-	if (systems.size() == 0) return;
-
-	for (std::list<const CustomSystem*>::const_iterator i = systems.begin(); i != systems.end(); i++) {
-		const CustomSystem *cs = *i;
-		System s;
-		s.p = SIZE*cs->pos;
-		s.name = cs->name;
-		for (s.numStars=0; s.numStars<cs->numStars; s.numStars++) {
-			if (cs->primaryType[s.numStars] == 0) break;
-			s.starType[s.numStars] = cs->primaryType[s.numStars];
-		}
-		s.customSys = cs;
-		s.seed = cs->seed;
-		m_systems.push_back(s);
-	}
-}
-
-#define CUSTOM_ONLY_RADIUS	4
-
-//////////////////////// Sector
-Sector::Sector(int x, int y, int z)
-{
-	unsigned long _init[4] = { x, y, z, UNIVERSE_SEED };
-	sx = x; sy = y; sz = z;
-	MTRand rng(_init, 4);
-	MTRand rand(UNIVERSE_SEED);
-
-	GetCustomSystems();
-
-	/* Always place random systems outside the core custom-only region */
-	if ((x < -CUSTOM_ONLY_RADIUS) || (x > CUSTOM_ONLY_RADIUS-1) ||
-	    (y < -CUSTOM_ONLY_RADIUS) || (y > CUSTOM_ONLY_RADIUS-1) ||
-	    (z < -CUSTOM_ONLY_RADIUS) || (z > CUSTOM_ONLY_RADIUS-1)) {
-		int numSystems = (rng.Int32(4,20) * Galaxy::GetSectorDensity(x, y, z)) >> 8;
-
-		for (int i=0; i<numSystems; i++) {
-			System s;
-			switch (rng.Int32(15)) {
-				case 0:
-					s.numStars = 4; break;
-				case 1: case 2:
-					s.numStars = 3; break;
-				case 3: case 4: case 5: case 6:
-					s.numStars = 2; break;
-				default:
-					s.numStars = 1; break;
-			}
-
-			s.p.x = rng.Double(SIZE);
-			s.p.y = rng.Double(SIZE);
-			s.p.z = rng.Double(SIZE);
-			s.seed = 0;
-			s.customSys = 0;
-			s.pStarSystem = NULL;
-			
-			double spec = rng.Double(1000000.0);
-			// frequencies from wikipedia
-			/*if (spec < 100) { // should be 1 but that is boring
-				s.starType[0] = SBody::TYPE_STAR_O;
-			} else if (spec < 1300) {
-				s.starType[0] = SBody::TYPE_STAR_B;
-			} else if (spec < 7300) {
-				s.starType[0] = SBody::TYPE_STAR_A;
-			} else if (spec < 37300) {
-				s.starType[0] = SBody::TYPE_STAR_F;
-			} else if (spec < 113300) {
-				s.starType[0] = SBody::TYPE_STAR_G;
-			} else if (spec < 234300) {
-				s.starType[0] = SBody::TYPE_STAR_K;
-			} else if (spec < 250000) {
-				s.starType[0] = SBody::TYPE_WHITE_DWARF;
-			} else if (spec < 900000) {
-				s.starType[0] = SBody::TYPE_STAR_M;
-			} else {
-				s.starType[0] = SBody::TYPE_BROWN_DWARF;
-			}*/
-			//if ((sx > 50) || (sx < -50) ||
-			//	(sy > 50) || (sy < -50))
-
-			// Frequencies are low enough that we probably don't need this anymore.
-			if (isqrt(1+sx*sx+sy*sy) > 10) 
-			{
-				if (spec < 1) { 
-					s.starType[0] = SBody::TYPE_STAR_IM_BH;  // These frequencies are made up
-				} else if (spec < 3) {
-					s.starType[0] = SBody::TYPE_STAR_S_BH; 
-				} else if (spec < 5) {
-					s.starType[0] = SBody::TYPE_STAR_O_WF; 
-				} else if (spec < 8) {
-					s.starType[0] = SBody::TYPE_STAR_B_WF; 
-				} else if (spec < 12) {
-					s.starType[0] = SBody::TYPE_STAR_M_WF; 
-				} else if (spec < 15) {
-					s.starType[0] = SBody::TYPE_STAR_K_HYPER_GIANT; 
-				} else if (spec < 18) {
-					s.starType[0] = SBody::TYPE_STAR_G_HYPER_GIANT;
-				} else if (spec < 23) {
-					s.starType[0] = SBody::TYPE_STAR_O_HYPER_GIANT; 
-				} else if (spec < 28) {
-					s.starType[0] = SBody::TYPE_STAR_A_HYPER_GIANT;
-				} else if (spec < 33) {
-					s.starType[0] = SBody::TYPE_STAR_F_HYPER_GIANT;
-				} else if (spec < 41) {
-					s.starType[0] = SBody::TYPE_STAR_B_HYPER_GIANT; 
-				} else if (spec < 48) {
-					s.starType[0] = SBody::TYPE_STAR_M_HYPER_GIANT; 
-				} else if (spec < 58) {
-					s.starType[0] = SBody::TYPE_STAR_K_SUPER_GIANT; 
-				} else if (spec < 68) {
-					s.starType[0] = SBody::TYPE_STAR_G_SUPER_GIANT;
-				} else if (spec < 78) {
-					s.starType[0] = SBody::TYPE_STAR_O_SUPER_GIANT; 
-				} else if (spec < 88) {
-					s.starType[0] = SBody::TYPE_STAR_A_SUPER_GIANT;
-				} else if (spec < 98) {
-					s.starType[0] = SBody::TYPE_STAR_F_SUPER_GIANT;
-				} else if (spec < 108) {
-					s.starType[0] = SBody::TYPE_STAR_B_SUPER_GIANT; 
-				} else if (spec < 158) {
-					s.starType[0] = SBody::TYPE_STAR_M_SUPER_GIANT; 
-				} else if (spec < 208) {
-					s.starType[0] = SBody::TYPE_STAR_K_GIANT; 
-				} else if (spec < 250) {
-					s.starType[0] = SBody::TYPE_STAR_G_GIANT;
-				} else if (spec < 300) {
-					s.starType[0] = SBody::TYPE_STAR_O_GIANT; 
-				} else if (spec < 350) {
-					s.starType[0] = SBody::TYPE_STAR_A_GIANT;
-				} else if (spec < 400) {
-					s.starType[0] = SBody::TYPE_STAR_F_GIANT;
-				} else if (spec < 500) {
-					s.starType[0] = SBody::TYPE_STAR_B_GIANT; 
-				} else if (spec < 700) {
-					s.starType[0] = SBody::TYPE_STAR_M_GIANT; 
-				} else if (spec < 800) {
-					s.starType[0] = SBody::TYPE_STAR_O;  // should be 1 but that is boring
-				} else if (spec < 2000) { // spec < 1300 / 20500
-					s.starType[0] = SBody::TYPE_STAR_B;  
-				} else if (spec < 8000) { // spec < 7300
-					s.starType[0] = SBody::TYPE_STAR_A;  
-				} else if (spec < 37300) { // spec < 37300
-					s.starType[0] = SBody::TYPE_STAR_F;  
-				} else if (spec < 113300) { // spec < 113300
-					s.starType[0] = SBody::TYPE_STAR_G;  
-				} else if (spec < 234300) { // spec < 234300
-					s.starType[0] = SBody::TYPE_STAR_K;  
-				} else if (spec < 250000) { // spec < 250000
-					s.starType[0] = SBody::TYPE_WHITE_DWARF;
-				} else if (spec < 900000) {  //spec < 900000
-					s.starType[0] = SBody::TYPE_STAR_M;
-				} else {
-					s.starType[0] = SBody::TYPE_BROWN_DWARF;
-				}
-			} else {
-				if (spec < 100) { // should be 1 but that is boring
-					s.starType[0] = SBody::TYPE_STAR_O;
-				} else if (spec < 1300) {
-					s.starType[0] = SBody::TYPE_STAR_B;
-				} else if (spec < 7300) {
-					s.starType[0] = SBody::TYPE_STAR_A;
-				} else if (spec < 37300) {
-					s.starType[0] = SBody::TYPE_STAR_F;
-				} else if (spec < 113300) {
-					s.starType[0] = SBody::TYPE_STAR_G;
-				} else if (spec < 234300) {
-					s.starType[0] = SBody::TYPE_STAR_K;
-				} else if (spec < 250000) {
-					s.starType[0] = SBody::TYPE_WHITE_DWARF;
-				} else if (spec < 900000) {
-					s.starType[0] = SBody::TYPE_STAR_M;
-				} else {
-					s.starType[0] = SBody::TYPE_BROWN_DWARF;
-				}
-			}
-			//printf("%d: %d%\n", sx, sy);
-
-			if (s.numStars > 1) {
-				s.starType[1] = SBody::BodyType(rng.Int32(SBody::TYPE_STAR_MIN, s.starType[0]));
-				if (s.numStars > 2) {
-					s.starType[2] = SBody::BodyType(rng.Int32(SBody::TYPE_STAR_MIN, s.starType[0]));
-					s.starType[3] = SBody::BodyType(rng.Int32(SBody::TYPE_STAR_MIN, s.starType[2]));
-				}
-			}
-
-			if ((s.starType[0] <= SBody::TYPE_STAR_A) && (rng.Int32(10)==0)) {
-				// make primary a giant. never more than one giant in a system
-				// while 
-				if (isqrt(1+sx*sx+sy*sy) > 10)
-				{			
-					if (rand.Int32(0,1000) >= 999) {
-						s.starType[0] = SBody::TYPE_STAR_B_HYPER_GIANT;
-					} else if (rand.Int32(0,1000) >= 998) {
-						s.starType[0] = SBody::TYPE_STAR_O_HYPER_GIANT;
-					} else if (rand.Int32(0,1000) >= 997) {
-						s.starType[0] = SBody::TYPE_STAR_K_HYPER_GIANT;
-					} else if (rand.Int32(0,1000) >= 995) {
-						s.starType[0] = SBody::TYPE_STAR_B_SUPER_GIANT;
-					} else if (rand.Int32(0,1000) >= 993) {
-						s.starType[0] = SBody::TYPE_STAR_O_SUPER_GIANT;
-					} else if (rand.Int32(0,1000) >= 990) {
-						s.starType[0] = SBody::TYPE_STAR_K_SUPER_GIANT;
-					} else if (rand.Int32(0,1000) >= 985) {
-						s.starType[0] = SBody::TYPE_STAR_B_GIANT;
-					} else if (rand.Int32(0,1000) >= 980) {
-						s.starType[0] = SBody::TYPE_STAR_O_GIANT;
-					} else if (rand.Int32(0,1000) >= 975) {
-						s.starType[0] = SBody::TYPE_STAR_K_GIANT;
-					} else if (rand.Int32(0,1000) >= 950) {
-						s.starType[0] = SBody::TYPE_STAR_M_HYPER_GIANT;
-					} else if (rand.Int32(0,1000) >= 875) {
-						s.starType[0] = SBody::TYPE_STAR_M_SUPER_GIANT;
-					} else {
-						s.starType[0] = SBody::TYPE_STAR_M_GIANT;
-					} 
-				} else if (isqrt(1+sx*sx+sy*sy) > 5) s.starType[0] = SBody::TYPE_STAR_M_GIANT;
-				else s.starType[0] = SBody::TYPE_STAR_M;
-
-				//printf("%d: %d%\n", sx, sy);
-			}
-
-			s.name = GenName(s, rng);
-			//printf("%s: \n", s.name.c_str());
-
-			m_systems.push_back(s);
-		}
-	}
-}
-
-float Sector::DistanceBetween(const Sector *a, int sysIdxA, const Sector *b, int sysIdxB)
-{
-	vector3f dv = a->m_systems[sysIdxA].p - b->m_systems[sysIdxB].p;
-	dv += Sector::SIZE*vector3f(float(a->sx - b->sx), float(a->sy - b->sy), float(a->sz - b->sz));
-	return dv.Length();
-}
-
-std::string Sector::GenName(System &sys, MTRand &rng)
-{
-	std::string name;
-	const int dist = std::max(std::max(abs(sx),abs(sy)),abs(sz));
-
-	int chance = 100;
-	switch (sys.starType[0]) {
-		case SBody::TYPE_STAR_O:
-		case SBody::TYPE_STAR_B: break;
-		case SBody::TYPE_STAR_A: chance += dist; break;
-		case SBody::TYPE_STAR_F: chance += 2*dist; break;
-		case SBody::TYPE_STAR_G: chance += 4*dist; break;
-		case SBody::TYPE_STAR_K: chance += 8*dist; break;
-		case SBody::TYPE_STAR_O_GIANT:
-		case SBody::TYPE_STAR_B_GIANT: chance = 50; break;
-		case SBody::TYPE_STAR_A_GIANT: chance = int(0.2*dist); break;
-		case SBody::TYPE_STAR_F_GIANT: chance = int(0.4*dist); break;
-		case SBody::TYPE_STAR_G_GIANT: chance = int(0.5*dist); break;
-		case SBody::TYPE_STAR_K_GIANT:
-		case SBody::TYPE_STAR_M_GIANT: chance = dist; break;
-		case SBody::TYPE_STAR_O_SUPER_GIANT:
-		case SBody::TYPE_STAR_B_SUPER_GIANT: chance = 10; break;
-		case SBody::TYPE_STAR_A_SUPER_GIANT:
-		case SBody::TYPE_STAR_F_SUPER_GIANT:
-		case SBody::TYPE_STAR_G_SUPER_GIANT:
-		case SBody::TYPE_STAR_K_SUPER_GIANT: chance = 15; break;
-		case SBody::TYPE_STAR_M_SUPER_GIANT: chance = 20; break;
-		case SBody::TYPE_STAR_O_HYPER_GIANT:
-		case SBody::TYPE_STAR_B_HYPER_GIANT:
-		case SBody::TYPE_STAR_A_HYPER_GIANT:
-		case SBody::TYPE_STAR_F_HYPER_GIANT:
-		case SBody::TYPE_STAR_G_HYPER_GIANT:
-		case SBody::TYPE_STAR_K_HYPER_GIANT:
-		case SBody::TYPE_STAR_M_HYPER_GIANT: chance = 1; break;  //Should give a nice name almost all the time
-		default: chance += 16*dist; break;
-	}
-	if (rng.Int32(chance) < 500) {
-		/* well done. you get a real name */
-		int len = rng.Int32(2,3);
-		for (int i=0; i<len; i++) {
-			name += sys_names[rng.Int32(0,SYS_NAME_FRAGS-1)];
-		}
-		name[0] = toupper(name[0]);
-		return name;
-	} else if (rng.Int32(chance) < 800) {
-		char buf[128];
-		snprintf(buf, sizeof(buf), "MJBN %d%+d%+d", rng.Int32(10,999),sx,sy); // MJBN -> Morton Jordan Bennett Norris
-		return buf;
-	} else if (rng.Int32(chance) < 1200) {
-		char buf[128];
-		snprintf(buf, sizeof(buf), "SC %d%+d%+d", rng.Int32(1000,9999),sx,sy); 
-		return buf;
-	} else {
-		char buf[128];
-		snprintf(buf, sizeof(buf), "DSC %d%+d%+d", rng.Int32(1000,9999),sx,sy); 
-		return buf;
-	}
-}
-
-<<<<<<< HEAD
-bool Sector::WithinBox(const int Xmin, const int Xmax, const int Ymin, const int Ymax) const {
-	if(sx >= Xmin && sx <= Xmax) {
-		if(sy >= Ymin && sy <= Ymax) {
-			return true;
-		}
-	}
-	return false;
-=======
-bool Sector::WithinBox(const int Xmin, const int Xmax, const int Ymin, const int Ymax, const int Zmin, const int Zmax) const {
-	if(sx >= Xmin && sx <= Xmax) {
-		if(sy >= Ymin && sy <= Ymax) {
-			if(sz >= Zmin && sz <= Zmax) {
-				return true;
-			}
-		}
-	}
-	return false;
->>>>>>> e1278ae6
-}+#include "Sector.h"
+#include "StarSystem.h"
+#include "CustomSystem.h"
+#include "Galaxy.h"
+#include "utils.h"
+
+#define SYS_NAME_FRAGS	32
+static const char *sys_names[SYS_NAME_FRAGS] =
+{ "en", "la", "can", "be", "and", "phi", "eth", "ol", "ve", "ho", "a",
+  "lia", "an", "ar", "ur", "mi", "in", "ti", "qu", "so", "ed", "ess",
+  "ex", "io", "ce", "ze", "fa", "ay", "wa", "da", "ack", "gre" };
+
+const float Sector::SIZE = 8;
+
+void Sector::GetCustomSystems()
+{
+	const std::list<const CustomSystem*> systems = CustomSystem::GetCustomSystemsForSector(sx, sy, sz);
+	if (systems.size() == 0) return;
+
+	for (std::list<const CustomSystem*>::const_iterator i = systems.begin(); i != systems.end(); i++) {
+		const CustomSystem *cs = *i;
+		System s;
+		s.p = SIZE*cs->pos;
+		s.name = cs->name;
+		for (s.numStars=0; s.numStars<cs->numStars; s.numStars++) {
+			if (cs->primaryType[s.numStars] == 0) break;
+			s.starType[s.numStars] = cs->primaryType[s.numStars];
+		}
+		s.customSys = cs;
+		s.seed = cs->seed;
+		m_systems.push_back(s);
+	}
+}
+
+#define CUSTOM_ONLY_RADIUS	4
+
+//////////////////////// Sector
+Sector::Sector(int x, int y, int z)
+{
+	unsigned long _init[4] = { x, y, z, UNIVERSE_SEED };
+	sx = x; sy = y; sz = z;
+	MTRand rng(_init, 4);
+	MTRand rand(UNIVERSE_SEED);
+
+	GetCustomSystems();
+
+	/* Always place random systems outside the core custom-only region */
+	if ((x < -CUSTOM_ONLY_RADIUS) || (x > CUSTOM_ONLY_RADIUS-1) ||
+	    (y < -CUSTOM_ONLY_RADIUS) || (y > CUSTOM_ONLY_RADIUS-1) ||
+	    (z < -CUSTOM_ONLY_RADIUS) || (z > CUSTOM_ONLY_RADIUS-1)) {
+		int numSystems = (rng.Int32(4,20) * Galaxy::GetSectorDensity(x, y, z)) >> 8;
+
+		for (int i=0; i<numSystems; i++) {
+			System s;
+			switch (rng.Int32(15)) {
+				case 0:
+					s.numStars = 4; break;
+				case 1: case 2:
+					s.numStars = 3; break;
+				case 3: case 4: case 5: case 6:
+					s.numStars = 2; break;
+				default:
+					s.numStars = 1; break;
+			}
+
+			s.p.x = rng.Double(SIZE);
+			s.p.y = rng.Double(SIZE);
+			s.p.z = rng.Double(SIZE);
+			s.seed = 0;
+			s.customSys = 0;
+			
+			double spec = rng.Double(1000000.0);
+			// frequencies from wikipedia
+			/*if (spec < 100) { // should be 1 but that is boring
+				s.starType[0] = SBody::TYPE_STAR_O;
+			} else if (spec < 1300) {
+				s.starType[0] = SBody::TYPE_STAR_B;
+			} else if (spec < 7300) {
+				s.starType[0] = SBody::TYPE_STAR_A;
+			} else if (spec < 37300) {
+				s.starType[0] = SBody::TYPE_STAR_F;
+			} else if (spec < 113300) {
+				s.starType[0] = SBody::TYPE_STAR_G;
+			} else if (spec < 234300) {
+				s.starType[0] = SBody::TYPE_STAR_K;
+			} else if (spec < 250000) {
+				s.starType[0] = SBody::TYPE_WHITE_DWARF;
+			} else if (spec < 900000) {
+				s.starType[0] = SBody::TYPE_STAR_M;
+			} else {
+				s.starType[0] = SBody::TYPE_BROWN_DWARF;
+			}*/
+			//if ((sx > 50) || (sx < -50) ||
+			//	(sy > 50) || (sy < -50))
+
+			// Frequencies are low enough that we probably don't need this anymore.
+			if (isqrt(1+sx*sx+sy*sy) > 10) 
+			{
+				if (spec < 1) { 
+					s.starType[0] = SBody::TYPE_STAR_IM_BH;  // These frequencies are made up
+				} else if (spec < 3) {
+					s.starType[0] = SBody::TYPE_STAR_S_BH; 
+				} else if (spec < 5) {
+					s.starType[0] = SBody::TYPE_STAR_O_WF; 
+				} else if (spec < 8) {
+					s.starType[0] = SBody::TYPE_STAR_B_WF; 
+				} else if (spec < 12) {
+					s.starType[0] = SBody::TYPE_STAR_M_WF; 
+				} else if (spec < 15) {
+					s.starType[0] = SBody::TYPE_STAR_K_HYPER_GIANT; 
+				} else if (spec < 18) {
+					s.starType[0] = SBody::TYPE_STAR_G_HYPER_GIANT;
+				} else if (spec < 23) {
+					s.starType[0] = SBody::TYPE_STAR_O_HYPER_GIANT; 
+				} else if (spec < 28) {
+					s.starType[0] = SBody::TYPE_STAR_A_HYPER_GIANT;
+				} else if (spec < 33) {
+					s.starType[0] = SBody::TYPE_STAR_F_HYPER_GIANT;
+				} else if (spec < 41) {
+					s.starType[0] = SBody::TYPE_STAR_B_HYPER_GIANT; 
+				} else if (spec < 48) {
+					s.starType[0] = SBody::TYPE_STAR_M_HYPER_GIANT; 
+				} else if (spec < 58) {
+					s.starType[0] = SBody::TYPE_STAR_K_SUPER_GIANT; 
+				} else if (spec < 68) {
+					s.starType[0] = SBody::TYPE_STAR_G_SUPER_GIANT;
+				} else if (spec < 78) {
+					s.starType[0] = SBody::TYPE_STAR_O_SUPER_GIANT; 
+				} else if (spec < 88) {
+					s.starType[0] = SBody::TYPE_STAR_A_SUPER_GIANT;
+				} else if (spec < 98) {
+					s.starType[0] = SBody::TYPE_STAR_F_SUPER_GIANT;
+				} else if (spec < 108) {
+					s.starType[0] = SBody::TYPE_STAR_B_SUPER_GIANT; 
+				} else if (spec < 158) {
+					s.starType[0] = SBody::TYPE_STAR_M_SUPER_GIANT; 
+				} else if (spec < 208) {
+					s.starType[0] = SBody::TYPE_STAR_K_GIANT; 
+				} else if (spec < 250) {
+					s.starType[0] = SBody::TYPE_STAR_G_GIANT;
+				} else if (spec < 300) {
+					s.starType[0] = SBody::TYPE_STAR_O_GIANT; 
+				} else if (spec < 350) {
+					s.starType[0] = SBody::TYPE_STAR_A_GIANT;
+				} else if (spec < 400) {
+					s.starType[0] = SBody::TYPE_STAR_F_GIANT;
+				} else if (spec < 500) {
+					s.starType[0] = SBody::TYPE_STAR_B_GIANT; 
+				} else if (spec < 700) {
+					s.starType[0] = SBody::TYPE_STAR_M_GIANT; 
+				} else if (spec < 800) {
+					s.starType[0] = SBody::TYPE_STAR_O;  // should be 1 but that is boring
+				} else if (spec < 2000) { // spec < 1300 / 20500
+					s.starType[0] = SBody::TYPE_STAR_B;  
+				} else if (spec < 8000) { // spec < 7300
+					s.starType[0] = SBody::TYPE_STAR_A;  
+				} else if (spec < 37300) { // spec < 37300
+					s.starType[0] = SBody::TYPE_STAR_F;  
+				} else if (spec < 113300) { // spec < 113300
+					s.starType[0] = SBody::TYPE_STAR_G;  
+				} else if (spec < 234300) { // spec < 234300
+					s.starType[0] = SBody::TYPE_STAR_K;  
+				} else if (spec < 250000) { // spec < 250000
+					s.starType[0] = SBody::TYPE_WHITE_DWARF;
+				} else if (spec < 900000) {  //spec < 900000
+					s.starType[0] = SBody::TYPE_STAR_M;
+				} else {
+					s.starType[0] = SBody::TYPE_BROWN_DWARF;
+				}
+			} else {
+				if (spec < 100) { // should be 1 but that is boring
+					s.starType[0] = SBody::TYPE_STAR_O;
+				} else if (spec < 1300) {
+					s.starType[0] = SBody::TYPE_STAR_B;
+				} else if (spec < 7300) {
+					s.starType[0] = SBody::TYPE_STAR_A;
+				} else if (spec < 37300) {
+					s.starType[0] = SBody::TYPE_STAR_F;
+				} else if (spec < 113300) {
+					s.starType[0] = SBody::TYPE_STAR_G;
+				} else if (spec < 234300) {
+					s.starType[0] = SBody::TYPE_STAR_K;
+				} else if (spec < 250000) {
+					s.starType[0] = SBody::TYPE_WHITE_DWARF;
+				} else if (spec < 900000) {
+					s.starType[0] = SBody::TYPE_STAR_M;
+				} else {
+					s.starType[0] = SBody::TYPE_BROWN_DWARF;
+				}
+			}
+			//printf("%d: %d%\n", sx, sy);
+
+			if (s.numStars > 1) {
+				s.starType[1] = SBody::BodyType(rng.Int32(SBody::TYPE_STAR_MIN, s.starType[0]));
+				if (s.numStars > 2) {
+					s.starType[2] = SBody::BodyType(rng.Int32(SBody::TYPE_STAR_MIN, s.starType[0]));
+					s.starType[3] = SBody::BodyType(rng.Int32(SBody::TYPE_STAR_MIN, s.starType[2]));
+				}
+			}
+
+			if ((s.starType[0] <= SBody::TYPE_STAR_A) && (rng.Int32(10)==0)) {
+				// make primary a giant. never more than one giant in a system
+				// while 
+				if (isqrt(1+sx*sx+sy*sy) > 10)
+				{			
+					if (rand.Int32(0,1000) >= 999) {
+						s.starType[0] = SBody::TYPE_STAR_B_HYPER_GIANT;
+					} else if (rand.Int32(0,1000) >= 998) {
+						s.starType[0] = SBody::TYPE_STAR_O_HYPER_GIANT;
+					} else if (rand.Int32(0,1000) >= 997) {
+						s.starType[0] = SBody::TYPE_STAR_K_HYPER_GIANT;
+					} else if (rand.Int32(0,1000) >= 995) {
+						s.starType[0] = SBody::TYPE_STAR_B_SUPER_GIANT;
+					} else if (rand.Int32(0,1000) >= 993) {
+						s.starType[0] = SBody::TYPE_STAR_O_SUPER_GIANT;
+					} else if (rand.Int32(0,1000) >= 990) {
+						s.starType[0] = SBody::TYPE_STAR_K_SUPER_GIANT;
+					} else if (rand.Int32(0,1000) >= 985) {
+						s.starType[0] = SBody::TYPE_STAR_B_GIANT;
+					} else if (rand.Int32(0,1000) >= 980) {
+						s.starType[0] = SBody::TYPE_STAR_O_GIANT;
+					} else if (rand.Int32(0,1000) >= 975) {
+						s.starType[0] = SBody::TYPE_STAR_K_GIANT;
+					} else if (rand.Int32(0,1000) >= 950) {
+						s.starType[0] = SBody::TYPE_STAR_M_HYPER_GIANT;
+					} else if (rand.Int32(0,1000) >= 875) {
+						s.starType[0] = SBody::TYPE_STAR_M_SUPER_GIANT;
+					} else {
+						s.starType[0] = SBody::TYPE_STAR_M_GIANT;
+					} 
+				} else if (isqrt(1+sx*sx+sy*sy) > 5) s.starType[0] = SBody::TYPE_STAR_M_GIANT;
+				else s.starType[0] = SBody::TYPE_STAR_M;
+
+				//printf("%d: %d%\n", sx, sy);
+			}
+
+			s.name = GenName(s, rng);
+			//printf("%s: \n", s.name.c_str());
+
+			m_systems.push_back(s);
+		}
+	}
+}
+
+float Sector::DistanceBetween(const Sector *a, int sysIdxA, const Sector *b, int sysIdxB)
+{
+	vector3f dv = a->m_systems[sysIdxA].p - b->m_systems[sysIdxB].p;
+	dv += Sector::SIZE*vector3f(float(a->sx - b->sx), float(a->sy - b->sy), float(a->sz - b->sz));
+	return dv.Length();
+}
+
+std::string Sector::GenName(System &sys, MTRand &rng)
+{
+	std::string name;
+	const int dist = std::max(std::max(abs(sx),abs(sy)),abs(sz));
+
+	int chance = 100;
+	switch (sys.starType[0]) {
+		case SBody::TYPE_STAR_O:
+		case SBody::TYPE_STAR_B: break;
+		case SBody::TYPE_STAR_A: chance += dist; break;
+		case SBody::TYPE_STAR_F: chance += 2*dist; break;
+		case SBody::TYPE_STAR_G: chance += 4*dist; break;
+		case SBody::TYPE_STAR_K: chance += 8*dist; break;
+		case SBody::TYPE_STAR_O_GIANT:
+		case SBody::TYPE_STAR_B_GIANT: chance = 50; break;
+		case SBody::TYPE_STAR_A_GIANT: chance = int(0.2*dist); break;
+		case SBody::TYPE_STAR_F_GIANT: chance = int(0.4*dist); break;
+		case SBody::TYPE_STAR_G_GIANT: chance = int(0.5*dist); break;
+		case SBody::TYPE_STAR_K_GIANT:
+		case SBody::TYPE_STAR_M_GIANT: chance = dist; break;
+		case SBody::TYPE_STAR_O_SUPER_GIANT:
+		case SBody::TYPE_STAR_B_SUPER_GIANT: chance = 10; break;
+		case SBody::TYPE_STAR_A_SUPER_GIANT:
+		case SBody::TYPE_STAR_F_SUPER_GIANT:
+		case SBody::TYPE_STAR_G_SUPER_GIANT:
+		case SBody::TYPE_STAR_K_SUPER_GIANT: chance = 15; break;
+		case SBody::TYPE_STAR_M_SUPER_GIANT: chance = 20; break;
+		case SBody::TYPE_STAR_O_HYPER_GIANT:
+		case SBody::TYPE_STAR_B_HYPER_GIANT:
+		case SBody::TYPE_STAR_A_HYPER_GIANT:
+		case SBody::TYPE_STAR_F_HYPER_GIANT:
+		case SBody::TYPE_STAR_G_HYPER_GIANT:
+		case SBody::TYPE_STAR_K_HYPER_GIANT:
+		case SBody::TYPE_STAR_M_HYPER_GIANT: chance = 1; break;  //Should give a nice name almost all the time
+		default: chance += 16*dist; break;
+	}
+	if (rng.Int32(chance) < 500) {
+		/* well done. you get a real name */
+		int len = rng.Int32(2,3);
+		for (int i=0; i<len; i++) {
+			name += sys_names[rng.Int32(0,SYS_NAME_FRAGS-1)];
+		}
+		name[0] = toupper(name[0]);
+		return name;
+	} else if (rng.Int32(chance) < 800) {
+		char buf[128];
+		snprintf(buf, sizeof(buf), "MJBN %d%+d%+d", rng.Int32(10,999),sx,sy); // MJBN -> Morton Jordan Bennett Norris
+		return buf;
+	} else if (rng.Int32(chance) < 1200) {
+		char buf[128];
+		snprintf(buf, sizeof(buf), "SC %d%+d%+d", rng.Int32(1000,9999),sx,sy); 
+		return buf;
+	} else {
+		char buf[128];
+		snprintf(buf, sizeof(buf), "DSC %d%+d%+d", rng.Int32(1000,9999),sx,sy); 
+		return buf;
+	}
+}
+
+bool Sector::WithinBox(const int Xmin, const int Xmax, const int Ymin, const int Ymax, const int Zmin, const int Zmax) const {
+	if(sx >= Xmin && sx <= Xmax) {
+		if(sy >= Ymin && sy <= Ymax) {
+			if(sz >= Zmin && sz <= Zmax) {
+				return true;
+			}
+		}
+	}
+	return false;
+}