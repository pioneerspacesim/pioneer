--- conflicted
+++ resolved
@@ -251,15 +251,13 @@
 	// actually changing state
 	mutable sigc::signal<void> onFlavourChanged;
 
-<<<<<<< HEAD
+	bool IsInvulnerable() const { return m_invulnerable; }
+	void SetInvulnerable(bool b) { m_invulnerable = b; }
+
 	Sensors *GetSensors() const { return m_sensors.get(); }
 
 	Uint8 GetRelations(Body *other) const; //0=hostile, 50=neutral, 100=ally
 	void SetRelations(Body *other, Uint8 percent);
-=======
-	bool IsInvulnerable() const { return m_invulnerable; }
-	void SetInvulnerable(bool b) { m_invulnerable = b; }
->>>>>>> 5dcdf086
 
 protected:
 	virtual void Save(Serializer::Writer &wr, Space *space);
