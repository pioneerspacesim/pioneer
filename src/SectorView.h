--- conflicted
+++ resolved
@@ -34,13 +34,8 @@
 	void OnClickSystem(const SystemPath &path);
 
 	void MouseButtonDown(int button, int x, int y);
-<<<<<<< HEAD
 	Sector* GetCached(int sectorX, int sectorY, int sectorZ);
-=======
 	void OnKeyPress(SDL_keysym *keysym);
-
-	Sector* GetCached(int sectorX, int sectorY);
->>>>>>> 34b33f7c
 	void ShrinkCache();
 
 	float m_zoom;
@@ -48,15 +43,11 @@
 	bool m_firstTime;
 	SystemPath m_selected;
 
-<<<<<<< HEAD
 	vector3f m_pos;
 	vector3f m_posMovingTo;
-=======
 	SystemPath m_hyperspaceTarget;
 	bool m_matchTargetToSelection;
 
-	float m_px, m_py;
->>>>>>> 34b33f7c
 	float m_rot_x, m_rot_z;
 	Gui::Label *m_infoLabel;
 	Gui::ImageButton *m_zoomInButton;
