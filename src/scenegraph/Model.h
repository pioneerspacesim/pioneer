--- conflicted
+++ resolved
@@ -129,12 +129,8 @@
 	Graphics::Renderer *GetRenderer() const { return m_renderer; }
 
 	//special for ship model use
-<<<<<<< HEAD
-	void SetThrust(const vector3f& linear, const vector3f &angular);
+	void SetThrust(const vector3f &linear, const vector3f &angular);
 	void SetShieldData(const bool isOn, const float strength);
-=======
-	void SetThrust(const vector3f &linear, const vector3f &angular);
->>>>>>> 908e213e
 
 	void Save(Serializer::Writer &wr) const;
 	void Load(Serializer::Reader &rd);
