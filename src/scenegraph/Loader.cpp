--- conflicted
+++ resolved
@@ -529,8 +529,8 @@
 		}
 
 		const Graphics::AttributeSet vtxAttribs =
-			Graphics::ATTRIB_POSITION |
-			Graphics::ATTRIB_NORMAL |
+				Graphics::ATTRIB_POSITION |
+				Graphics::ATTRIB_NORMAL |
 			Graphics::ATTRIB_UV0;
 		Graphics::VertexArray *vts = new Graphics::VertexArray(vtxAttribs, mesh->mNumVertices);
 
@@ -814,7 +814,6 @@
 
 	//nodes with visible geometry (StaticGeometry and decals)
 	if (node->mNumMeshes > 0) {
-<<<<<<< HEAD
 		//is this node animated? add a transform
 		//does this node have children? Add a group
 		RefCountedPtr<StaticGeometry> geom;
@@ -828,8 +827,6 @@
 		}
 		RefCountedPtr<Graphics::StaticMesh> smesh(new Graphics::StaticMesh(Graphics::TRIANGLES));
 
-=======
->>>>>>> 18386e9f
 		//expecting decal_0X
 		unsigned int numDecal = 0;
 		const bool isDecal = starts_with(nodename, "decal_");
@@ -847,8 +844,7 @@
 			if (numDecal > 0) {
 				geom->SetNodeMask(NODE_TRANSPARENT);
 				geom->m_blendMode = Graphics::BLEND_ALPHA;
-<<<<<<< HEAD
-				surf->SetMaterial(GetDecalMaterial(numDecal));
+				geom->GetMesh(0)->GetSurface(0)->SetMaterial(GetDecalMaterial(numDecal));
 			}
 			if (isShield) {
 				geom->SetNodeMask(NODE_TRANSPARENT);
@@ -864,18 +860,9 @@
 				geom->m_boundingBox.Update(vtx.x, vtx.y, vtx.z);
 			}
 
-			//Out of space? Add a new mesh.
-			if(smesh->GetAvailableVertexSpace() < surf->GetNumVerts()) {
-				geom->AddMesh(smesh);
-				smesh = RefCountedPtr<Graphics::StaticMesh>(new Graphics::StaticMesh(Graphics::TRIANGLES));
-=======
-				geom->GetMesh(0)->GetSurface(0)->SetMaterial(GetDecalMaterial(numDecal));
->>>>>>> 18386e9f
-			}
-
 			parent->AddChild(geom.Get());
-		}
-	}
+			}
+		}
 
 	for(unsigned int i=0; i<node->mNumChildren; i++) {
 		aiNode *child = node->mChildren[i];
@@ -949,7 +936,7 @@
 		const int padID = atoi(pad.c_str())-1;
 		if(padID<240) {
 			return 0x10 + padID;
-		}
+	}
 	}
 	return 0x0;
 }
