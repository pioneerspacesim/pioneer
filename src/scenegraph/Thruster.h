// Copyright © 2008-2013 Pioneer Developers. See AUTHORS.txt for details
// Licensed under the terms of the GPL v3. See licenses/GPL-3.txt

#ifndef _SCENEGRAPH_THRUSTER_H
#define _SCENEGRAPH_THRUSTER_H
/*
 * Spaceship thruster
 */
#include "libs.h"
#include "Node.h"

namespace Graphics {
	class Renderer;
	class VertexArray;
	class Material;
}

namespace SceneGraph {

class Thruster : public Node {
public:
	Thruster(Graphics::Renderer *, bool linear, const vector3f &pos, const vector3f &dir);
	Thruster(const Thruster&, NodeCopyCache *cache = 0);
	Node *Clone(NodeCopyCache *cache = 0);
	virtual void Accept(NodeVisitor &v);
<<<<<<< HEAD
	virtual const char *GetTypeName() { return "Thruster"; }
	virtual void Render(const matrix4x4f &trans, const RenderData *rd);
=======
	virtual const char *GetTypeName() const { return "Thruster"; }
	virtual void Render(const matrix4x4f &trans, RenderData *rd);
>>>>>>> d7bac661

private:
	static Graphics::VertexArray* CreateGeometry();
	RefCountedPtr<Graphics::Material> m_tMat;
	ScopedPtr<Graphics::VertexArray> m_tVerts;
	bool linearOnly;
	vector3f dir;
	vector3f pos;
};

}

#endif<|MERGE_RESOLUTION|>--- conflicted
+++ resolved
@@ -23,13 +23,8 @@
 	Thruster(const Thruster&, NodeCopyCache *cache = 0);
 	Node *Clone(NodeCopyCache *cache = 0);
 	virtual void Accept(NodeVisitor &v);
-<<<<<<< HEAD
-	virtual const char *GetTypeName() { return "Thruster"; }
-	virtual void Render(const matrix4x4f &trans, const RenderData *rd);
-=======
 	virtual const char *GetTypeName() const { return "Thruster"; }
 	virtual void Render(const matrix4x4f &trans, RenderData *rd);
->>>>>>> d7bac661
 
 private:
 	static Graphics::VertexArray* CreateGeometry();
