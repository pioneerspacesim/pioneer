--- conflicted
+++ resolved
@@ -9,11 +9,7 @@
 
 class StarSystem;
 class SBody;
-<<<<<<< HEAD
-class Renderer;
-=======
 namespace Graphics { class Renderer; }
->>>>>>> 8896ba3e
 
 class SystemInfoView: public View {
 public:
@@ -28,15 +24,9 @@
 		BodyIcon(const char* img);
 		virtual void Draw();
 		virtual void OnActivate();
-<<<<<<< HEAD
-		void SetRenderer(Renderer *r) { m_renderer = r; }
-	private:
-		Renderer *m_renderer;
-=======
 		void SetRenderer(Graphics::Renderer *r) { m_renderer = r; }
 	private:
 		Graphics::Renderer *m_renderer;
->>>>>>> 8896ba3e
 	};
 	void SystemChanged(const SystemPath &path);
 	void UpdateEconomyTab();
