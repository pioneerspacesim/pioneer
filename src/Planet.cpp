#include "Planet.h"
#include "Pi.h"
#include "WorldView.h"
#include "GeoSphere.h"
#include "perlin.h"
#include "graphics/Material.h"
#include "graphics/Renderer.h"
#include "graphics/Graphics.h"
#include "graphics/VertexArray.h"

using namespace Graphics;

struct ColRangeObj_t {
	float baseCol[4]; float modCol[4]; float modAll;

	void GenCol(float col[4], MTRand &rng) const {
		float ma = 1 + float(rng.Double(modAll*2)-modAll);
		for (int i=0; i<4; i++) col[i] = baseCol[i] + float(rng.Double(-modCol[i], modCol[i]));
		for (int i=0; i<3; i++) col[i] = Clamp(ma*col[i], 0.0f, 1.0f);
	}
};

ColRangeObj_t barrenBodyCol = { { .3f,.3f,.3f,1 },{0,0,0,0},.3f };
ColRangeObj_t barrenContCol = { { .2f,.2f,.2f,1 },{0,0,0,0},.3f };
ColRangeObj_t barrenEjectaCraterCol = { { .5f,.5f,.5f,1 },{0,0,0,0},.2f };
float darkblue[4] = { .05f, .05f, .2f, 1 };
float blue[4] = { .2f, .2f, 1, 1 };
float green[4] = { .2f, .8f, .2f, 1 };
float white[4] = { 1, 1, 1, 1 };

Planet::Planet(): TerrainBody()
{
}

Planet::Planet(SystemBody *sbody): TerrainBody(sbody)
{
	m_hasDoubleFrame = true;
}

/*
 * dist = distance from centre
 * returns pressure in earth atmospheres
 * function is slightly different from the isothermal earth-based approximation used in shaders, 
 * but it isn't visually noticeable.
 */
void Planet::GetAtmosphericState(double dist, double *outPressure, double *outDensity) const
{
	Color c;
	double surfaceDensity;
<<<<<<< HEAD
	const double SPECIFIC_HEAT_AIR_CP=1000.5;// constant pressure specific heat, for the combination of gasses that make up air
	// XXX using earth's molar mass of air...		   
	const double GAS_MOLAR_MASS = 0.02897;
	const double GAS_CONSTANT = 8.314;
	
	const double PA_2_ATMOS = 1.0 / 101325.0;

	// surface gravity = -G*M/planet radius^2
	const double surfaceGravity_g = -G*this->GetSBody()->GetMass()/pow((this->GetSBody()->GetRadius()),2); // should be stored in sbody
	// lapse rate http://en.wikipedia.org/wiki/Adiabatic_lapse_rate#Dry_adiabatic_lapse_rate
	// the wet adiabatic rate can be used when cloud layers are incorporated
	// fairly accurate in the troposphere
	const double lapseRate_L = -surfaceGravity_g/SPECIFIC_HEAT_AIR_CP; // negative deg/m
	const double height_h = (dist-GetSBody()->GetRadius()); // height in m
	const double surfaceTemperature_T0 = this->GetSBody()->averageTemp; //K 
	
	
	GetSBody()->GetAtmosphereFlavor(&c, &surfaceDensity);// kg / m^3
	// convert to moles/m^3
	surfaceDensity/=GAS_MOLAR_MASS;

	const double adiabaticLimit = surfaceTemperature_T0/lapseRate_L; //should be stored 
	
	// This model has no atmosphere beyond the adiabetic limit
	if (height_h >= adiabaticLimit) {*outDensity = 0.0; *outPressure = 0.0; return;}

	//P = density*R*T=(n/V)*R*T
	const double surfaceP_p0 = PA_2_ATMOS*((surfaceDensity)*GAS_CONSTANT*surfaceTemperature_T0); // in atmospheres
	
	
	//*outPressure = p0*(1-l*h/T0)^(g*M/(R*L);
	*outPressure = pow(surfaceP_p0*(1-lapseRate_L*height_h/surfaceTemperature_T0),(-surfaceGravity_g*GAS_MOLAR_MASS/(GAS_CONSTANT*lapseRate_L)));// in ATM since p0 was in ATM
	//                                                                               ^^g used is abs(g)
	// temperature at height
	double temp = surfaceTemperature_T0+lapseRate_L*height_h;

	*outDensity = (*outPressure/(PA_2_ATMOS*GAS_CONSTANT*temp))*GAS_MOLAR_MASS;
	
=======
	double atmosDist = dist/(GetSystemBody()->GetRadius()*ATMOSPHERE_RADIUS);

	GetSystemBody()->GetAtmosphereFlavor(&c, &surfaceDensity);
	// kg / m^3
	// exp term should be the same as in AtmosLengthDensityProduct GLSL function
	*outDensity = 1.15*surfaceDensity * exp(-500.0 * (atmosDist - (2.0 - ATMOSPHERE_RADIUS)));
	// XXX using earth's molar mass of air...
	const double GAS_MOLAR_MASS = 28.97;
	const double GAS_CONSTANT = 8.314;
	const double KPA_2_ATMOS = 1.0 / 101.325;
	// atmospheres
	*outPressure = KPA_2_ATMOS*(*outDensity/GAS_MOLAR_MASS)*GAS_CONSTANT*double(GetSystemBody()->averageTemp);
>>>>>>> 51421969
}


struct GasGiantDef_t {
	int hoopMin, hoopMax; float hoopWobble;
	int blobMin, blobMax;
	float poleMin, poleMax; // size range in radians. zero for no poles.
	float ringProbability;
	ColRangeObj_t ringCol;
	ColRangeObj_t bodyCol;
	ColRangeObj_t hoopCol;
	ColRangeObj_t blobCol;
	ColRangeObj_t poleCol;
};

static GasGiantDef_t ggdefs[] = {
{
	/* jupiter */
	30, 40, 0.05f,
	20, 30,
	0, 0,
	0.5,
	{ { .61f,.48f,.384f,.4f }, {0,0,0,.2f}, 0.3f },
	{ { .99f,.76f,.62f,1 }, { 0,.1f,.1f,0 }, 0.3f },
	{ { .99f,.76f,.62f,.5f }, { 0,.1f,.1f,0 }, 0.3f },
	{ { .99f,.76f,.62f,1 }, { 0,.1f,.1f,0 }, 0.7f },
    { { 0.0f,0.0f,0.0f,0 }, { 0,0.0f,0.0f,0}, 0.0f}
}, {
	/* saturnish */
	10, 25, 0.05f,
	8, 20, // blob range
	0.2f, 0.2f, // pole size
	0.5,
	{ { .61f,.48f,.384f,.75f }, {0,0,0,.2f}, 0.3f },
	{ { .87f, .68f, .39f, 1 }, { .2f,0,0,.3f }, 0.1f },
	{ { .87f, .68f, .39f, 1 }, { 0,0,.2f,.1f }, 0.1f },
	{ { .87f, .68f, .39f, 1 }, { .1f,0,0,.1f }, 0.1f },
	{ { .77f, .58f, .29f, 1 }, { .1f,.1f,0,.2f }, 0.2f },
}, {
	/* neptunish */
	3, 6, 0.25f,
	2, 6,
	0, 0,
	0.5,
	{ { .71f,.68f,.684f,.4f }, {0,0,0,.2f}, 0.3f },
	{ { .31f,.44f,.73f,1 }, {0,0,0,0}, .05f}, // body col
	{ { .31f,.74f,.73f,0.5f }, {0,0,0,0}, .1f},// hoop col
	{ { .21f,.34f,.54f,1 }, {0,0,0,0}, .05f},// blob col
    { { 0.0f,0.0f,0.0f,0 }, { 0,0.0f,0.0f,0}, 0.0f}
}, {
	/* uranus-like *wink* */
	2, 3, 0.1f,
	1, 2,
	0, 0,
	0.5,
	{ { .51f,.48f,.384f,.4f }, {0,0,0,.3f}, 0.3f },
	{ { .60f,.85f,.86f,1 }, {.1f,.1f,.1f,0}, 0 },
	{ { .60f,.85f,.86f,1 }, {.1f,.1f,.1f,0}, 0 },
	{ { .60f,.85f,.86f,1 }, {.1f,.1f,.1f,0}, 0 },
	{ { .60f,.85f,.86f,1 }, {.1f,.1f,.1f,0}, 0 }
}, {
	/* brown dwarf-like */
	0, 0, 0.05f,
	10, 20,
	0.2f, 0.2f,
	0.5,
	{ { .81f,.48f,.384f,.5f }, {0,0,0,.3f}, 0.3f },
	{ { .4f,.1f,0,1 }, {0,0,0,0}, 0.1f },
	{ { .4f,.1f,0,1 }, {0,0,0,0}, 0.1f },
	{ { .4f,.1f,0,1 }, {0,0,0,0}, 0.1f },
    { { 0.0f,0.0f,0.0f,0 }, { 0,0.0f,0.0f,0}, 0.0f}
},
};

#define PLANET_AMBIENT	0.1f

static void DrawRing(double inner, double outer, const Color &color, Renderer *r, const Material &mat)
{
	float step = 0.1f / (Pi::detail.planets + 1);

	VertexArray vts(ATTRIB_POSITION | ATTRIB_DIFFUSE | ATTRIB_NORMAL);
	const vector3f normal(0.f, 1.f, 0.f);
	for (float ang=0; ang<2*M_PI; ang+=step) {
		vts.Add(vector3f(float(inner)*sin(ang), 0.f, float(inner)*cos(ang)), color, normal);
		vts.Add(vector3f(float(outer)*sin(ang), 0.f, float(outer)*cos(ang)), color, normal);
	}
	vts.Add(vector3f(0.f, 0.f, float(inner)), color, normal);
	vts.Add(vector3f(0.f, 0.f, float(outer)), color, normal);

	r->DrawTriangles(&vts, &mat, TRIANGLE_STRIP);
}

void Planet::DrawGasGiantRings(Renderer *renderer)
{
	renderer->SetBlendMode(BLEND_ALPHA_ONE);
	glPushAttrib(GL_DEPTH_BUFFER_BIT | GL_ENABLE_BIT );
	renderer->SetDepthTest(true);
	glEnable(GL_NORMALIZE);

	Material mat;
	mat.unlit = true;
	mat.twoSided = true;
	// XXX worldview numlights always 1!
	mat.shader = Graphics::planetRingsShader[Pi::worldView->GetNumLights()-1];

//	MTRand rng((int)Pi::game->GetTime());
	MTRand rng(GetSystemBody()->seed+965467);

	double noiseOffset = 256.0*rng.Double();
	float baseCol[4];

	// just use a random gas giant flavour for the moment
	GasGiantDef_t &ggdef = ggdefs[rng.Int32(0,4)];
	ggdef.ringCol.GenCol(baseCol, rng);

	const double maxRingWidth = 0.1 / double(2*(Pi::detail.planets + 1));

	if (rng.Double(1.0) < ggdef.ringProbability) {
		float rpos = float(rng.Double(1.15,1.5));
		float end = rpos + float(rng.Double(0.1, 1.0));
		end = std::min(end, 2.5f);
		while (rpos < end) {
			float size = float(rng.Double(maxRingWidth));
			float n =
				0.5 + 0.5*(
					noise(10.0*rpos, noiseOffset, 0.0) +
					0.5*noise(20.0*rpos, noiseOffset, 0.0) +
					0.25*noise(40.0*rpos, noiseOffset, 0.0));
			Color col(baseCol[0] * n, baseCol[1] * n, baseCol[2] * n, baseCol[3] * n);
			DrawRing(rpos, rpos+size, col, renderer, mat);
			rpos += size;
		}
	}

	glPopAttrib();
	renderer->SetBlendMode(BLEND_SOLID);
}

void Planet::DrawAtmosphere(Renderer *renderer, const vector3d &camPos)
{
	//this is the non-shadered atmosphere rendering
	Color col;
	double density;
	GetSystemBody()->GetAtmosphereFlavor(&col, &density);

	const double rad1 = 0.999;
	const double rad2 = 1.05;

	glPushMatrix();

	//XXX pass the transform
	matrix4x4d curTrans;
	glGetDoublev(GL_MODELVIEW_MATRIX, &curTrans[0]);

	// face the camera dammit
	vector3d zaxis = (-camPos).Normalized();
	vector3d xaxis = vector3d(0,1,0).Cross(zaxis).Normalized();
	vector3d yaxis = zaxis.Cross(xaxis);
	matrix4x4d rot = matrix4x4d::MakeInvRotMatrix(xaxis, yaxis, zaxis);
	const matrix4x4d trans = curTrans * rot;

	matrix4x4d invViewRot = trans;
	invViewRot.ClearToRotOnly();
	invViewRot = invViewRot.InverseOf();

	//XXX this is always 1
	const int numLights = Pi::worldView->GetNumLights();
	assert(numLights < 4);
	vector3d lightDir[4];
	float lightCol[4][4];
	// only
	for (int i=0; i<numLights; i++) {
		float temp[4];
		glGetLightfv(GL_LIGHT0 + i, GL_DIFFUSE, lightCol[i]);
		glGetLightfv(GL_LIGHT0 + i, GL_POSITION, temp);
		lightDir[i] = (invViewRot * vector3d(temp[0], temp[1], temp[2])).Normalized();
	}

	const double angStep = M_PI/32;
	// find angle player -> centre -> tangent point
	// tangent is from player to surface of sphere
	float tanAng = float(acos(rad1 / camPos.Length()));

	// then we can put the fucking atmosphere on the horizon
	vector3d r1(0.0, 0.0, rad1);
	vector3d r2(0.0, 0.0, rad2);
	rot = matrix4x4d::RotateYMatrix(tanAng);
	r1 = rot * r1;
	r2 = rot * r2;

	rot = matrix4x4d::RotateZMatrix(angStep);

	VertexArray vts(ATTRIB_POSITION | ATTRIB_DIFFUSE | ATTRIB_NORMAL);
	for (float ang=0; ang<2*M_PI; ang+=float(angStep)) {
		const vector3d norm = r1.Normalized();
		const vector3f n = vector3f(norm.x, norm.y, norm.z);
		float _col[4] = { 0,0,0,0 };
		for (int lnum=0; lnum<numLights; lnum++) {
			const float dot = norm.x*lightDir[lnum].x + norm.y*lightDir[lnum].y + norm.z*lightDir[lnum].z;
			_col[0] += dot*lightCol[lnum][0];
			_col[1] += dot*lightCol[lnum][1];
			_col[2] += dot*lightCol[lnum][2];
		}
		for (int i=0; i<3; i++) _col[i] = _col[i] * col[i];
		_col[3] = col[3];
		vts.Add(vector3f(r1.x, r1.y, r1.z), Color(_col[0], _col[1], _col[2], _col[3]), n);
		vts.Add(vector3f(r2.x, r2.y, r2.z), Color(0.f), n);
		r1 = rot * r1;
		r2 = rot * r2;
	}

	Material mat;
	mat.unlit = true;
	mat.twoSided = true;
	mat.vertexColors = true;

	renderer->SetTransform(trans);
	renderer->SetBlendMode(BLEND_ALPHA_ONE);
	renderer->DrawTriangles(&vts, &mat, TRIANGLE_STRIP);
	renderer->SetBlendMode(BLEND_SOLID);

	glPopMatrix();
}

void Planet::SubRender(Renderer *r, const vector3d &camPos)
{
	if (GetSystemBody()->GetSuperType() == SystemBody::SUPERTYPE_GAS_GIANT) DrawGasGiantRings(r);

	if (!AreShadersEnabled()) DrawAtmosphere(r, camPos);
}<|MERGE_RESOLUTION|>--- conflicted
+++ resolved
@@ -47,25 +47,24 @@
 {
 	Color c;
 	double surfaceDensity;
-<<<<<<< HEAD
 	const double SPECIFIC_HEAT_AIR_CP=1000.5;// constant pressure specific heat, for the combination of gasses that make up air
 	// XXX using earth's molar mass of air...		   
 	const double GAS_MOLAR_MASS = 0.02897;
 	const double GAS_CONSTANT = 8.314;
 	
 	const double PA_2_ATMOS = 1.0 / 101325.0;
-
+	
 	// surface gravity = -G*M/planet radius^2
-	const double surfaceGravity_g = -G*this->GetSBody()->GetMass()/pow((this->GetSBody()->GetRadius()),2); // should be stored in sbody
+	const double surfaceGravity_g = -this->GetSystemBody()->CalcSurfaceGravity(); // should be stored in sbody
 	// lapse rate http://en.wikipedia.org/wiki/Adiabatic_lapse_rate#Dry_adiabatic_lapse_rate
 	// the wet adiabatic rate can be used when cloud layers are incorporated
 	// fairly accurate in the troposphere
 	const double lapseRate_L = -surfaceGravity_g/SPECIFIC_HEAT_AIR_CP; // negative deg/m
-	const double height_h = (dist-GetSBody()->GetRadius()); // height in m
-	const double surfaceTemperature_T0 = this->GetSBody()->averageTemp; //K 
-	
-	
-	GetSBody()->GetAtmosphereFlavor(&c, &surfaceDensity);// kg / m^3
+	const double height_h = (dist-GetSystemBody()->GetRadius()); // height in m
+	const double surfaceTemperature_T0 = this->GetSystemBody()->averageTemp; //K 
+	
+	
+	GetSystemBody()->GetAtmosphereFlavor(&c, &surfaceDensity);// kg / m^3
 	// convert to moles/m^3
 	surfaceDensity/=GAS_MOLAR_MASS;
 
@@ -86,20 +85,6 @@
 
 	*outDensity = (*outPressure/(PA_2_ATMOS*GAS_CONSTANT*temp))*GAS_MOLAR_MASS;
 	
-=======
-	double atmosDist = dist/(GetSystemBody()->GetRadius()*ATMOSPHERE_RADIUS);
-
-	GetSystemBody()->GetAtmosphereFlavor(&c, &surfaceDensity);
-	// kg / m^3
-	// exp term should be the same as in AtmosLengthDensityProduct GLSL function
-	*outDensity = 1.15*surfaceDensity * exp(-500.0 * (atmosDist - (2.0 - ATMOSPHERE_RADIUS)));
-	// XXX using earth's molar mass of air...
-	const double GAS_MOLAR_MASS = 28.97;
-	const double GAS_CONSTANT = 8.314;
-	const double KPA_2_ATMOS = 1.0 / 101.325;
-	// atmospheres
-	*outPressure = KPA_2_ATMOS*(*outDensity/GAS_MOLAR_MASS)*GAS_CONSTANT*double(GetSystemBody()->averageTemp);
->>>>>>> 51421969
 }
 
 
