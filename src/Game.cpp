// Copyright © 2008-2012 Pioneer Developers. See AUTHORS.txt for details
// Licensed under the terms of the GPL v3. See licenses/GPL-3.txt

#include "Game.h"
#include "Space.h"
#include "Player.h"
#include "Body.h"
#include "SpaceStation.h"
#include "HyperspaceCloud.h"
#include "Pi.h"
#include "ShipCpanel.h"
#include "Sfx.h"
#include "MathUtil.h"
#include "SectorView.h"
#include "WorldView.h"
#include "DeathView.h"
#include "GalacticView.h"
#include "SystemView.h"
#include "SystemInfoView.h"
#include "SpaceStationView.h"
#include "UIView.h"
#include "LuaEvent.h"
#include "ObjectViewerView.h"
#include "graphics/Renderer.h"

<<<<<<< HEAD
static const int  s_saveVersion   = 59;
=======
static const int  s_saveVersion   = 58;
>>>>>>> 3bf00c77
static const char s_saveStart[]   = "PIONEER";
static const char s_saveEnd[]     = "END";

Game::Game(const SystemPath &path) :
	m_time(0),
	m_state(STATE_NORMAL),
	m_wantHyperspace(false),
	m_timeAccel(TIMEACCEL_1X),
	m_requestedTimeAccel(TIMEACCEL_1X),
	m_forceTimeAccel(false)
{
	m_space.Reset(new Space(this, path));
	SpaceStation *station = static_cast<SpaceStation*>(m_space->FindBodyForPath(&path));
	assert(station);

    m_player.Reset(new Player("ip_shuttle"));

	m_space->AddBody(m_player.Get());

	m_player->SetFrame(station->GetFrame());
	m_player->SetDockedWith(station, 0);

	Polit::Init();

	CreateViews();
}

Game::Game(const SystemPath &path, const vector3d &pos) :
	m_time(0),
	m_state(STATE_NORMAL),
	m_wantHyperspace(false),
	m_timeAccel(TIMEACCEL_1X),
	m_requestedTimeAccel(TIMEACCEL_1X),
	m_forceTimeAccel(false)
{
	m_space.Reset(new Space(this, path));
	Body *b = m_space->FindBodyForPath(&path);
	assert(b);

    m_player.Reset(new Player("ip_shuttle"));

	m_space->AddBody(m_player.Get());

	m_player->SetFrame(b->GetFrame());

	m_player->SetPosition(pos);
	m_player->SetVelocity(vector3d(0,0,0));

	Polit::Init();

	CreateViews();
}

Game::~Game()
{
	DestroyViews();

	// XXX this shutdown sequence is critical:
	// 1- RemoveBody marks the Player for removal from Space,
	// 2- Space is destroyed, which actually goes through its removal list,
	//    removes the Player from Space and calls SetFrame(0) on it, which unlinks
	//    any references it has to other Space items
	// 3- Player is destroyed
	//
	// note that because of the declaration order of m_space and m_player in Game,
	// without these explicit Reset() calls, m_player would be deleted before m_space is,
	// which causes problems because then when Space is destroyed it tries to reference
	// the deleted Player object (to call SetFrame(0))
	//
	// ideally we'd split Player out into two objects, the physics part that
	// is owned by the space, and the game part that holds all the player
	// attributes and whatever else

	m_space->RemoveBody(m_player.Get());
	m_space.Reset();
	m_player.Reset();
}

Game::Game(Serializer::Reader &rd) :
	m_timeAccel(TIMEACCEL_PAUSED),
	m_requestedTimeAccel(TIMEACCEL_PAUSED),
	m_forceTimeAccel(false)
{
	// signature check
	for (Uint32 i = 0; i < strlen(s_saveStart)+1; i++)
		if (rd.Byte() != s_saveStart[i]) throw SavedGameCorruptException();

	// version check
	rd.SetStreamVersion(rd.Int32());
	fprintf(stderr, "savefile version: %d\n", rd.StreamVersion());
	if (rd.StreamVersion() != s_saveVersion) {
		fprintf(stderr, "can't load savefile, expected version: %d\n", s_saveVersion);
		throw SavedGameCorruptException();
	}

	Serializer::Reader section;

	// space, all the bodies and things
	section = rd.RdSection("Space");
	m_space.Reset(new Space(this, section));


	// game state and space transition state
	section = rd.RdSection("Game");

	m_player.Reset(static_cast<Player*>(m_space->GetBodyByIndex(section.Int32())));

	// hyperspace clouds being brought over from the previous system
	Uint32 nclouds = section.Int32();
	for (Uint32 i = 0; i < nclouds; i++)
		m_hyperspaceClouds.push_back(static_cast<HyperspaceCloud*>(Body::Unserialize(section, 0)));

	m_time = section.Double();
	m_state = State(section.Int32());

	m_wantHyperspace = section.Bool();
	m_hyperspaceProgress = section.Double();
	m_hyperspaceDuration = section.Double();
	m_hyperspaceEndTime = section.Double();


	// system political stuff
	section = rd.RdSection("Polit");
	Polit::Unserialize(section);


	// views
	LoadViews(rd);


	// lua
	section = rd.RdSection("LuaModules");
	Pi::luaSerializer->Unserialize(section);


	// signature check
	for (Uint32 i = 0; i < strlen(s_saveEnd)+1; i++)
		if (rd.Byte() != s_saveEnd[i]) throw SavedGameCorruptException();
}

void Game::Serialize(Serializer::Writer &wr)
{
	// leading signature
	for (Uint32 i = 0; i < strlen(s_saveStart)+1; i++)
		wr.Byte(s_saveStart[i]);

	// version
	wr.Int32(s_saveVersion);

	Serializer::Writer section;

	// space, all the bodies and things
	m_space->Serialize(section);
	wr.WrSection("Space", section.GetData());


	// game state and space transition state
	section = Serializer::Writer();

	section.Int32(m_space->GetIndexForBody(m_player.Get()));

	// hyperspace clouds being brought over from the previous system
	section.Int32(m_hyperspaceClouds.size());
	for (std::list<HyperspaceCloud*>::const_iterator i = m_hyperspaceClouds.begin(); i != m_hyperspaceClouds.end(); ++i)
		(*i)->Serialize(section, m_space.Get());

	section.Double(m_time);
	section.Int32(Uint32(m_state));

	section.Bool(m_wantHyperspace);
	section.Double(m_hyperspaceProgress);
	section.Double(m_hyperspaceDuration);
	section.Double(m_hyperspaceEndTime);

	wr.WrSection("Game", section.GetData());


	// system political data (crime etc)
	section = Serializer::Writer();
	Polit::Serialize(section);
	wr.WrSection("Polit", section.GetData());


	// views. must be saved in init order
	section = Serializer::Writer();
	Pi::cpan->Save(section);
	wr.WrSection("ShipCpanel", section.GetData());

	section = Serializer::Writer();
	Pi::sectorView->Save(section);
	wr.WrSection("SectorView", section.GetData());

	section = Serializer::Writer();
	Pi::worldView->Save(section);
	wr.WrSection("WorldView", section.GetData());


	// lua
	section = Serializer::Writer();
	Pi::luaSerializer->Serialize(section);
	wr.WrSection("LuaModules", section.GetData());


	// trailing signature
	for (Uint32 i = 0; i < strlen(s_saveEnd)+1; i++)
		wr.Byte(s_saveEnd[i]);
}

void Game::TimeStep(float step)
{
	m_time += step;			// otherwise planets lag time accel changes by a frame

	m_space->TimeStep(step);

	// XXX ui updates, not sure if they belong here
	Pi::cpan->TimeStepUpdate(step);
	Sfx::TimeStepAll(step, m_space->GetRootFrame());

	if (m_state == STATE_HYPERSPACE) {
		if (Pi::game->GetTime() > m_hyperspaceEndTime) {
			SwitchToNormalSpace();
			m_player->EnterSystem();
			RequestTimeAccel(TIMEACCEL_1X);
		}
		else
			m_hyperspaceProgress += step;
		return;
	}

	if (m_wantHyperspace) {
		assert(m_state == STATE_NORMAL);
		SwitchToHyperspace();
		return;
	}
}

bool Game::UpdateTimeAccel()
{
	// don't modify the timeaccel if the game is paused
	if (m_requestedTimeAccel == Game::TIMEACCEL_PAUSED) {
		SetTimeAccel(Game::TIMEACCEL_PAUSED);
		return false;
	}

	TimeAccel newTimeAccel = m_requestedTimeAccel;

	// ludicrous speed
	if (m_player->GetFlightState() == Ship::HYPERSPACE) {
		newTimeAccel = Game::TIMEACCEL_HYPERSPACE;
		RequestTimeAccel(newTimeAccel);
	}

	// force down to timeaccel 1 during the docking sequence
	else if (m_player->GetFlightState() == Ship::DOCKING) {
		newTimeAccel = std::min(newTimeAccel, Game::TIMEACCEL_10X);
		RequestTimeAccel(newTimeAccel);
	}

	// normal flight
	else if (m_player->GetFlightState() == Ship::FLYING) {

		// special timeaccel lock rules while in alert
		if (m_player->GetAlertState() == Ship::ALERT_SHIP_NEARBY)
			newTimeAccel = std::min(newTimeAccel, Game::TIMEACCEL_10X);
		else if (m_player->GetAlertState() == Ship::ALERT_SHIP_FIRING)
			newTimeAccel = std::min(newTimeAccel, Game::TIMEACCEL_1X);

		else if (!m_forceTimeAccel) {
			// check we aren't too near to objects for timeaccel //
			for (Space::BodyIterator i = m_space->BodiesBegin(); i != m_space->BodiesEnd(); ++i) {
				if ((*i) == m_player) continue;
				if ((*i)->IsType(Object::HYPERSPACECLOUD)) continue;

				vector3d toBody = m_player->GetPosition() - (*i)->GetPositionRelTo(m_player->GetFrame());
				double dist = toBody.Length();
				double rad = (*i)->GetPhysRadius();

				if (dist < 1000.0) {
					newTimeAccel = std::min(newTimeAccel, Game::TIMEACCEL_1X);
				} else if (dist < std::min(rad+0.0001*AU, rad*1.1)) {
					newTimeAccel = std::min(newTimeAccel, Game::TIMEACCEL_10X);
				} else if (dist < std::min(rad+0.001*AU, rad*5.0)) {
					newTimeAccel = std::min(newTimeAccel, Game::TIMEACCEL_100X);
				} else if (dist < std::min(rad+0.01*AU,rad*10.0)) {
					newTimeAccel = std::min(newTimeAccel, Game::TIMEACCEL_1000X);
				} else if (dist < std::min(rad+0.1*AU, rad*1000.0)) {
					newTimeAccel = std::min(newTimeAccel, Game::TIMEACCEL_10000X);
				}
			}

			if (!m_player->AIIsActive()) {		// don't do this when autopilot is active
				const double locVel = m_player->GetAngVelocity().Length();
				const double strictness = 20.0;
				if(locVel > strictness / Game::s_timeAccelRates[TIMEACCEL_10X]) {
					newTimeAccel = std::min(newTimeAccel, Game::TIMEACCEL_1X);
				} else if(locVel > strictness / Game::s_timeAccelRates[TIMEACCEL_100X]) {
					newTimeAccel = std::min(newTimeAccel, Game::TIMEACCEL_10X);
				} else if(locVel > strictness / Game::s_timeAccelRates[TIMEACCEL_1000X]) {
					newTimeAccel = std::min(newTimeAccel, Game::TIMEACCEL_100X);
				} else if(locVel > strictness / Game::s_timeAccelRates[TIMEACCEL_10000X]) {
					newTimeAccel = std::min(newTimeAccel, Game::TIMEACCEL_1000X);
				}
			}
		}
	}

	// no change
	if (newTimeAccel == m_timeAccel)
		return false;

	SetTimeAccel(newTimeAccel);
	return true;
}

void Game::WantHyperspace()
{
	assert(m_state == STATE_NORMAL);
	m_wantHyperspace = true;
}

double Game::GetHyperspaceArrivalProbability() const
{
	double progress = m_hyperspaceProgress / m_hyperspaceDuration;
	const double fudge = 4.0;
	const double scale = 1.0 / (1.0 - exp(-fudge));
	return scale * (1.0 - exp(-fudge * progress));
}

void Game::SwitchToHyperspace()
{
	// remember where we came from so we can properly place the player on exit
	m_hyperspaceSource = m_space->GetStarSystem()->GetPath();

	const SystemPath &dest = m_player->GetHyperspaceDest();

	// find all the departure clouds, convert them to arrival clouds and store
	// them for the next system
	m_hyperspaceClouds.clear();
	for (Space::BodyIterator i = m_space->BodiesBegin(); i != m_space->BodiesEnd(); ++i) {

		if (!(*i)->IsType(Object::HYPERSPACECLOUD)) continue;

		// only want departure clouds with ships in them
		HyperspaceCloud *cloud = static_cast<HyperspaceCloud*>(*i);
		if (cloud->IsArrival() || cloud->GetShip() == 0)
			continue;

		// make sure they're going to the same place as us
		if (!dest.IsSameSystem(cloud->GetShip()->GetHyperspaceDest()))
			continue;

		// remove it from space
		m_space->RemoveBody(cloud);

		// player and the clouds are coming to the next system, but we don't
		// want the player to have any memory of what they were (we're just
		// reusing them for convenience). tell the player it was deleted so it
		// can clean up
		m_player->NotifyRemoved(cloud);

		// turn the cloud arround
		cloud->GetShip()->SetHyperspaceDest(m_hyperspaceSource);
		cloud->SetIsArrival(true);

		// and remember it
		m_hyperspaceClouds.push_back(cloud);
	}

	printf(SIZET_FMT " clouds brought over\n", m_hyperspaceClouds.size());

	// remove the player from space
	m_space->RemoveBody(m_player.Get());

	// create hyperspace :)
	m_space.Reset(new Space(this));

	// put the player in it
	m_player->SetFrame(m_space->GetRootFrame());
	m_space->AddBody(m_player.Get());

	// put player at the origin. kind of unnecessary since it won't be moving
	// but at least it gives some consistency
	m_player->SetPosition(vector3d(0,0,0));
	m_player->SetVelocity(vector3d(0,0,0));
	m_player->SetOrient(matrix3x3d::Identity());

	// animation and end time counters
	m_hyperspaceProgress = 0;
	m_hyperspaceDuration = m_player->GetHyperspaceDuration();
	m_hyperspaceEndTime = Pi::game->GetTime() + m_hyperspaceDuration;

	m_state = STATE_HYPERSPACE;
	m_wantHyperspace = false;

	printf("Started hyperspacing...\n");
}

void Game::SwitchToNormalSpace()
{
	// remove the player from hyperspace
	m_space->RemoveBody(m_player.Get());

	// create a new space for the system
	const SystemPath &dest = m_player->GetHyperspaceDest();
	m_space.Reset(new Space(this, dest));

	// put the player in it
	m_player->SetFrame(m_space->GetRootFrame());
	m_space->AddBody(m_player.Get());

	// place it
	m_player->SetPosition(m_space->GetHyperspaceExitPoint(m_hyperspaceSource));
	m_player->SetVelocity(vector3d(0,0,-100.0));
	m_player->SetOrient(matrix3x3d::Identity());

	// place the exit cloud
	HyperspaceCloud *cloud = new HyperspaceCloud(0, Pi::game->GetTime(), true);
	cloud->SetFrame(m_space->GetRootFrame());
	cloud->SetPosition(m_player->GetPosition());
	m_space->AddBody(cloud);

	for (std::list<HyperspaceCloud*>::iterator i = m_hyperspaceClouds.begin(); i != m_hyperspaceClouds.end(); ++i) {
		cloud = *i;

		cloud->SetFrame(m_space->GetRootFrame());
		cloud->SetPosition(m_space->GetHyperspaceExitPoint(m_hyperspaceSource));

		m_space->AddBody(cloud);

		if (cloud->GetDueDate() < Pi::game->GetTime()) {
			// they emerged from hyperspace some time ago
			Ship *ship = cloud->EvictShip();

			ship->SetFrame(m_space->GetRootFrame());
			ship->SetVelocity(vector3d(0,0,-100.0));
			ship->SetOrient(matrix3x3d::Identity());
			ship->SetFlightState(Ship::FLYING);

			const SystemPath &sdest = ship->GetHyperspaceDest();
			if (sdest.IsSystemPath()) {
				// travelling to the system as a whole, so just dump them on
				// the cloud - we can't do any better in this case
				ship->SetPosition(cloud->GetPosition());
			}

			else {
				// on their way to a body. they're already in-system so we
				// want to simulate some travel to their destination. we
				// naively assume full accel for half the distance, flip and
				// full brake for the rest.
				Body *target_body = m_space->FindBodyForPath(&sdest);
				double dist_to_target = cloud->GetPositionRelTo(target_body).Length();
				double half_dist_to_target = dist_to_target / 2.0;
				double accel = -(ship->GetShipType().linThrust[ShipType::THRUSTER_FORWARD] / ship->GetMass());
				double travel_time = Pi::game->GetTime() - cloud->GetDueDate();

				// I can't help but feel some actual math would do better here
				double speed = 0;
				double dist = 0;
				while (travel_time > 0 && dist <= half_dist_to_target) {
					speed += accel;
					dist += speed;
					travel_time--;
				}
				while (travel_time > 0 && dist < dist_to_target) {
					speed -= accel;
					dist += speed;
					travel_time--;
				}

				if (travel_time <= 0) {
					vector3d pos =
						target_body->GetPositionRelTo(m_space->GetRootFrame()) +
						cloud->GetPositionRelTo(target_body).Normalized() * (dist_to_target - dist);
					ship->SetPosition(pos);
				}

				else {
					// ship made it with time to spare. just put it somewhere
					// near the body. the script should be issuing a dock or
					// flyto command in onEnterSystem so it should sort it
					// itself out long before the player can get near

					SystemBody *sbody = m_space->GetStarSystem()->GetBodyByPath(&sdest);
					if (sbody->type == SystemBody::TYPE_STARPORT_ORBITAL) {
						ship->SetFrame(target_body->GetFrame());
						ship->SetPosition(MathUtil::RandomPointOnSphere(1000.0)*1000.0); // somewhere 1000km out
					}

					else {
						if (sbody->type == SystemBody::TYPE_STARPORT_SURFACE) {
							sbody = sbody->parent;
							SystemPath path = m_space->GetStarSystem()->GetPathOf(sbody);
							target_body = m_space->FindBodyForPath(&path);
						}

						double sdist = sbody->GetRadius()*2.0;

						ship->SetFrame(target_body->GetFrame());
						ship->SetPosition(MathUtil::RandomPointOnSphere(sdist));
					}
				}
			}

			m_space->AddBody(ship);

			LuaEvent::Queue("onEnterSystem", ship);
		}
	}
	m_hyperspaceClouds.clear();

	m_state = STATE_NORMAL;
}

const float Game::s_timeAccelRates[] = {
	0.0f,       // paused
	1.0f,       // 1x
	10.0f,      // 10x
	100.0f,     // 100x
	1000.0f,    // 1000x
	10000.0f,   // 10000x
	100000.0f   // hyperspace
};

void Game::SetTimeAccel(TimeAccel t)
{
	// don't want player to spin like mad when hitting time accel
	if ((t != m_timeAccel) && (t > TIMEACCEL_1X) &&
			m_player->GetPlayerController()->GetRotationDamping()) {
		m_player->SetAngVelocity(vector3d(0,0,0));
		m_player->SetTorque(vector3d(0,0,0));
		m_player->SetAngThrusterState(vector3d(0.0));
	}

	// Give all ships a half-step acceleration to stop autopilot overshoot
	if (t < m_timeAccel)
		for (Space::BodyIterator i = m_space->BodiesBegin(); i != m_space->BodiesEnd(); ++i)
			if ((*i)->IsType(Object::SHIP))
				(static_cast<Ship*>(*i))->TimeAccelAdjust(0.5f * GetTimeStep());

	m_timeAccel = t;

	if (m_timeAccel == TIMEACCEL_PAUSED || m_timeAccel == TIMEACCEL_HYPERSPACE) {
		m_requestedTimeAccel = m_timeAccel;
		m_forceTimeAccel = false;
	}
}

void Game::RequestTimeAccel(TimeAccel t, bool force)
{
	m_requestedTimeAccel = t;
	m_forceTimeAccel = force;
}

// XXX this should be in some kind of central UI management class that
// creates a set of UI views held by the game. right now though the views
// are rather fundamentally tied to their global points and assume they
// can all talk to each other. given the difficulty of disentangling all
// that and the impending move to Rocket, its better right now to just
// manage creation and destruction here to get the timing and order right
void Game::CreateViews()
{
	Pi::SetView(0);

	// XXX views expect Pi::game and Pi::player to exist
	Pi::game = this;
	Pi::player = m_player.Get();

	Pi::cpan = new ShipCpanel(Pi::renderer);
	Pi::sectorView = new SectorView();
	Pi::worldView = new WorldView();
	Pi::galacticView = new GalacticView();
	Pi::systemView = new SystemView();
	Pi::systemInfoView = new SystemInfoView();
	Pi::spaceStationView = new SpaceStationView();
	Pi::infoView = new UIView("InfoView");
	Pi::deathView = new DeathView();

	// view manager will handle setting this probably
	Pi::galacticView->SetRenderer(Pi::renderer);
	Pi::infoView->SetRenderer(Pi::renderer);
	Pi::sectorView->SetRenderer(Pi::renderer);
	Pi::systemInfoView->SetRenderer(Pi::renderer);
	Pi::systemView->SetRenderer(Pi::renderer);
	Pi::worldView->SetRenderer(Pi::renderer);
	Pi::deathView->SetRenderer(Pi::renderer);

#if WITH_OBJECTVIEWER
	Pi::objectViewerView = new ObjectViewerView();
	Pi::objectViewerView->SetRenderer(Pi::renderer);
#endif
}

// XXX mostly a copy of CreateViews
void Game::LoadViews(Serializer::Reader &rd)
{
	Pi::SetView(0);

	// XXX views expect Pi::game and Pi::player to exist
	Pi::game = this;
	Pi::player = m_player.Get();

	Serializer::Reader section = rd.RdSection("ShipCpanel");
	Pi::cpan = new ShipCpanel(section, Pi::renderer);

	section = rd.RdSection("SectorView");
	Pi::sectorView = new SectorView(section);

	section = rd.RdSection("WorldView");
	Pi::worldView = new WorldView(section);

	Pi::galacticView = new GalacticView();
	Pi::systemView = new SystemView();
	Pi::systemInfoView = new SystemInfoView();
	Pi::spaceStationView = new SpaceStationView();
	Pi::infoView = new UIView("InfoView");
	Pi::deathView = new DeathView();

#if WITH_OBJECTVIEWER
	Pi::objectViewerView = new ObjectViewerView();
	Pi::objectViewerView->SetRenderer(Pi::renderer);
#endif

	Pi::galacticView->SetRenderer(Pi::renderer);
	Pi::infoView->SetRenderer(Pi::renderer);
	Pi::sectorView->SetRenderer(Pi::renderer);
	Pi::systemInfoView->SetRenderer(Pi::renderer);
	Pi::systemView->SetRenderer(Pi::renderer);
	Pi::worldView->SetRenderer(Pi::renderer);
	Pi::deathView->SetRenderer(Pi::renderer);
}

void Game::DestroyViews()
{
	Pi::SetView(0);

#if WITH_OBJECTVIEWER
	delete Pi::objectViewerView;
#endif

	delete Pi::deathView;
	delete Pi::infoView;
	delete Pi::spaceStationView;
	delete Pi::systemInfoView;
	delete Pi::systemView;
	delete Pi::galacticView;
	delete Pi::worldView;
	delete Pi::sectorView;
	delete Pi::cpan;

	Pi::objectViewerView = 0;
	Pi::deathView = 0;
	Pi::infoView = 0;
	Pi::spaceStationView = 0;
	Pi::systemInfoView = 0;
	Pi::systemView = 0;
	Pi::galacticView = 0;
	Pi::worldView = 0;
	Pi::sectorView = 0;
	Pi::cpan = 0;
}<|MERGE_RESOLUTION|>--- conflicted
+++ resolved
@@ -23,11 +23,7 @@
 #include "ObjectViewerView.h"
 #include "graphics/Renderer.h"
 
-<<<<<<< HEAD
-static const int  s_saveVersion   = 59;
-=======
-static const int  s_saveVersion   = 58;
->>>>>>> 3bf00c77
+static const int  s_saveVersion   = 60;
 static const char s_saveStart[]   = "PIONEER";
 static const char s_saveEnd[]     = "END";
 
