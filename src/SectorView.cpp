--- conflicted
+++ resolved
@@ -1,1034 +1,879 @@
-#include "libs.h"
-#include "gui/Gui.h"
-#include "Pi.h"
-#include "SectorView.h"
-#include "Sector.h"
-#include "SystemInfoView.h"
-#include "Player.h"
-#include "Serializer.h"
-#include "StarSystem.h"
-#include "GalacticView.h"
-#include "Lang.h"
-#include "StringF.h"
-#include "ShipCpanel.h"
-
-#define INNER_RADIUS (Sector::SIZE*1.5f)
-#define OUTER_RADIUS (Sector::SIZE*3.0f)
-		
-SectorView::SectorView() :
-	m_firstTime(true),
-	m_selectionFollowsMovement(true),
-	m_infoBoxVisible(true)
-{
-	SetTransparency(true);
-
-	m_rotXDefault = Pi::config.Float("SectorViewXRotation");
-	m_rotZDefault = Pi::config.Float("SectorViewZRotation");
-	m_zoomDefault = Pi::config.Float("SectorViewZoom");
-	m_rotXDefault = Clamp(m_rotXDefault, -170.0f, -10.0f);
-	m_zoomDefault = Clamp(m_zoomDefault, 0.1f, 5.0f);
-
-	m_pos = m_posMovingTo = vector3f(0.0f);
-	m_rotX = m_rotXMovingTo = m_rotXDefault;
-	m_rotZ = m_rotZMovingTo = m_rotZDefault;
-	m_zoom = m_zoomMovingTo = m_zoomDefault;
-
-	Gui::Screen::PushFont("OverlayFont");
-	m_clickableLabels = new Gui::LabelSet();
-	m_clickableLabels->SetLabelColor(Color(.7f,.7f,.7f,0.75f));
-	Add(m_clickableLabels, 0, 0);
-	Gui::Screen::PopFont();
-
-	m_sectorLabel = new Gui::Label("");
-	Add(m_sectorLabel, 2, Gui::Screen::GetHeight()-Gui::Screen::GetFontHeight()*2-66);
-	m_distanceLabel = new Gui::Label("");
-	Add(m_distanceLabel, 2, Gui::Screen::GetHeight()-Gui::Screen::GetFontHeight()-66);
-	
-	m_zoomInButton = new Gui::ImageButton(PIONEER_DATA_DIR "/icons/zoom_in.png");
-	m_zoomInButton->SetToolTip(Lang::ZOOM_IN);
-	Add(m_zoomInButton, 700, 5);
-	
-	m_zoomOutButton = new Gui::ImageButton(PIONEER_DATA_DIR "/icons/zoom_out.png");
-	m_zoomOutButton->SetToolTip(Lang::ZOOM_OUT);
-	Add(m_zoomOutButton, 732, 5);
-
-	Add(new Gui::Label(Lang::SEARCH), 650, 500);
-	m_searchBox = new Gui::TextEntry();
-	m_searchBox->onKeyPress.connect(sigc::mem_fun(this, &SectorView::OnSearchBoxKeyPress));
-	Add(m_searchBox, 700, 500);
-
-	m_gluDiskDlist = glGenLists(1);
-	glNewList(m_gluDiskDlist, GL_COMPILE);
-	gluDisk(Pi::gluQuadric, 0.0, 0.2, 40, 1);
-	glEndList();
-	
-	m_infoBox = new Gui::VBox();
-	m_infoBox->SetTransparency(false);
-	m_infoBox->SetBgColor(0.05f, 0.05f, 0.12f, 0.5f);
-	m_infoBox->SetSpacing(5.0f);
-	Add(m_infoBox, 5, 5);
-
-	Gui::VBox *systemBox = new Gui::VBox();
-	Gui::HBox *hbox = new Gui::HBox();
-	hbox->SetSpacing(5.0f);
-	Gui::Button *b = new Gui::SolidButton();
-	b->onClick.connect(sigc::mem_fun(this, &SectorView::GotoCurrentSystem));
-	hbox->PackEnd(b);
-	hbox->PackEnd((new Gui::Label(Lang::CURRENT_SYSTEM))->Color(1.0f, 1.0f, 1.0f));
-	systemBox->PackEnd(hbox);
-	m_currentSystemLabels.systemName = (new Gui::Label(""))->Color(1.0f, 1.0f, 0.0f);
-	m_currentSystemLabels.distance = 0;
-	m_currentSystemLabels.starType = (new Gui::Label(""))->Color(1.0f, 0.0f, 1.0f);
-	m_currentSystemLabels.shortDesc = (new Gui::Label(""))->Color(1.0f, 0.0f, 1.0f);
-	systemBox->PackEnd(m_currentSystemLabels.systemName);
-	systemBox->PackEnd(m_currentSystemLabels.starType);
-	systemBox->PackEnd(m_currentSystemLabels.shortDesc);
-	m_infoBox->PackEnd(systemBox);
-
-	systemBox = new Gui::VBox();
-	hbox = new Gui::HBox();
-	hbox->SetSpacing(5.0f);
-	b = new Gui::SolidButton();
-	b->onClick.connect(sigc::mem_fun(this, &SectorView::GotoSelectedSystem));
-	hbox->PackEnd(b);
-	hbox->PackEnd((new Gui::Label(Lang::SELECTED_SYSTEM))->Color(1.0f, 1.0f, 1.0f));
-	systemBox->PackEnd(hbox);
-	hbox = new Gui::HBox();
-	hbox->SetSpacing(5.0f);
-	m_selectedSystemLabels.systemName = (new Gui::Label(""))->Color(1.0f, 1.0f, 0.0f);
-	m_selectedSystemLabels.distance = (new Gui::Label(""))->Color(1.0f, 0.0f, 0.0f);
-	hbox->PackEnd(m_selectedSystemLabels.systemName);
-	hbox->PackEnd(m_selectedSystemLabels.distance);
-	systemBox->PackEnd(hbox);
-	m_selectedSystemLabels.starType = (new Gui::Label(""))->Color(1.0f, 0.0f, 1.0f);
-	m_selectedSystemLabels.shortDesc = (new Gui::Label(""))->Color(1.0f, 0.0f, 1.0f);
-	systemBox->PackEnd(m_selectedSystemLabels.starType);
-	systemBox->PackEnd(m_selectedSystemLabels.shortDesc);
-	m_infoBox->PackEnd(systemBox);
-
-	systemBox = new Gui::VBox();
-	hbox = new Gui::HBox();
-	hbox->SetSpacing(5.0f);
-	b = new Gui::SolidButton();
-	b->onClick.connect(sigc::mem_fun(this, &SectorView::GotoHyperspaceTarget));
-	hbox->PackEnd(b);
-	hbox->PackEnd((new Gui::Label(Lang::HYPERSPACE_TARGET))->Color(1.0f, 1.0f, 1.0f));
-    m_hyperspaceLockLabel = (new Gui::Label(""))->Color(1.0f, 1.0f, 1.0f);
-    hbox->PackEnd(m_hyperspaceLockLabel);
-	systemBox->PackEnd(hbox);
-	hbox = new Gui::HBox();
-	hbox->SetSpacing(5.0f);
-	m_targetSystemLabels.systemName = (new Gui::Label(""))->Color(1.0f, 1.0f, 0.0f);
-	m_targetSystemLabels.distance = (new Gui::Label(""))->Color(1.0f, 0.0f, 0.0f);
-	hbox->PackEnd(m_targetSystemLabels.systemName);
-	hbox->PackEnd(m_targetSystemLabels.distance);
-	systemBox->PackEnd(hbox);
-	m_targetSystemLabels.starType = (new Gui::Label(""))->Color(1.0f, 0.0f, 1.0f);
-	m_targetSystemLabels.shortDesc = (new Gui::Label(""))->Color(1.0f, 0.0f, 1.0f);
-	systemBox->PackEnd(m_targetSystemLabels.starType);
-	systemBox->PackEnd(m_targetSystemLabels.shortDesc);
-	m_infoBox->PackEnd(systemBox);
-
-	m_onMouseButtonDown = 
-		Pi::onMouseButtonDown.connect(sigc::mem_fun(this, &SectorView::MouseButtonDown));
-	
-	FloatHyperspaceTarget();
-}
-
-SectorView::~SectorView()
-{
-	glDeleteLists(m_gluDiskDlist, 1);
-	m_onMouseButtonDown.disconnect();
-	if (m_onKeyPressConnection.connected()) m_onKeyPressConnection.disconnect();
-}
-
-void SectorView::Save(Serializer::Writer &wr)
-{
-	wr.Float(m_zoom);
-	m_current.Serialize(wr);
-	m_selected.Serialize(wr);
-	m_hyperspaceTarget.Serialize(wr);
-	wr.Float(m_pos.x);
-	wr.Float(m_pos.y);
-	wr.Float(m_pos.z);
-	wr.Float(m_rotX);
-	wr.Float(m_rotZ);
-	wr.Bool(m_matchTargetToSelection);
-	wr.Bool(m_selectionFollowsMovement);
-	wr.Bool(m_infoBoxVisible);
-}
-
-void SectorView::Load(Serializer::Reader &rd)
-{
-	m_zoom = m_zoomMovingTo = rd.Float();
-	m_current = SystemPath::Unserialize(rd);
-	m_selected = SystemPath::Unserialize(rd);
-	m_hyperspaceTarget = SystemPath::Unserialize(rd);
-	m_pos.x = m_posMovingTo.x = rd.Float();
-	m_pos.y = m_posMovingTo.y = rd.Float();
-	m_pos.z = m_posMovingTo.z = rd.Float();
-	m_rotX = m_rotXMovingTo = rd.Float();
-	m_rotZ = m_rotZMovingTo = rd.Float();
-	m_matchTargetToSelection = rd.Bool();
-	m_selectionFollowsMovement = rd.Bool();
-	m_infoBoxVisible = rd.Bool();
-
-	UpdateSystemLabels(m_currentSystemLabels, m_current);
-	UpdateSystemLabels(m_selectedSystemLabels, m_selected);
-	UpdateSystemLabels(m_targetSystemLabels, m_hyperspaceTarget);
-
-	m_hyperspaceLockLabel->SetText(stringf("[%0]", std::string(m_matchTargetToSelection ? Lang::FOLLOWING_SELECTION : Lang::LOCKED)));
-
-	m_firstTime = false;
-}
-
-void SectorView::OnSearchBoxKeyPress(const SDL_keysym *keysym)
-{
-	if (keysym->sym != SDLK_RETURN)
-		return;
-
-	const std::string search = m_searchBox->GetText();
-	if (!search.size())
-		return;
-	
-	bool gotMatch = false, gotStartMatch = false;
-	SystemPath bestMatch;
-	const std::string *bestMatchName = 0;
-
-	for (std::map<SystemPath,Sector*>::iterator i = m_sectorCache.begin(); i != m_sectorCache.end(); i++)
-
-		for (unsigned int systemIndex = 0; systemIndex < (*i).second->m_systems.size(); systemIndex++) {
-			const Sector::System *ss = &((*i).second->m_systems[systemIndex]);
-
-			// compare with the start of the current system
-			if (strncasecmp(search.c_str(), ss->name.c_str(), search.size()) == 0) {
-
-				// matched, see if they're the same size
-				if (search.size() == ss->name.size()) {
-
-					// exact match, take it and go
-					SystemPath path = (*i).first;
-					path.systemIndex = systemIndex;
-					Pi::cpan->MsgLog()->Message("", stringf(Lang::EXACT_MATCH_X, formatarg("system", ss->name)));
-					GotoSystem(path);
-					return;
-				}
-
-				// partial match at start of name
-				if (!gotMatch || !gotStartMatch || bestMatchName->size() > ss->name.size()) {
-					
-					// don't already have one or its shorter than the previous
-					// one, take it
-					bestMatch = (*i).first;
-					bestMatch.systemIndex = systemIndex;
-					bestMatchName = &(ss->name);
-					gotMatch = gotStartMatch = true;
-				}
-
-				continue;
-			}
-
-			// look for the search term somewhere within the current system
-			if (pi_strcasestr(ss->name.c_str(), search.c_str())) {
-
-				// found it
-				if (!gotMatch || !gotStartMatch || bestMatchName->size() > ss->name.size()) {
-
-					// best we've found so far, take it
-					bestMatch = (*i).first;
-					bestMatch.systemIndex = systemIndex;
-					bestMatchName = &(ss->name);
-					gotMatch = true;
-				}
-			}
-		}
-	
-	if (gotMatch) {
-		Pi::cpan->MsgLog()->Message("", stringf(Lang::NOT_FOUND_BEST_MATCH_X, formatarg("system", *bestMatchName)));
-		GotoSystem(bestMatch);
-	}
-
-	else
-		Pi::cpan->MsgLog()->Message("", Lang::NOT_FOUND);
-}
-
-
-#define DRAW_RAD	3
-
-#define FFRAC(_x)	((_x)-floor(_x))
-
-void SectorView::Draw3D()
-{
-	m_clickableLabels->Clear();
-
-	glMatrixMode(GL_PROJECTION);
-	glLoadIdentity();
-	gluPerspective(40, Pi::GetScrAspect(), 1.0, 100.0);
-	
-	glMatrixMode(GL_MODELVIEW);
-	glLoadIdentity();
-	glClearColor(0,0,0,0);
-	glClear(GL_COLOR_BUFFER_BIT | GL_DEPTH_BUFFER_BIT);
-	
-	m_sectorLabel->SetText(stringf(Lang::SECTOR_X_Y_Z,
-		formatarg("x", int(floorf(m_pos.x))),
-		formatarg("y", int(floorf(m_pos.y))),
-		formatarg("z", int(floorf(m_pos.z)))));
-
-	vector3f dv = vector3f(floorf(m_pos.x)-m_current.sectorX, floorf(m_pos.y)-m_current.sectorY, floorf(m_pos.z)-m_current.sectorZ) * Sector::SIZE;
-	m_distanceLabel->SetText(stringf(Lang::DISTANCE_LY, formatarg("distance", dv.Length())));
-
-	glDisable(GL_LIGHTING);
-
-	// units are lightyears, my friend
-	glTranslatef(0, 0, -10-10*m_zoom);
-	glRotatef(m_rotX, 1, 0, 0);
-	glRotatef(m_rotZ, 0, 0, 1);
-	glTranslatef(-FFRAC(m_pos.x)*Sector::SIZE, -FFRAC(m_pos.y)*Sector::SIZE, -FFRAC(m_pos.z)*Sector::SIZE);
-
-	glEnable(GL_BLEND);
-	glBlendFunc(GL_SRC_ALPHA, GL_ONE_MINUS_SRC_ALPHA);	
-	
-	glHint(GL_LINE_SMOOTH_HINT, GL_NICEST);
-	glEnable(GL_LINE_SMOOTH);
-
-	Sector* playerSec = GetCached(m_current.sectorX, m_current.sectorY, m_current.sectorZ);
-	vector3f playerPos
-		= Sector::SIZE * vector3f(float(m_current.sectorX), float(m_current.sectorY), float(m_current.sectorZ))
-		+ playerSec->m_systems[m_current.systemIndex].p;
-	
-
-	for (int sx = -DRAW_RAD; sx <= DRAW_RAD; sx++) {
-		for (int sy = -DRAW_RAD; sy <= DRAW_RAD; sy++) {
-			for (int sz = -DRAW_RAD; sz <= DRAW_RAD; sz++) {
-				glPushMatrix();
-				glTranslatef(Sector::SIZE*sx, Sector::SIZE*sy, Sector::SIZE*sz);
-				DrawSector(int(floorf(m_pos.x))+sx, int(floorf(m_pos.y))+sy, int(floorf(m_pos.z))+sz, playerPos);
-				glPopMatrix();
-			}
-		}
-	}
-
-	glDisable(GL_LINE_SMOOTH);
-
-	glDisable(GL_BLEND);
-	glEnable(GL_LIGHTING);
-}
-
-void SectorView::SetHyperspaceTarget(const SystemPath &path)
-{
-	m_hyperspaceTarget = path;
-	m_matchTargetToSelection = false;
-	onHyperspaceTargetChanged.emit();
-
-	UpdateSystemLabels(m_targetSystemLabels, m_hyperspaceTarget);
-
-	m_hyperspaceLockLabel->SetText(stringf("[%0]", std::string(Lang::LOCKED)));
-}
-
-void SectorView::FloatHyperspaceTarget()
-{
-	m_matchTargetToSelection = true;
-	m_hyperspaceLockLabel->SetText(stringf("[%0]", std::string(Lang::FOLLOWING_SELECTION)));
-}
-
-void SectorView::ResetHyperspaceTarget()
-{
-	SystemPath old = m_hyperspaceTarget;
-	m_hyperspaceTarget = m_selected;
-	FloatHyperspaceTarget();
-
-	if (old != m_hyperspaceTarget) {
-		onHyperspaceTargetChanged.emit();
-		UpdateSystemLabels(m_targetSystemLabels, m_hyperspaceTarget);
-	}
-}
-
-void SectorView::GotoSystem(const SystemPath &path)
-{
-<<<<<<< HEAD
-	Sector* ps = GetCached(sector_x, sector_y);
-	const vector3f &p = ps->m_systems[system_idx].p;
-	m_pxMovingTo = sector_x + p.x/Sector::SIZE;
-	m_pyMovingTo = sector_y + p.y/Sector::SIZE;
-=======
-	Sector* ps = GetCached(path.sectorX, path.sectorY, path.sectorZ);
-	const vector3f &p = ps->m_systems[path.systemIndex].p;
-	m_posMovingTo.x = path.sectorX + p.x/Sector::SIZE;
-	m_posMovingTo.y = path.sectorY + p.y/Sector::SIZE;
-	m_posMovingTo.z = path.sectorZ + p.z/Sector::SIZE;
->>>>>>> e1278ae6
-}
-
-void SectorView::WarpToSystem(const SystemPath &path)
-{
-	GotoSystem(path);
-	m_pos = m_posMovingTo;
-}
-
-void SectorView::SetSelectedSystem(const SystemPath &path)
-{
-    m_selected = path;
-
-	if (m_matchTargetToSelection) {
-		m_hyperspaceTarget = m_selected;
-		onHyperspaceTargetChanged.emit();
-		UpdateSystemLabels(m_targetSystemLabels, m_hyperspaceTarget);
-	}
-
-	UpdateSystemLabels(m_selectedSystemLabels, m_selected);
-}
-
-void SectorView::OnClickSystem(const SystemPath &path)
-{
-	if (m_selectionFollowsMovement)
-		GotoSystem(path);
-	else
-		SetSelectedSystem(path);
-}
-
-void SectorView::PutClickableLabel(const std::string &text, const Color &labelCol, const SystemPath &path)
-{
-	Gui::Screen::EnterOrtho();
-	vector3d pos;
-	if (Gui::Screen::Project(vector3d(0.0), pos)) {
-		m_clickableLabels->Add(text, sigc::bind(sigc::mem_fun(this, &SectorView::OnClickSystem), path), pos.x, pos.y, labelCol);
-	}
-	Gui::Screen::LeaveOrtho();
-}
-
-void SectorView::UpdateSystemLabels(SystemLabels &labels, const SystemPath &path)
-{
-	Sector *sec = GetCached(path.sectorX, path.sectorY, path.sectorZ);
-	Sector *playerSec = GetCached(m_current.sectorX, m_current.sectorY, m_current.sectorZ);
-	const float dist = Sector::DistanceBetween(sec, path.systemIndex, playerSec, m_current.systemIndex);
-
-    if (labels.distance) {
-		char format[256];
-	
-		int fuelRequired;
-		double dur;
-		enum Ship::HyperjumpStatus jumpStatus;
-		Pi::player->CanHyperspaceTo(&path, fuelRequired, dur, &jumpStatus);
-		const double DaysNeeded = dur*(1.0 / (24*60*60)); 
-		const double HoursNeeded = (DaysNeeded - floor(DaysNeeded))*24;
-
-		switch (jumpStatus) {
-			case Ship::HYPERJUMP_OK:
-				snprintf(format, sizeof(format), "[ %s | %s | %s, %s ]", Lang::NUMBER_LY, Lang::NUMBER_TONNES, Lang::NUMBER_DAYS, Lang::NUMBER_HOURS);
-				labels.distance->SetText(stringf(format,
-					formatarg("distance", dist), formatarg("mass", fuelRequired), formatarg("days", floor(DaysNeeded)), formatarg("hours", HoursNeeded)));
-				labels.distance->Color(0.0f, 1.0f, 0.2f);
-				break;
-			case Ship::HYPERJUMP_INSUFFICIENT_FUEL:
-				snprintf(format, sizeof(format), "[ %s | %s ]", Lang::NUMBER_LY, Lang::NUMBER_TONNES);
-				labels.distance->SetText(stringf(format,
-					formatarg("distance", dist), formatarg("mass", fuelRequired)));
-				labels.distance->Color(1.0f, 1.0f, 0.0f);
-				break;
-			case Ship::HYPERJUMP_OUT_OF_RANGE:
-				snprintf(format, sizeof(format), "[ %s ]", Lang::NUMBER_LY);
-				labels.distance->SetText(stringf(format,
-					formatarg("distance", dist)));
-				labels.distance->Color(1.0f, 0.0f, 0.0f);
-				break;
-			default:
-				labels.distance->SetText("");
-				break;
-		}
-	}
-
-	StarSystem *sys = StarSystem::GetCached(path);
-
-	std::string desc;
-	if (sys->GetNumStars() == 4) {
-		desc = Lang::QUADRUPLE_SYSTEM;
-	} else if (sys->GetNumStars() == 3) {
-		desc = Lang::TRIPLE_SYSTEM;
-	} else if (sys->GetNumStars() == 2) {
-		desc = Lang::BINARY_SYSTEM;
-	} else {
-		desc = sys->rootBody->GetAstroDescription();
-	}
-	labels.starType->SetText(desc);
-
-	labels.systemName->SetText(sys->GetName());
-	labels.shortDesc->SetText(sys->GetShortDescription());
-
-	sys->Release();
-
-	if (m_infoBoxVisible)
-		m_infoBox->ShowAll();
-}
-
-static void _draw_arrow(const vector3f &direction)
-{
-<<<<<<< HEAD
-	int playerLocSecX, playerLocSecY, playerLocSysIdx;
-	Pi::currentSystem->GetPos(&playerLocSecX, &playerLocSecY, &playerLocSysIdx);
-	Sector* ps = GetCached(sx, sy);
-	glColor3f(0,.8,0);
-	glBegin(GL_LINE_LOOP);
-=======
-	// ^^^^ !sol
-	const float headRadius = 0.25f;
-	glBegin(GL_LINE_STRIP);
-		glVertex3f(direction.x, direction.y, direction.z);
->>>>>>> e1278ae6
-		glVertex3f(0, 0, 0);
-	glEnd();
-	glDisable(GL_CULL_FACE);
-	const vector3f axis1 = direction.Cross(vector3f(0,1.0f,0)).Normalized();
-	const vector3f axis2 = direction.Cross(axis1).Normalized();
-	vector3f p;
-	glBegin(GL_TRIANGLE_FAN);
-		glVertex3f(direction.x, direction.y, direction.z);
-		for (float f=2*M_PI; f>0; f-=0.6) {
-			p = 0.8f*direction + headRadius*sin(f)*axis1 + headRadius*cos(f)*axis2;
-			glVertex3fv(&p.x);
-		}
-		p = 0.8f*direction + headRadius*axis2;
-		glVertex3fv(&p.x);
-	glEnd();
-	glEnable(GL_CULL_FACE);
-}
-
-void SectorView::DrawSector(int sx, int sy, int sz, const vector3f &playerAbsPos)
-{
-	Sector* ps = GetCached(sx, sy, sz);
-
-	int cz = int(floor(m_pos.z+0.5f));
-
-	if (cz == sz) {
-		glColor3f(0,0.2f,0);
-		glBegin(GL_LINE_LOOP);
-			glVertex3f(0, 0, 0);
-			glVertex3f(0, Sector::SIZE, 0);
-			glVertex3f(Sector::SIZE, Sector::SIZE, 0);
-			glVertex3f(Sector::SIZE, 0, 0);
-		glEnd();
-	}
-
-	if (!(sx || sy)) glColor3f(1,1,0);
-<<<<<<< HEAD
-	int num=0;
-	for (std::vector<Sector::System>::iterator i = ps->m_systems.begin(); i != ps->m_systems.end(); ++i) {
-		glColor3fv(StarSystem::starColors[(*i).starType[0]]);
-=======
-	Uint32 num=0;
-	for (std::vector<Sector::System>::iterator i = ps->m_systems.begin(); i != ps->m_systems.end(); ++i, ++num) {
-		SystemPath current = SystemPath(sx, sy, sz, num);
-
-		const vector3f sysAbsPos = Sector::SIZE*vector3f(float(sx), float(sy), float(sz)) + (*i).p;
-		const vector3f toCentreOfView = m_pos*Sector::SIZE - sysAbsPos;
-
-		if (toCentreOfView.Length() > OUTER_RADIUS) continue;
-
-		// don't worry about looking for inhabited systems if they're
-		// unexplored (same calculation as in StarSystem.cpp)
-		if (isqrt(1 + sx*sx + sy*sy + sz*sz) <= 90) {
-
-			// only do this once we've pretty much stopped moving.
-			vector3f diff = vector3f(
-					fabs(m_posMovingTo.x - m_pos.x),
-					fabs(m_posMovingTo.y - m_pos.y),
-					fabs(m_posMovingTo.z - m_pos.z));
-			// Ideally, since this takes so f'ing long, it wants to be done as a threaded job but haven't written that yet.
-			if( !(*i).IsSetInhabited() && diff.x < 0.001f && diff.y < 0.001f && diff.z < 0.001f ) {
-				StarSystem* pSS = StarSystem::GetCached(current);
-				if( (!pSS->m_unexplored) && (pSS->m_spaceStations.size()>0) ) 
-				{
-					(*i).SetInhabited(true);
-				}
-				else
-				{
-					(*i).SetInhabited(false);
-				}
-				pSS->Release();
-			}
-		}
-		
->>>>>>> e1278ae6
-		glPushMatrix();
-		glTranslatef((*i).p.x, (*i).p.y, (*i).p.z);
-
-		glColor4f(0.5f, 0.5f, 0.5f, 0.5f);
-		glBegin(GL_LINES);
-			float z = -(*i).p.z;
-			if (sz <= cz)
-				z = z+abs(cz-sz)*Sector::SIZE;
-			else
-				z = z-abs(cz-sz)*Sector::SIZE;
-
-			glVertex3f(0, 0, z);
-			glVertex3f(0, 0, 0);
-
-			glVertex3f(-0.1f, -0.1f, z);
-			glVertex3f(0.1f, 0.1f, z);
-			glVertex3f(-0.1f, 0.1f, z);
-			glVertex3f(0.1f, -0.1f, z);
-		glEnd();
-
-		if (current == m_selected && current != SystemPath(0,0,0,0)) {
-			glColor4f(0, 0.8f, 0, 1.0f);
-			_draw_arrow(-3.0f*sysAbsPos.Normalized());
-		}
-
-		// draw star blob itself
-		glColor3fv(StarSystem::starColors[(*i).starType[0]]);
-		glPushMatrix();
-		glRotatef(-m_rotZ, 0, 0, 1);
-		glRotatef(-m_rotX, 1, 0, 0);
-		glScalef((StarSystem::starScale[(*i).starType[0]]),
-			(StarSystem::starScale[(*i).starType[0]]),
-			(StarSystem::starScale[(*i).starType[0]]));
-		glCallList(m_gluDiskDlist);
-		glScalef(2,2,2);
-<<<<<<< HEAD
-
-		// only do this once we've pretty much stopped moving.
-		float diffx = fabs(m_pxMovingTo - m_px);
-		float diffy = fabs(m_pyMovingTo - m_py);
-		if( diffx < 0.001f && diffy < 0.001f )
-		{
-			// Cache this StarSystem within our Sector (itself also cached).
-			// Ideally since this takes so f'ing long it wants to be done as a threaded job but haven't written that yet.
-			if( NULL==(*i).pStarSystem ) {
-				(*i).pStarSystem = StarSystem::GetCached(sx, sy, num);
-			}
-			// Pulse populated stars
-			const StarSystem* pSS = (*i).pStarSystem;
-			if( NULL!=pSS )
-			{
-				if( !pSS->m_unexplored && pSS->m_spaceStations.size()>0 ) 
-				{
-					// precise to the rendered frame (better than PHYSICS_HZ granularity)
-					double preciseTime = Pi::GetGameTime() + Pi::GetGameTickAlpha()*Pi::GetTimeStep();
-					float radius = 1.5f+(0.5*sin(5.0*(preciseTime+(double)num)));
-
-					// I-IS-ALIVE indicator
-					glPushMatrix();
-					{
-						glDepthRange(0.3,1.0);
-						glColor3f(0.8f,0.0f,0.0f);
-						glScalef(radius,radius,radius);
-						glCallList(m_gluDiskDlist);
-					}
-					glPopMatrix();
-				}
-			}
-		}
-
-		// player location indicator
-		if ((sx == playerLocSecX) && (sy == playerLocSecY) && (num == playerLocSysIdx)) {
-			const shipstats_t *stats = Pi::player->CalcStats();
-			glPushMatrix();
-			glColor3f(0,0,1);
-			glScalef(1.0f,1.0f,1.0f);
-			glBegin(GL_LINE_LOOP);
-			// draw a lovely circle around our beloved player
-			for (float theta=0; theta < 2*M_PI; theta += 0.05*M_PI) {
-				glVertex3f(stats->hyperspace_range*sin(theta), stats->hyperspace_range*cos(theta), 0);
-			}
-			glEnd();
-			glPopMatrix();
-=======
->>>>>>> e1278ae6
-
-		// player location indicator
-		if (current == m_current) {
-			glPushMatrix();
-			glDepthRange(0.2,1.0);
-			glColor3f(0,0,0.8);
-			glScalef(3,3,3);
-			glCallList(m_gluDiskDlist);
-			glPopMatrix();
-		}
-		// selected indicator
-<<<<<<< HEAD
-		if ((sx == m_secx) && (sy == m_secy) && (num == m_selected)) {
-=======
-		if (current == m_selected) {
->>>>>>> e1278ae6
-			glPushMatrix();
-			glDepthRange(0.1,1.0);
-			glColor3f(0,0.8,0);
-			glScalef(2,2,2);
-			glCallList(m_gluDiskDlist);
-			glPopMatrix();
-<<<<<<< HEAD
-=======
-		}
-		// hyperspace target indicator (if different from selection)
-		if (current == m_hyperspaceTarget && m_hyperspaceTarget != m_selected && m_hyperspaceTarget != m_current) {
-			glPushMatrix();
-			glDepthRange(0.1,1.0);
-			glColor3f(0.3,0.3,0.3);
-			glScalef(2,2,2);
-			glCallList(m_gluDiskDlist);
-			glPopMatrix();
->>>>>>> e1278ae6
-		}
-		glDepthRange(0,1);
-		glPopMatrix();
-
-		Color labelColor(0.8f,0.8f,0.8f,0.5f);
-		if ((*i).IsSetInhabited() && (*i).IsInhabited()) {
-			labelColor.r = 0.5;
-			labelColor.b = labelColor.g = 1.0f;
-		}
-
-		float dist = Sector::DistanceBetween( ps, num, GetCached(m_current.sectorX, m_current.sectorY, m_current.sectorZ), m_current.systemIndex);
-		if (dist <= m_playerHyperspaceRange)
-			labelColor.a = 1.0f;
-
-		PutClickableLabel((*i).name, labelColor, current);
-		glDisable(GL_LIGHTING);
-
-		glPopMatrix();
-	}
-}
-
-void SectorView::OnSwitchTo() {
-	if (m_firstTime) {
-		m_current = Pi::currentSystem->GetPath();
-
-		WarpToSystem(m_current);
-		OnClickSystem(m_current);
-
-		m_firstTime = false;
-	}
-	
-	UpdateSystemLabels(m_currentSystemLabels, m_current);
-	UpdateSystemLabels(m_selectedSystemLabels, m_selected);
-	UpdateSystemLabels(m_targetSystemLabels, m_hyperspaceTarget);
-
-	if (!m_onKeyPressConnection.connected())
-		m_onKeyPressConnection =
-			Pi::onKeyPress.connect(sigc::mem_fun(this, &SectorView::OnKeyPress));
-
-	Update();
-}
-
-void SectorView::OnKeyPress(SDL_keysym *keysym)
-{
-	if (Pi::GetView() != this) {
-		m_onKeyPressConnection.disconnect();
-		return;
-	}
-
-	// XXX ugly hack checking for Lua console here
-	if (Pi::IsConsoleActive())
-		return;
-
-	// ignore keypresses if they're typing
-	if (m_searchBox->IsFocused()) {
-		// but if they press enter then we want future keys
-		if (keysym->sym == SDLK_RETURN)
-			m_searchBox->Unfocus();
-		return;
-	}
-
-	// '/' focuses the search box
-	if (keysym->sym == SDLK_SLASH) {
-		m_searchBox->SetText("");
-		m_searchBox->GrabFocus();
-		return;
-	}
-
-	// space "locks" (or unlocks) the hyperspace target to the selected system
-	if (keysym->sym == SDLK_SPACE) {
-		if ((m_matchTargetToSelection || m_hyperspaceTarget != m_selected) && !m_selected.IsSameSystem(m_current))
-			SetHyperspaceTarget(m_selected);
-		else
-			ResetHyperspaceTarget();
-		return;
-	}
-
-	// toggle the info box
-	if (keysym->sym == SDLK_TAB) {
-		m_infoBoxVisible = !m_infoBoxVisible;
-		if (m_infoBoxVisible)
-			m_infoBox->ShowAll();
-		else
-			m_infoBox->HideAll();
-		return;
-	}
-
-	// toggle selection mode
-	if (keysym->sym == SDLK_RETURN) {
-		m_selectionFollowsMovement = !m_selectionFollowsMovement;
-		if (m_selectionFollowsMovement)
-			Pi::cpan->MsgLog()->Message("", Lang::ENABLED_AUTOMATIC_SYSTEM_SELECTION);
-		else
-			Pi::cpan->MsgLog()->Message("", Lang::DISABLED_AUTOMATIC_SYSTEM_SELECTION);
-		return;
-	}
-
-	// fast move selection to current player system or hyperspace target
-	if (keysym->sym == SDLK_c || keysym->sym == SDLK_g || keysym->sym == SDLK_h) {
-		if (keysym->sym == SDLK_c)
-			GotoSystem(m_current);
-		else if (keysym->sym == SDLK_g)
-			GotoSystem(m_selected);
-		else
-			GotoSystem(m_hyperspaceTarget);
-
-		if (Pi::KeyState(SDLK_LSHIFT) || Pi::KeyState(SDLK_RSHIFT)) {
-			while (m_rotZ < -180.0f) m_rotZ += 360.0f;
-			while (m_rotZ > 180.0f)  m_rotZ -= 360.0f;
-			m_rotXMovingTo = m_rotXDefault;
-			m_rotZMovingTo = m_rotZDefault;
-			m_zoomMovingTo = m_zoomDefault;
-		}
-		return;
-	}
-
-	// reset rotation and zoom
-	if (keysym->sym == SDLK_r) {
-		while (m_rotZ < -180.0f) m_rotZ += 360.0f;
-		while (m_rotZ > 180.0f)  m_rotZ -= 360.0f;
-		m_rotXMovingTo = m_rotXDefault;
-		m_rotZMovingTo = m_rotZDefault;
-		m_zoomMovingTo = m_zoomDefault;
-		return;
-	}
-}
-
-void SectorView::Update()
-{
-	SystemPath last_current = m_current;
-	m_current = Pi::currentSystem->GetPath();
-	if (last_current != m_current)
-		UpdateSystemLabels(m_currentSystemLabels, m_current);
-
-	const float frameTime = Pi::GetFrameTime();
-
-	matrix4x4f rot = matrix4x4f::Identity();
-	rot.RotateX(DEG2RAD(-m_rotX));
-	rot.RotateZ(DEG2RAD(-m_rotZ));
-
-	// don't check raw keypresses if the search box is active
-	// XXX ugly hack checking for Lua console here
-	if (!m_searchBox->IsFocused() && !Pi::IsConsoleActive()) {
-		float moveSpeed = 1.0;
-		if (Pi::KeyState(SDLK_LSHIFT)) moveSpeed = 100.0;
-		if (Pi::KeyState(SDLK_RSHIFT)) moveSpeed = 10.0;
-	
-		float move = moveSpeed*frameTime;
-		if (Pi::KeyState(SDLK_LEFT) || Pi::KeyState(SDLK_RIGHT))
-			m_posMovingTo += vector3f(Pi::KeyState(SDLK_LEFT) ? -move : move, 0,0) * rot;
-		if (Pi::KeyState(SDLK_UP) || Pi::KeyState(SDLK_DOWN))
-			m_posMovingTo += vector3f(0, Pi::KeyState(SDLK_DOWN) ? -move : move, 0) * rot;
-		if (Pi::KeyState(SDLK_PAGEUP) || Pi::KeyState(SDLK_PAGEDOWN))
-			m_posMovingTo += vector3f(0,0, Pi::KeyState(SDLK_PAGEUP) ? -move : move) * rot;
-
-		if (Pi::KeyState(SDLK_EQUALS)) m_zoomMovingTo -= move;
-		if (Pi::KeyState(SDLK_MINUS)) m_zoomMovingTo += move;
-		if (m_zoomInButton->IsPressed()) m_zoomMovingTo -= move;
-		if (m_zoomOutButton->IsPressed()) m_zoomMovingTo += move;
-		m_zoomMovingTo = Clamp(m_zoomMovingTo, 0.1f, 5.0f);
-	
-		if (Pi::KeyState(SDLK_a) || Pi::KeyState(SDLK_d))
-			m_rotZMovingTo += (Pi::KeyState(SDLK_a) ? -0.5f : 0.5f) * moveSpeed;
-		if (Pi::KeyState(SDLK_w) || Pi::KeyState(SDLK_s))
-			m_rotXMovingTo += (Pi::KeyState(SDLK_w) ? -0.5f : 0.5f) * moveSpeed;
-	}
-
-	if (Pi::MouseButtonState(SDL_BUTTON_RIGHT)) {
-		int motion[2];
-		Pi::GetMouseMotion(motion);
-
-		m_rotXMovingTo += 0.2f*float(motion[1]);
-		m_rotZMovingTo += 0.2f*float(motion[0]);
-	}
-<<<<<<< HEAD
-	
-	m_secx = int(floor(m_px));
-	m_secy = int(floor(m_py));
-
-	Sector* ps = GetCached(m_secx, m_secy);
-	float px = FFRAC(m_px)*Sector::SIZE;
-	float py = FFRAC(m_py)*Sector::SIZE;
-
-	m_selected = -1;
-	float min_dist = FLT_MAX;
-	for (unsigned int i=0; i<ps->m_systems.size(); i++) {
-		Sector::System *ss = &ps->m_systems[i];
-		float dx = px - ss->p.x;
-		float dy = py - ss->p.y;
-		float dist = sqrtf(dx*dx + dy*dy);
-		if (dist < min_dist) {
-			min_dist = dist;
-			m_selected = i;
-		}
-=======
-
-	m_rotXMovingTo = Clamp(m_rotXMovingTo, -170.0f, -10.0f);
-
-	{
-		vector3f diffPos = m_posMovingTo - m_pos;
-		vector3f travelPos = diffPos * 10.0f*frameTime;
-		if (travelPos.Length() > diffPos.Length()) m_pos = m_posMovingTo;
-		else m_pos = m_pos + travelPos;
-
-		float diffX = m_rotXMovingTo - m_rotX;
-		float travelX = diffX * 10.0f*frameTime;
-		if (fabs(travelX) > fabs(diffX)) m_rotX = m_rotXMovingTo;
-		else m_rotX = m_rotX + travelX;
-
-		float diffZ = m_rotZMovingTo - m_rotZ;
-		float travelZ = diffZ * 10.0f*frameTime;
-		if (fabs(travelZ) > fabs(diffZ)) m_rotZ = m_rotZMovingTo;
-		else m_rotZ = m_rotZ + travelZ;
-
-		float diffZoom = m_zoomMovingTo - m_zoom;
-		float travelZoom = diffZoom * 10.0f*frameTime;
-		if (fabs(travelZoom) > fabs(diffZoom)) m_zoom = m_zoomMovingTo;
-		else m_zoom = m_zoom + travelZoom;
->>>>>>> e1278ae6
-	}
-
-	if (m_selectionFollowsMovement) {
-		SystemPath new_selected = SystemPath(int(floor(m_pos.x)), int(floor(m_pos.y)), int(floor(m_pos.z)), 0);
-
-		Sector* ps = GetCached(new_selected.sectorX, new_selected.sectorY, new_selected.sectorZ);
-		if (ps->m_systems.size()) {
-			float px = FFRAC(m_pos.x)*Sector::SIZE;
-			float py = FFRAC(m_pos.y)*Sector::SIZE;
-			float pz = FFRAC(m_pos.z)*Sector::SIZE;
-
-			float min_dist = FLT_MAX;
-			for (unsigned int i=0; i<ps->m_systems.size(); i++) {
-				Sector::System *ss = &ps->m_systems[i];
-				float dx = px - ss->p.x;
-				float dy = py - ss->p.y;
-				float dz = pz - ss->p.z;
-				float dist = sqrtf(dx*dx + dy*dy + dz*dz);
-				if (dist < min_dist) {
-					min_dist = dist;
-					new_selected.systemIndex = i;
-				}
-			}
-
-			if (m_selected != new_selected)
-				SetSelectedSystem(new_selected);
-		}
-	}
-
-	ShrinkCache();
-
-<<<<<<< HEAD
-		m_lastShownLoc = sys->GetLocation();
-
-		// Think we'll only need to do this when our location has changed.
-		ShrinkCache();
-	}
-=======
-	m_playerHyperspaceRange = Pi::player->CalcStats()->hyperspace_range;
-}
-
-void SectorView::ShowAll()
-{
-	View::ShowAll();
-	if (!m_infoBoxVisible)
-		m_infoBox->HideAll();
->>>>>>> e1278ae6
-}
-
-void SectorView::MouseButtonDown(int button, int x, int y)
-{
-	const float ft = Pi::GetFrameTime();
-	if (Pi::MouseButtonState(SDL_BUTTON_WHEELDOWN)) 
-			m_zoomMovingTo += 10.0*ft;
-	if (Pi::MouseButtonState(SDL_BUTTON_WHEELUP)) 
-			m_zoomMovingTo -= 10.0*ft;
-}
-
-<<<<<<< HEAD
-Sector* SectorView::GetCached(int sectorX, int sectorY)
-{
-    const SectorLoc loc(sectorX, sectorY);
-
-	Sector *s = 0;
-
-	for (std::map<SectorLoc,Sector*>::iterator i = m_sectorCache.begin(); i != m_sectorCache.end(); i++) {
-		if ((*i).first == loc)
-			s = (*i).second;
-	}
-
-	if (!s) {
-		s = new Sector(sectorX, sectorY);
-		m_sectorCache.insert( std::pair<SectorLoc,Sector*>(loc, s) );
-	}
-=======
-Sector* SectorView::GetCached(int sectorX, int sectorY, int sectorZ)
-{
-	const SystemPath loc(sectorX, sectorY, sectorZ, 0);
-
-	Sector *s = 0;
-
-	std::map<SystemPath,Sector*>::iterator i = m_sectorCache.find(loc);
-	if (i != m_sectorCache.end())
-		return (*i).second;
-
-	s = new Sector(sectorX, sectorY, sectorZ);
-	m_sectorCache.insert( std::pair<SystemPath,Sector*>(loc, s) );
->>>>>>> e1278ae6
-
-	return s;
-}
-
-void SectorView::ShrinkCache()
-{
-	// we're going to use these to determine if our sectors are within the range that we'll ever render
-<<<<<<< HEAD
-	const int xmin = m_secx-DRAW_RAD;	// xmin
-	const int xmax = m_secx+DRAW_RAD;	// xmax
-	const int ymin = m_secy-DRAW_RAD;	// ymin
-	const int ymax = m_secy+DRAW_RAD;	// ymax
-
-	// from http://stackoverflow.com/questions/4600567/c-deleting-elements-with-iterator
-	// The idea is to walk the iterator forward from the start of the container to the end, 
-	// checking at each step whether the current key/value pair should be deleted. 
-	// If so, a copy of the iterator is made and the iterator is advanced to the next step (to avoid iterator invalidation), 
-	// then the copied iterator is removed from the container. Otherwise, the iterator is advanced as usual.
-	std::map<SectorLoc,Sector*>::iterator iter = m_sectorCache.begin();
-	while (iter != m_sectorCache.end())
-	{
-		Sector *s = (*iter).second;
-		//check_point_in_box
-		if ((NULL!=s) && !s->WithinBox( xmin, xmax, ymin, ymax))
-		{
-			std::map<SectorLoc,Sector*>::iterator iterTemp = iter;
-			++iter;
-			delete s;
-			m_sectorCache.erase( iterTemp ); 
-		}
-		else
-		{
-			++iter;
-		}
-=======
-	const int xmin = int(floorf(m_pos.x))-DRAW_RAD;
-	const int xmax = int(ceilf(m_pos.x))+DRAW_RAD;
-	const int ymin = int(floorf(m_pos.y))-DRAW_RAD;
-	const int ymax = int(ceilf(m_pos.y))+DRAW_RAD;
-	const int zmin = int(floorf(m_pos.z))-DRAW_RAD;
-	const int zmax = int(ceilf(m_pos.z))+DRAW_RAD;
-
-	// XXX don't clear the current/selected/target sectors
-
-	std::map<SystemPath,Sector*>::iterator iter = m_sectorCache.begin();
-	while (iter != m_sectorCache.end())	{
-		Sector *s = (*iter).second;
-		//check_point_in_box
-		if (s && !s->WithinBox( xmin, xmax, ymin, ymax, zmin, zmax )) {
-			delete s;
-			m_sectorCache.erase( iter++ ); 
-		} else {
-			iter++;
-		}
->>>>>>> e1278ae6
-	}
-}+#include "libs.h"
+#include "gui/Gui.h"
+#include "Pi.h"
+#include "SectorView.h"
+#include "Sector.h"
+#include "SystemInfoView.h"
+#include "Player.h"
+#include "Serializer.h"
+#include "StarSystem.h"
+#include "GalacticView.h"
+#include "Lang.h"
+#include "StringF.h"
+#include "ShipCpanel.h"
+
+#define INNER_RADIUS (Sector::SIZE*1.5f)
+#define OUTER_RADIUS (Sector::SIZE*3.0f)
+		
+SectorView::SectorView() :
+	m_firstTime(true),
+	m_selectionFollowsMovement(true),
+	m_infoBoxVisible(true)
+{
+	SetTransparency(true);
+
+	m_rotXDefault = Pi::config.Float("SectorViewXRotation");
+	m_rotZDefault = Pi::config.Float("SectorViewZRotation");
+	m_zoomDefault = Pi::config.Float("SectorViewZoom");
+	m_rotXDefault = Clamp(m_rotXDefault, -170.0f, -10.0f);
+	m_zoomDefault = Clamp(m_zoomDefault, 0.1f, 5.0f);
+
+	m_pos = m_posMovingTo = vector3f(0.0f);
+	m_rotX = m_rotXMovingTo = m_rotXDefault;
+	m_rotZ = m_rotZMovingTo = m_rotZDefault;
+	m_zoom = m_zoomMovingTo = m_zoomDefault;
+
+	Gui::Screen::PushFont("OverlayFont");
+	m_clickableLabels = new Gui::LabelSet();
+	m_clickableLabels->SetLabelColor(Color(.7f,.7f,.7f,0.75f));
+	Add(m_clickableLabels, 0, 0);
+	Gui::Screen::PopFont();
+
+	m_sectorLabel = new Gui::Label("");
+	Add(m_sectorLabel, 2, Gui::Screen::GetHeight()-Gui::Screen::GetFontHeight()*2-66);
+	m_distanceLabel = new Gui::Label("");
+	Add(m_distanceLabel, 2, Gui::Screen::GetHeight()-Gui::Screen::GetFontHeight()-66);
+	
+	m_zoomInButton = new Gui::ImageButton(PIONEER_DATA_DIR "/icons/zoom_in.png");
+	m_zoomInButton->SetToolTip(Lang::ZOOM_IN);
+	Add(m_zoomInButton, 700, 5);
+	
+	m_zoomOutButton = new Gui::ImageButton(PIONEER_DATA_DIR "/icons/zoom_out.png");
+	m_zoomOutButton->SetToolTip(Lang::ZOOM_OUT);
+	Add(m_zoomOutButton, 732, 5);
+
+	Add(new Gui::Label(Lang::SEARCH), 650, 500);
+	m_searchBox = new Gui::TextEntry();
+	m_searchBox->onKeyPress.connect(sigc::mem_fun(this, &SectorView::OnSearchBoxKeyPress));
+	Add(m_searchBox, 700, 500);
+
+	m_gluDiskDlist = glGenLists(1);
+	glNewList(m_gluDiskDlist, GL_COMPILE);
+	gluDisk(Pi::gluQuadric, 0.0, 0.2, 40, 1);
+	glEndList();
+	
+	m_infoBox = new Gui::VBox();
+	m_infoBox->SetTransparency(false);
+	m_infoBox->SetBgColor(0.05f, 0.05f, 0.12f, 0.5f);
+	m_infoBox->SetSpacing(5.0f);
+	Add(m_infoBox, 5, 5);
+
+	Gui::VBox *systemBox = new Gui::VBox();
+	Gui::HBox *hbox = new Gui::HBox();
+	hbox->SetSpacing(5.0f);
+	Gui::Button *b = new Gui::SolidButton();
+	b->onClick.connect(sigc::mem_fun(this, &SectorView::GotoCurrentSystem));
+	hbox->PackEnd(b);
+	hbox->PackEnd((new Gui::Label(Lang::CURRENT_SYSTEM))->Color(1.0f, 1.0f, 1.0f));
+	systemBox->PackEnd(hbox);
+	m_currentSystemLabels.systemName = (new Gui::Label(""))->Color(1.0f, 1.0f, 0.0f);
+	m_currentSystemLabels.distance = 0;
+	m_currentSystemLabels.starType = (new Gui::Label(""))->Color(1.0f, 0.0f, 1.0f);
+	m_currentSystemLabels.shortDesc = (new Gui::Label(""))->Color(1.0f, 0.0f, 1.0f);
+	systemBox->PackEnd(m_currentSystemLabels.systemName);
+	systemBox->PackEnd(m_currentSystemLabels.starType);
+	systemBox->PackEnd(m_currentSystemLabels.shortDesc);
+	m_infoBox->PackEnd(systemBox);
+
+	systemBox = new Gui::VBox();
+	hbox = new Gui::HBox();
+	hbox->SetSpacing(5.0f);
+	b = new Gui::SolidButton();
+	b->onClick.connect(sigc::mem_fun(this, &SectorView::GotoSelectedSystem));
+	hbox->PackEnd(b);
+	hbox->PackEnd((new Gui::Label(Lang::SELECTED_SYSTEM))->Color(1.0f, 1.0f, 1.0f));
+	systemBox->PackEnd(hbox);
+	hbox = new Gui::HBox();
+	hbox->SetSpacing(5.0f);
+	m_selectedSystemLabels.systemName = (new Gui::Label(""))->Color(1.0f, 1.0f, 0.0f);
+	m_selectedSystemLabels.distance = (new Gui::Label(""))->Color(1.0f, 0.0f, 0.0f);
+	hbox->PackEnd(m_selectedSystemLabels.systemName);
+	hbox->PackEnd(m_selectedSystemLabels.distance);
+	systemBox->PackEnd(hbox);
+	m_selectedSystemLabels.starType = (new Gui::Label(""))->Color(1.0f, 0.0f, 1.0f);
+	m_selectedSystemLabels.shortDesc = (new Gui::Label(""))->Color(1.0f, 0.0f, 1.0f);
+	systemBox->PackEnd(m_selectedSystemLabels.starType);
+	systemBox->PackEnd(m_selectedSystemLabels.shortDesc);
+	m_infoBox->PackEnd(systemBox);
+
+	systemBox = new Gui::VBox();
+	hbox = new Gui::HBox();
+	hbox->SetSpacing(5.0f);
+	b = new Gui::SolidButton();
+	b->onClick.connect(sigc::mem_fun(this, &SectorView::GotoHyperspaceTarget));
+	hbox->PackEnd(b);
+	hbox->PackEnd((new Gui::Label(Lang::HYPERSPACE_TARGET))->Color(1.0f, 1.0f, 1.0f));
+    m_hyperspaceLockLabel = (new Gui::Label(""))->Color(1.0f, 1.0f, 1.0f);
+    hbox->PackEnd(m_hyperspaceLockLabel);
+	systemBox->PackEnd(hbox);
+	hbox = new Gui::HBox();
+	hbox->SetSpacing(5.0f);
+	m_targetSystemLabels.systemName = (new Gui::Label(""))->Color(1.0f, 1.0f, 0.0f);
+	m_targetSystemLabels.distance = (new Gui::Label(""))->Color(1.0f, 0.0f, 0.0f);
+	hbox->PackEnd(m_targetSystemLabels.systemName);
+	hbox->PackEnd(m_targetSystemLabels.distance);
+	systemBox->PackEnd(hbox);
+	m_targetSystemLabels.starType = (new Gui::Label(""))->Color(1.0f, 0.0f, 1.0f);
+	m_targetSystemLabels.shortDesc = (new Gui::Label(""))->Color(1.0f, 0.0f, 1.0f);
+	systemBox->PackEnd(m_targetSystemLabels.starType);
+	systemBox->PackEnd(m_targetSystemLabels.shortDesc);
+	m_infoBox->PackEnd(systemBox);
+
+	m_onMouseButtonDown = 
+		Pi::onMouseButtonDown.connect(sigc::mem_fun(this, &SectorView::MouseButtonDown));
+	
+	FloatHyperspaceTarget();
+}
+
+SectorView::~SectorView()
+{
+	glDeleteLists(m_gluDiskDlist, 1);
+	m_onMouseButtonDown.disconnect();
+	if (m_onKeyPressConnection.connected()) m_onKeyPressConnection.disconnect();
+}
+
+void SectorView::Save(Serializer::Writer &wr)
+{
+	wr.Float(m_zoom);
+	m_current.Serialize(wr);
+	m_selected.Serialize(wr);
+	m_hyperspaceTarget.Serialize(wr);
+	wr.Float(m_pos.x);
+	wr.Float(m_pos.y);
+	wr.Float(m_pos.z);
+	wr.Float(m_rotX);
+	wr.Float(m_rotZ);
+	wr.Bool(m_matchTargetToSelection);
+	wr.Bool(m_selectionFollowsMovement);
+	wr.Bool(m_infoBoxVisible);
+}
+
+void SectorView::Load(Serializer::Reader &rd)
+{
+	m_zoom = m_zoomMovingTo = rd.Float();
+	m_current = SystemPath::Unserialize(rd);
+	m_selected = SystemPath::Unserialize(rd);
+	m_hyperspaceTarget = SystemPath::Unserialize(rd);
+	m_pos.x = m_posMovingTo.x = rd.Float();
+	m_pos.y = m_posMovingTo.y = rd.Float();
+	m_pos.z = m_posMovingTo.z = rd.Float();
+	m_rotX = m_rotXMovingTo = rd.Float();
+	m_rotZ = m_rotZMovingTo = rd.Float();
+	m_matchTargetToSelection = rd.Bool();
+	m_selectionFollowsMovement = rd.Bool();
+	m_infoBoxVisible = rd.Bool();
+
+	UpdateSystemLabels(m_currentSystemLabels, m_current);
+	UpdateSystemLabels(m_selectedSystemLabels, m_selected);
+	UpdateSystemLabels(m_targetSystemLabels, m_hyperspaceTarget);
+
+	m_hyperspaceLockLabel->SetText(stringf("[%0]", std::string(m_matchTargetToSelection ? Lang::FOLLOWING_SELECTION : Lang::LOCKED)));
+
+	m_firstTime = false;
+}
+
+void SectorView::OnSearchBoxKeyPress(const SDL_keysym *keysym)
+{
+	if (keysym->sym != SDLK_RETURN)
+		return;
+
+	const std::string search = m_searchBox->GetText();
+	if (!search.size())
+		return;
+	
+	bool gotMatch = false, gotStartMatch = false;
+	SystemPath bestMatch;
+	const std::string *bestMatchName = 0;
+
+	for (std::map<SystemPath,Sector*>::iterator i = m_sectorCache.begin(); i != m_sectorCache.end(); i++)
+
+		for (unsigned int systemIndex = 0; systemIndex < (*i).second->m_systems.size(); systemIndex++) {
+			const Sector::System *ss = &((*i).second->m_systems[systemIndex]);
+
+			// compare with the start of the current system
+			if (strncasecmp(search.c_str(), ss->name.c_str(), search.size()) == 0) {
+
+				// matched, see if they're the same size
+				if (search.size() == ss->name.size()) {
+
+					// exact match, take it and go
+					SystemPath path = (*i).first;
+					path.systemIndex = systemIndex;
+					Pi::cpan->MsgLog()->Message("", stringf(Lang::EXACT_MATCH_X, formatarg("system", ss->name)));
+					GotoSystem(path);
+					return;
+				}
+
+				// partial match at start of name
+				if (!gotMatch || !gotStartMatch || bestMatchName->size() > ss->name.size()) {
+					
+					// don't already have one or its shorter than the previous
+					// one, take it
+					bestMatch = (*i).first;
+					bestMatch.systemIndex = systemIndex;
+					bestMatchName = &(ss->name);
+					gotMatch = gotStartMatch = true;
+				}
+
+				continue;
+			}
+
+			// look for the search term somewhere within the current system
+			if (pi_strcasestr(ss->name.c_str(), search.c_str())) {
+
+				// found it
+				if (!gotMatch || !gotStartMatch || bestMatchName->size() > ss->name.size()) {
+
+					// best we've found so far, take it
+					bestMatch = (*i).first;
+					bestMatch.systemIndex = systemIndex;
+					bestMatchName = &(ss->name);
+					gotMatch = true;
+				}
+			}
+		}
+	
+	if (gotMatch) {
+		Pi::cpan->MsgLog()->Message("", stringf(Lang::NOT_FOUND_BEST_MATCH_X, formatarg("system", *bestMatchName)));
+		GotoSystem(bestMatch);
+	}
+
+	else
+		Pi::cpan->MsgLog()->Message("", Lang::NOT_FOUND);
+}
+
+
+#define DRAW_RAD	3
+
+#define FFRAC(_x)	((_x)-floor(_x))
+
+void SectorView::Draw3D()
+{
+	m_clickableLabels->Clear();
+
+	glMatrixMode(GL_PROJECTION);
+	glLoadIdentity();
+	gluPerspective(40, Pi::GetScrAspect(), 1.0, 100.0);
+	
+	glMatrixMode(GL_MODELVIEW);
+	glLoadIdentity();
+	glClearColor(0,0,0,0);
+	glClear(GL_COLOR_BUFFER_BIT | GL_DEPTH_BUFFER_BIT);
+	
+	m_sectorLabel->SetText(stringf(Lang::SECTOR_X_Y_Z,
+		formatarg("x", int(floorf(m_pos.x))),
+		formatarg("y", int(floorf(m_pos.y))),
+		formatarg("z", int(floorf(m_pos.z)))));
+
+	vector3f dv = vector3f(floorf(m_pos.x)-m_current.sectorX, floorf(m_pos.y)-m_current.sectorY, floorf(m_pos.z)-m_current.sectorZ) * Sector::SIZE;
+	m_distanceLabel->SetText(stringf(Lang::DISTANCE_LY, formatarg("distance", dv.Length())));
+
+	glDisable(GL_LIGHTING);
+
+	// units are lightyears, my friend
+	glTranslatef(0, 0, -10-10*m_zoom);
+	glRotatef(m_rotX, 1, 0, 0);
+	glRotatef(m_rotZ, 0, 0, 1);
+	glTranslatef(-FFRAC(m_pos.x)*Sector::SIZE, -FFRAC(m_pos.y)*Sector::SIZE, -FFRAC(m_pos.z)*Sector::SIZE);
+
+	glEnable(GL_BLEND);
+	glBlendFunc(GL_SRC_ALPHA, GL_ONE_MINUS_SRC_ALPHA);	
+	
+	glHint(GL_LINE_SMOOTH_HINT, GL_NICEST);
+	glEnable(GL_LINE_SMOOTH);
+
+	Sector* playerSec = GetCached(m_current.sectorX, m_current.sectorY, m_current.sectorZ);
+	vector3f playerPos
+		= Sector::SIZE * vector3f(float(m_current.sectorX), float(m_current.sectorY), float(m_current.sectorZ))
+		+ playerSec->m_systems[m_current.systemIndex].p;
+	
+
+	for (int sx = -DRAW_RAD; sx <= DRAW_RAD; sx++) {
+		for (int sy = -DRAW_RAD; sy <= DRAW_RAD; sy++) {
+			for (int sz = -DRAW_RAD; sz <= DRAW_RAD; sz++) {
+				glPushMatrix();
+				glTranslatef(Sector::SIZE*sx, Sector::SIZE*sy, Sector::SIZE*sz);
+				DrawSector(int(floorf(m_pos.x))+sx, int(floorf(m_pos.y))+sy, int(floorf(m_pos.z))+sz, playerPos);
+				glPopMatrix();
+			}
+		}
+	}
+
+	glDisable(GL_LINE_SMOOTH);
+
+	glDisable(GL_BLEND);
+	glEnable(GL_LIGHTING);
+}
+
+void SectorView::SetHyperspaceTarget(const SystemPath &path)
+{
+	m_hyperspaceTarget = path;
+	m_matchTargetToSelection = false;
+	onHyperspaceTargetChanged.emit();
+
+	UpdateSystemLabels(m_targetSystemLabels, m_hyperspaceTarget);
+
+	m_hyperspaceLockLabel->SetText(stringf("[%0]", std::string(Lang::LOCKED)));
+}
+
+void SectorView::FloatHyperspaceTarget()
+{
+	m_matchTargetToSelection = true;
+	m_hyperspaceLockLabel->SetText(stringf("[%0]", std::string(Lang::FOLLOWING_SELECTION)));
+}
+
+void SectorView::ResetHyperspaceTarget()
+{
+	SystemPath old = m_hyperspaceTarget;
+	m_hyperspaceTarget = m_selected;
+	FloatHyperspaceTarget();
+
+	if (old != m_hyperspaceTarget) {
+		onHyperspaceTargetChanged.emit();
+		UpdateSystemLabels(m_targetSystemLabels, m_hyperspaceTarget);
+	}
+}
+
+void SectorView::GotoSystem(const SystemPath &path)
+{
+	Sector* ps = GetCached(path.sectorX, path.sectorY, path.sectorZ);
+	const vector3f &p = ps->m_systems[path.systemIndex].p;
+	m_posMovingTo.x = path.sectorX + p.x/Sector::SIZE;
+	m_posMovingTo.y = path.sectorY + p.y/Sector::SIZE;
+	m_posMovingTo.z = path.sectorZ + p.z/Sector::SIZE;
+}
+
+void SectorView::WarpToSystem(const SystemPath &path)
+{
+	GotoSystem(path);
+	m_pos = m_posMovingTo;
+}
+
+void SectorView::SetSelectedSystem(const SystemPath &path)
+{
+    m_selected = path;
+
+	if (m_matchTargetToSelection) {
+		m_hyperspaceTarget = m_selected;
+		onHyperspaceTargetChanged.emit();
+		UpdateSystemLabels(m_targetSystemLabels, m_hyperspaceTarget);
+	}
+
+	UpdateSystemLabels(m_selectedSystemLabels, m_selected);
+}
+
+void SectorView::OnClickSystem(const SystemPath &path)
+{
+	if (m_selectionFollowsMovement)
+		GotoSystem(path);
+	else
+		SetSelectedSystem(path);
+}
+
+void SectorView::PutClickableLabel(const std::string &text, const Color &labelCol, const SystemPath &path)
+{
+	Gui::Screen::EnterOrtho();
+	vector3d pos;
+	if (Gui::Screen::Project(vector3d(0.0), pos)) {
+		m_clickableLabels->Add(text, sigc::bind(sigc::mem_fun(this, &SectorView::OnClickSystem), path), pos.x, pos.y, labelCol);
+	}
+	Gui::Screen::LeaveOrtho();
+}
+
+void SectorView::UpdateSystemLabels(SystemLabels &labels, const SystemPath &path)
+{
+	Sector *sec = GetCached(path.sectorX, path.sectorY, path.sectorZ);
+	Sector *playerSec = GetCached(m_current.sectorX, m_current.sectorY, m_current.sectorZ);
+	const float dist = Sector::DistanceBetween(sec, path.systemIndex, playerSec, m_current.systemIndex);
+
+    if (labels.distance) {
+		char format[256];
+	
+		int fuelRequired;
+		double dur;
+		enum Ship::HyperjumpStatus jumpStatus;
+		Pi::player->CanHyperspaceTo(&path, fuelRequired, dur, &jumpStatus);
+		const double DaysNeeded = dur*(1.0 / (24*60*60)); 
+		const double HoursNeeded = (DaysNeeded - floor(DaysNeeded))*24;
+
+		switch (jumpStatus) {
+			case Ship::HYPERJUMP_OK:
+				snprintf(format, sizeof(format), "[ %s | %s | %s, %s ]", Lang::NUMBER_LY, Lang::NUMBER_TONNES, Lang::NUMBER_DAYS, Lang::NUMBER_HOURS);
+				labels.distance->SetText(stringf(format,
+					formatarg("distance", dist), formatarg("mass", fuelRequired), formatarg("days", floor(DaysNeeded)), formatarg("hours", HoursNeeded)));
+				labels.distance->Color(0.0f, 1.0f, 0.2f);
+				break;
+			case Ship::HYPERJUMP_INSUFFICIENT_FUEL:
+				snprintf(format, sizeof(format), "[ %s | %s ]", Lang::NUMBER_LY, Lang::NUMBER_TONNES);
+				labels.distance->SetText(stringf(format,
+					formatarg("distance", dist), formatarg("mass", fuelRequired)));
+				labels.distance->Color(1.0f, 1.0f, 0.0f);
+				break;
+			case Ship::HYPERJUMP_OUT_OF_RANGE:
+				snprintf(format, sizeof(format), "[ %s ]", Lang::NUMBER_LY);
+				labels.distance->SetText(stringf(format,
+					formatarg("distance", dist)));
+				labels.distance->Color(1.0f, 0.0f, 0.0f);
+				break;
+			default:
+				labels.distance->SetText("");
+				break;
+		}
+	}
+
+	StarSystem *sys = StarSystem::GetCached(path);
+
+	std::string desc;
+	if (sys->GetNumStars() == 4) {
+		desc = Lang::QUADRUPLE_SYSTEM;
+	} else if (sys->GetNumStars() == 3) {
+		desc = Lang::TRIPLE_SYSTEM;
+	} else if (sys->GetNumStars() == 2) {
+		desc = Lang::BINARY_SYSTEM;
+	} else {
+		desc = sys->rootBody->GetAstroDescription();
+	}
+	labels.starType->SetText(desc);
+
+	labels.systemName->SetText(sys->GetName());
+	labels.shortDesc->SetText(sys->GetShortDescription());
+
+	sys->Release();
+
+	if (m_infoBoxVisible)
+		m_infoBox->ShowAll();
+}
+
+static void _draw_arrow(const vector3f &direction)
+{
+	// ^^^^ !sol
+	const float headRadius = 0.25f;
+	glBegin(GL_LINE_STRIP);
+		glVertex3f(direction.x, direction.y, direction.z);
+		glVertex3f(0, 0, 0);
+	glEnd();
+	glDisable(GL_CULL_FACE);
+	const vector3f axis1 = direction.Cross(vector3f(0,1.0f,0)).Normalized();
+	const vector3f axis2 = direction.Cross(axis1).Normalized();
+	vector3f p;
+	glBegin(GL_TRIANGLE_FAN);
+		glVertex3f(direction.x, direction.y, direction.z);
+		for (float f=2*M_PI; f>0; f-=0.6) {
+			p = 0.8f*direction + headRadius*sin(f)*axis1 + headRadius*cos(f)*axis2;
+			glVertex3fv(&p.x);
+		}
+		p = 0.8f*direction + headRadius*axis2;
+		glVertex3fv(&p.x);
+	glEnd();
+	glEnable(GL_CULL_FACE);
+}
+
+void SectorView::DrawSector(int sx, int sy, int sz, const vector3f &playerAbsPos)
+{
+	Sector* ps = GetCached(sx, sy, sz);
+
+	int cz = int(floor(m_pos.z+0.5f));
+
+	if (cz == sz) {
+		glColor3f(0,0.2f,0);
+		glBegin(GL_LINE_LOOP);
+			glVertex3f(0, 0, 0);
+			glVertex3f(0, Sector::SIZE, 0);
+			glVertex3f(Sector::SIZE, Sector::SIZE, 0);
+			glVertex3f(Sector::SIZE, 0, 0);
+		glEnd();
+	}
+
+	if (!(sx || sy)) glColor3f(1,1,0);
+	Uint32 num=0;
+	for (std::vector<Sector::System>::iterator i = ps->m_systems.begin(); i != ps->m_systems.end(); ++i, ++num) {
+		SystemPath current = SystemPath(sx, sy, sz, num);
+
+		const vector3f sysAbsPos = Sector::SIZE*vector3f(float(sx), float(sy), float(sz)) + (*i).p;
+		const vector3f toCentreOfView = m_pos*Sector::SIZE - sysAbsPos;
+
+		if (toCentreOfView.Length() > OUTER_RADIUS) continue;
+
+		// don't worry about looking for inhabited systems if they're
+		// unexplored (same calculation as in StarSystem.cpp)
+		if (isqrt(1 + sx*sx + sy*sy + sz*sz) <= 90) {
+
+			// only do this once we've pretty much stopped moving.
+			vector3f diff = vector3f(
+					fabs(m_posMovingTo.x - m_pos.x),
+					fabs(m_posMovingTo.y - m_pos.y),
+					fabs(m_posMovingTo.z - m_pos.z));
+			// Ideally, since this takes so f'ing long, it wants to be done as a threaded job but haven't written that yet.
+			if( !(*i).IsSetInhabited() && diff.x < 0.001f && diff.y < 0.001f && diff.z < 0.001f ) {
+				StarSystem* pSS = StarSystem::GetCached(current);
+				if( (!pSS->m_unexplored) && (pSS->m_spaceStations.size()>0) ) 
+				{
+					(*i).SetInhabited(true);
+				}
+				else
+				{
+					(*i).SetInhabited(false);
+				}
+				pSS->Release();
+			}
+		}
+		
+		glPushMatrix();
+		glTranslatef((*i).p.x, (*i).p.y, (*i).p.z);
+
+		glColor4f(0.5f, 0.5f, 0.5f, 0.5f);
+		glBegin(GL_LINES);
+			float z = -(*i).p.z;
+			if (sz <= cz)
+				z = z+abs(cz-sz)*Sector::SIZE;
+			else
+				z = z-abs(cz-sz)*Sector::SIZE;
+
+			glVertex3f(0, 0, z);
+			glVertex3f(0, 0, 0);
+
+			glVertex3f(-0.1f, -0.1f, z);
+			glVertex3f(0.1f, 0.1f, z);
+			glVertex3f(-0.1f, 0.1f, z);
+			glVertex3f(0.1f, -0.1f, z);
+		glEnd();
+
+		if (current == m_selected && current != SystemPath(0,0,0,0)) {
+			glColor4f(0, 0.8f, 0, 1.0f);
+			_draw_arrow(-3.0f*sysAbsPos.Normalized());
+		}
+
+		// draw star blob itself
+		glColor3fv(StarSystem::starColors[(*i).starType[0]]);
+		glPushMatrix();
+		glRotatef(-m_rotZ, 0, 0, 1);
+		glRotatef(-m_rotX, 1, 0, 0);
+		glScalef((StarSystem::starScale[(*i).starType[0]]),
+			(StarSystem::starScale[(*i).starType[0]]),
+			(StarSystem::starScale[(*i).starType[0]]));
+		glCallList(m_gluDiskDlist);
+		glScalef(2,2,2);
+
+		// player location indicator
+		if (current == m_current) {
+			glPushMatrix();
+			glDepthRange(0.2,1.0);
+			glColor3f(0,0,0.8);
+			glScalef(3,3,3);
+			glCallList(m_gluDiskDlist);
+			glPopMatrix();
+		}
+		// selected indicator
+		if (current == m_selected) {
+			glPushMatrix();
+			glDepthRange(0.1,1.0);
+			glColor3f(0,0.8,0);
+			glScalef(2,2,2);
+			glCallList(m_gluDiskDlist);
+			glPopMatrix();
+		}
+		// hyperspace target indicator (if different from selection)
+		if (current == m_hyperspaceTarget && m_hyperspaceTarget != m_selected && m_hyperspaceTarget != m_current) {
+			glPushMatrix();
+			glDepthRange(0.1,1.0);
+			glColor3f(0.3,0.3,0.3);
+			glScalef(2,2,2);
+			glCallList(m_gluDiskDlist);
+			glPopMatrix();
+		}
+		glDepthRange(0,1);
+		glPopMatrix();
+
+		Color labelColor(0.8f,0.8f,0.8f,0.5f);
+		if ((*i).IsSetInhabited() && (*i).IsInhabited()) {
+			labelColor.r = 0.5;
+			labelColor.b = labelColor.g = 1.0f;
+		}
+
+		float dist = Sector::DistanceBetween( ps, num, GetCached(m_current.sectorX, m_current.sectorY, m_current.sectorZ), m_current.systemIndex);
+		if (dist <= m_playerHyperspaceRange)
+			labelColor.a = 1.0f;
+
+		PutClickableLabel((*i).name, labelColor, current);
+		glDisable(GL_LIGHTING);
+
+		glPopMatrix();
+	}
+}
+
+void SectorView::OnSwitchTo() {
+	if (m_firstTime) {
+		m_current = Pi::currentSystem->GetPath();
+
+		WarpToSystem(m_current);
+		OnClickSystem(m_current);
+
+		m_firstTime = false;
+	}
+	
+	UpdateSystemLabels(m_currentSystemLabels, m_current);
+	UpdateSystemLabels(m_selectedSystemLabels, m_selected);
+	UpdateSystemLabels(m_targetSystemLabels, m_hyperspaceTarget);
+
+	if (!m_onKeyPressConnection.connected())
+		m_onKeyPressConnection =
+			Pi::onKeyPress.connect(sigc::mem_fun(this, &SectorView::OnKeyPress));
+
+	Update();
+}
+
+void SectorView::OnKeyPress(SDL_keysym *keysym)
+{
+	if (Pi::GetView() != this) {
+		m_onKeyPressConnection.disconnect();
+		return;
+	}
+
+	// XXX ugly hack checking for Lua console here
+	if (Pi::IsConsoleActive())
+		return;
+
+	// ignore keypresses if they're typing
+	if (m_searchBox->IsFocused()) {
+		// but if they press enter then we want future keys
+		if (keysym->sym == SDLK_RETURN)
+			m_searchBox->Unfocus();
+		return;
+	}
+
+	// '/' focuses the search box
+	if (keysym->sym == SDLK_SLASH) {
+		m_searchBox->SetText("");
+		m_searchBox->GrabFocus();
+		return;
+	}
+
+	// space "locks" (or unlocks) the hyperspace target to the selected system
+	if (keysym->sym == SDLK_SPACE) {
+		if ((m_matchTargetToSelection || m_hyperspaceTarget != m_selected) && !m_selected.IsSameSystem(m_current))
+			SetHyperspaceTarget(m_selected);
+		else
+			ResetHyperspaceTarget();
+		return;
+	}
+
+	// toggle the info box
+	if (keysym->sym == SDLK_TAB) {
+		m_infoBoxVisible = !m_infoBoxVisible;
+		if (m_infoBoxVisible)
+			m_infoBox->ShowAll();
+		else
+			m_infoBox->HideAll();
+		return;
+	}
+
+	// toggle selection mode
+	if (keysym->sym == SDLK_RETURN) {
+		m_selectionFollowsMovement = !m_selectionFollowsMovement;
+		if (m_selectionFollowsMovement)
+			Pi::cpan->MsgLog()->Message("", Lang::ENABLED_AUTOMATIC_SYSTEM_SELECTION);
+		else
+			Pi::cpan->MsgLog()->Message("", Lang::DISABLED_AUTOMATIC_SYSTEM_SELECTION);
+		return;
+	}
+
+	// fast move selection to current player system or hyperspace target
+	if (keysym->sym == SDLK_c || keysym->sym == SDLK_g || keysym->sym == SDLK_h) {
+		if (keysym->sym == SDLK_c)
+			GotoSystem(m_current);
+		else if (keysym->sym == SDLK_g)
+			GotoSystem(m_selected);
+		else
+			GotoSystem(m_hyperspaceTarget);
+
+		if (Pi::KeyState(SDLK_LSHIFT) || Pi::KeyState(SDLK_RSHIFT)) {
+			while (m_rotZ < -180.0f) m_rotZ += 360.0f;
+			while (m_rotZ > 180.0f)  m_rotZ -= 360.0f;
+			m_rotXMovingTo = m_rotXDefault;
+			m_rotZMovingTo = m_rotZDefault;
+			m_zoomMovingTo = m_zoomDefault;
+		}
+		return;
+	}
+
+	// reset rotation and zoom
+	if (keysym->sym == SDLK_r) {
+		while (m_rotZ < -180.0f) m_rotZ += 360.0f;
+		while (m_rotZ > 180.0f)  m_rotZ -= 360.0f;
+		m_rotXMovingTo = m_rotXDefault;
+		m_rotZMovingTo = m_rotZDefault;
+		m_zoomMovingTo = m_zoomDefault;
+		return;
+	}
+}
+
+void SectorView::Update()
+{
+	SystemPath last_current = m_current;
+	m_current = Pi::currentSystem->GetPath();
+	if (last_current != m_current)
+		UpdateSystemLabels(m_currentSystemLabels, m_current);
+
+	const float frameTime = Pi::GetFrameTime();
+
+	matrix4x4f rot = matrix4x4f::Identity();
+	rot.RotateX(DEG2RAD(-m_rotX));
+	rot.RotateZ(DEG2RAD(-m_rotZ));
+
+	// don't check raw keypresses if the search box is active
+	// XXX ugly hack checking for Lua console here
+	if (!m_searchBox->IsFocused() && !Pi::IsConsoleActive()) {
+		float moveSpeed = 1.0;
+		if (Pi::KeyState(SDLK_LSHIFT)) moveSpeed = 100.0;
+		if (Pi::KeyState(SDLK_RSHIFT)) moveSpeed = 10.0;
+	
+		float move = moveSpeed*frameTime;
+		if (Pi::KeyState(SDLK_LEFT) || Pi::KeyState(SDLK_RIGHT))
+			m_posMovingTo += vector3f(Pi::KeyState(SDLK_LEFT) ? -move : move, 0,0) * rot;
+		if (Pi::KeyState(SDLK_UP) || Pi::KeyState(SDLK_DOWN))
+			m_posMovingTo += vector3f(0, Pi::KeyState(SDLK_DOWN) ? -move : move, 0) * rot;
+		if (Pi::KeyState(SDLK_PAGEUP) || Pi::KeyState(SDLK_PAGEDOWN))
+			m_posMovingTo += vector3f(0,0, Pi::KeyState(SDLK_PAGEUP) ? -move : move) * rot;
+
+		if (Pi::KeyState(SDLK_EQUALS)) m_zoomMovingTo -= move;
+		if (Pi::KeyState(SDLK_MINUS)) m_zoomMovingTo += move;
+		if (m_zoomInButton->IsPressed()) m_zoomMovingTo -= move;
+		if (m_zoomOutButton->IsPressed()) m_zoomMovingTo += move;
+		m_zoomMovingTo = Clamp(m_zoomMovingTo, 0.1f, 5.0f);
+	
+		if (Pi::KeyState(SDLK_a) || Pi::KeyState(SDLK_d))
+			m_rotZMovingTo += (Pi::KeyState(SDLK_a) ? -0.5f : 0.5f) * moveSpeed;
+		if (Pi::KeyState(SDLK_w) || Pi::KeyState(SDLK_s))
+			m_rotXMovingTo += (Pi::KeyState(SDLK_w) ? -0.5f : 0.5f) * moveSpeed;
+	}
+
+	if (Pi::MouseButtonState(SDL_BUTTON_RIGHT)) {
+		int motion[2];
+		Pi::GetMouseMotion(motion);
+
+		m_rotXMovingTo += 0.2f*float(motion[1]);
+		m_rotZMovingTo += 0.2f*float(motion[0]);
+	}
+
+	m_rotXMovingTo = Clamp(m_rotXMovingTo, -170.0f, -10.0f);
+
+	{
+		vector3f diffPos = m_posMovingTo - m_pos;
+		vector3f travelPos = diffPos * 10.0f*frameTime;
+		if (travelPos.Length() > diffPos.Length()) m_pos = m_posMovingTo;
+		else m_pos = m_pos + travelPos;
+
+		float diffX = m_rotXMovingTo - m_rotX;
+		float travelX = diffX * 10.0f*frameTime;
+		if (fabs(travelX) > fabs(diffX)) m_rotX = m_rotXMovingTo;
+		else m_rotX = m_rotX + travelX;
+
+		float diffZ = m_rotZMovingTo - m_rotZ;
+		float travelZ = diffZ * 10.0f*frameTime;
+		if (fabs(travelZ) > fabs(diffZ)) m_rotZ = m_rotZMovingTo;
+		else m_rotZ = m_rotZ + travelZ;
+
+		float diffZoom = m_zoomMovingTo - m_zoom;
+		float travelZoom = diffZoom * 10.0f*frameTime;
+		if (fabs(travelZoom) > fabs(diffZoom)) m_zoom = m_zoomMovingTo;
+		else m_zoom = m_zoom + travelZoom;
+	}
+
+	if (m_selectionFollowsMovement) {
+		SystemPath new_selected = SystemPath(int(floor(m_pos.x)), int(floor(m_pos.y)), int(floor(m_pos.z)), 0);
+
+		Sector* ps = GetCached(new_selected.sectorX, new_selected.sectorY, new_selected.sectorZ);
+		if (ps->m_systems.size()) {
+			float px = FFRAC(m_pos.x)*Sector::SIZE;
+			float py = FFRAC(m_pos.y)*Sector::SIZE;
+			float pz = FFRAC(m_pos.z)*Sector::SIZE;
+
+			float min_dist = FLT_MAX;
+			for (unsigned int i=0; i<ps->m_systems.size(); i++) {
+				Sector::System *ss = &ps->m_systems[i];
+				float dx = px - ss->p.x;
+				float dy = py - ss->p.y;
+				float dz = pz - ss->p.z;
+				float dist = sqrtf(dx*dx + dy*dy + dz*dz);
+				if (dist < min_dist) {
+					min_dist = dist;
+					new_selected.systemIndex = i;
+				}
+			}
+
+			if (m_selected != new_selected)
+				SetSelectedSystem(new_selected);
+		}
+	}
+
+	ShrinkCache();
+
+	m_playerHyperspaceRange = Pi::player->CalcStats()->hyperspace_range;
+}
+
+void SectorView::ShowAll()
+{
+	View::ShowAll();
+	if (!m_infoBoxVisible)
+		m_infoBox->HideAll();
+}
+
+void SectorView::MouseButtonDown(int button, int x, int y)
+{
+	const float ft = Pi::GetFrameTime();
+	if (Pi::MouseButtonState(SDL_BUTTON_WHEELDOWN)) 
+			m_zoomMovingTo += 10.0*ft;
+	if (Pi::MouseButtonState(SDL_BUTTON_WHEELUP)) 
+			m_zoomMovingTo -= 10.0*ft;
+}
+
+Sector* SectorView::GetCached(int sectorX, int sectorY, int sectorZ)
+{
+	const SystemPath loc(sectorX, sectorY, sectorZ, 0);
+
+	Sector *s = 0;
+
+	std::map<SystemPath,Sector*>::iterator i = m_sectorCache.find(loc);
+	if (i != m_sectorCache.end())
+		return (*i).second;
+
+	s = new Sector(sectorX, sectorY, sectorZ);
+	m_sectorCache.insert( std::pair<SystemPath,Sector*>(loc, s) );
+
+	return s;
+}
+
+void SectorView::ShrinkCache()
+{
+	// we're going to use these to determine if our sectors are within the range that we'll ever render
+	const int xmin = int(floorf(m_pos.x))-DRAW_RAD;
+	const int xmax = int(ceilf(m_pos.x))+DRAW_RAD;
+	const int ymin = int(floorf(m_pos.y))-DRAW_RAD;
+	const int ymax = int(ceilf(m_pos.y))+DRAW_RAD;
+	const int zmin = int(floorf(m_pos.z))-DRAW_RAD;
+	const int zmax = int(ceilf(m_pos.z))+DRAW_RAD;
+
+	// XXX don't clear the current/selected/target sectors
+
+	std::map<SystemPath,Sector*>::iterator iter = m_sectorCache.begin();
+	while (iter != m_sectorCache.end())	{
+		Sector *s = (*iter).second;
+		//check_point_in_box
+		if (s && !s->WithinBox( xmin, xmax, ymin, ymax, zmin, zmax )) {
+			delete s;
+			m_sectorCache.erase( iter++ ); 
+		} else {
+			iter++;
+		}
+	}
+}