--- conflicted
+++ resolved
@@ -185,12 +185,8 @@
 				lua_pop(L, 1);
 				lua_pushinteger(L, 4);
 				lua_gettable(L, -2);
-<<<<<<< HEAD
-				s.gunMount[i].rot = lua_tointeger(L, -1);
-=======
 				s.gunMount[i].orient = static_cast<ShipType::DualLaserOrientation>(
 						LuaConstants::GetConstantFromArg(L, "DualLaserOrientation", -1));
->>>>>>> f799ce42
 				lua_pop(L, 1);
 			}
 			lua_pop(L, 1);
