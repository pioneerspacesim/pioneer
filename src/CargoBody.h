#ifndef _CARGOBODY_H
#define _CARGOBODY_H

#include "libs.h"
#include "DynamicBody.h"
#include "EquipType.h"

<<<<<<< HEAD
class Renderer;
=======
namespace Graphics { class Renderer; }
>>>>>>> 8896ba3e

class CargoBody: public DynamicBody {
public:
	OBJDEF(CargoBody, DynamicBody, CARGOBODY);
	CargoBody(Equip::Type t);
	CargoBody() {}
	Equip::Type GetCargoType() const { return m_type; }
<<<<<<< HEAD
	virtual void Render(Renderer *r, const vector3d &viewCoords, const matrix4x4d &viewTransform);
=======
	virtual void Render(Graphics::Renderer *r, const vector3d &viewCoords, const matrix4x4d &viewTransform);
>>>>>>> 8896ba3e
	virtual bool OnCollision(Object *o, Uint32 flags, double relVel);
	virtual bool OnDamage(Object *attacker, float kgDamage);
protected:
	virtual void Save(Serializer::Writer &wr, Space *space);
	virtual void Load(Serializer::Reader &rd, Space *space);
private:
	void Init();
	Equip::Type m_type;
	float m_hitpoints;
};

#endif /* _CARGOBODY_H */<|MERGE_RESOLUTION|>--- conflicted
+++ resolved
@@ -5,11 +5,7 @@
 #include "DynamicBody.h"
 #include "EquipType.h"
 
-<<<<<<< HEAD
-class Renderer;
-=======
 namespace Graphics { class Renderer; }
->>>>>>> 8896ba3e
 
 class CargoBody: public DynamicBody {
 public:
@@ -17,11 +13,7 @@
 	CargoBody(Equip::Type t);
 	CargoBody() {}
 	Equip::Type GetCargoType() const { return m_type; }
-<<<<<<< HEAD
-	virtual void Render(Renderer *r, const vector3d &viewCoords, const matrix4x4d &viewTransform);
-=======
 	virtual void Render(Graphics::Renderer *r, const vector3d &viewCoords, const matrix4x4d &viewTransform);
->>>>>>> 8896ba3e
 	virtual bool OnCollision(Object *o, Uint32 flags, double relVel);
 	virtual bool OnDamage(Object *attacker, float kgDamage);
 protected:
