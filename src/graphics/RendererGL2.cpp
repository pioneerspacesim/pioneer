--- conflicted
+++ resolved
@@ -79,10 +79,7 @@
 	if (count < 2 || !v) return false;
 
 	vtxColorProg->Use();
-<<<<<<< HEAD
-=======
 	vtxColorProg->invLogZfarPlus1.Set(m_invLogZfarPlus1);
->>>>>>> 8bc5b05b
 	glEnableClientState(GL_VERTEX_ARRAY);
 	glEnableClientState(GL_COLOR_ARRAY);
 	glVertexPointer(3, GL_FLOAT, sizeof(vector3f), v);
@@ -101,10 +98,7 @@
 
 	flatColorProg->Use();
 	flatColorProg->diffuse.Set(c);
-<<<<<<< HEAD
-=======
 	flatColorProg->invLogZfarPlus1.Set(m_invLogZfarPlus1);
->>>>>>> 8bc5b05b
 	glEnableClientState(GL_VERTEX_ARRAY);
 	glVertexPointer(3, GL_FLOAT, sizeof(vector3f), v);
 	glDrawArrays(t, 0, count);
@@ -173,11 +167,7 @@
 
 bool RendererGL2::ReloadShaders()
 {
-<<<<<<< HEAD
 	printf("Reloading " SIZET_FMT " programs...\n", m_programs.size());
-=======
-	printf("Reloading %d programs...\n", m_programs.size());
->>>>>>> 8bc5b05b
 	for (ProgramIterator it = m_programs.begin(); it != m_programs.end(); ++it) {
 		it->second->Reload();
 	}
