<<<<<<< HEAD
#include "Light.h"

namespace Graphics {

Light::Light() :
	m_type(LIGHT_POINT),
	m_position(0.f),
	m_diffuse(Color(1.f)),
	m_ambient(Color(0.f)),
	m_specular(Color(0.f))
{

}

Light::Light(LightType t, const vector3f &p, const Color &d, const Color &a, const Color &s) :
	m_type(t),
	m_position(p),
	m_diffuse(d),
	m_ambient(a),
	m_specular(s)
{

}

}
=======
// Copyright © 2008-2012 Pioneer Developers. See AUTHORS.txt for details
// Licensed under the terms of the GPL v3. See licenses/GPL-3.txt

#include "Light.h"

namespace Graphics {

Light::Light() :
	m_type(LIGHT_POINT),
	m_position(0.f),
	m_diffuse(Color(1.f)),
	m_ambient(Color(0.f)),
	m_specular(Color(0.f))
{

}

Light::Light(LightType t, const vector3f &p, const Color &d, const Color &a, const Color &s) :
	m_type(t),
	m_position(p),
	m_diffuse(d),
	m_ambient(a),
	m_specular(s)
{

}

}
>>>>>>> a97dae80
<|MERGE_RESOLUTION|>--- conflicted
+++ resolved
@@ -1,56 +1,28 @@
-<<<<<<< HEAD
-#include "Light.h"
-
-namespace Graphics {
-
-Light::Light() :
-	m_type(LIGHT_POINT),
-	m_position(0.f),
-	m_diffuse(Color(1.f)),
-	m_ambient(Color(0.f)),
-	m_specular(Color(0.f))
-{
-
-}
-
-Light::Light(LightType t, const vector3f &p, const Color &d, const Color &a, const Color &s) :
-	m_type(t),
-	m_position(p),
-	m_diffuse(d),
-	m_ambient(a),
-	m_specular(s)
-{
-
-}
-
-}
-=======
-// Copyright © 2008-2012 Pioneer Developers. See AUTHORS.txt for details
-// Licensed under the terms of the GPL v3. See licenses/GPL-3.txt
-
-#include "Light.h"
-
-namespace Graphics {
-
-Light::Light() :
-	m_type(LIGHT_POINT),
-	m_position(0.f),
-	m_diffuse(Color(1.f)),
-	m_ambient(Color(0.f)),
-	m_specular(Color(0.f))
-{
-
-}
-
-Light::Light(LightType t, const vector3f &p, const Color &d, const Color &a, const Color &s) :
-	m_type(t),
-	m_position(p),
-	m_diffuse(d),
-	m_ambient(a),
-	m_specular(s)
-{
-
-}
-
-}
->>>>>>> a97dae80
+// Copyright © 2008-2012 Pioneer Developers. See AUTHORS.txt for details
+// Licensed under the terms of the GPL v3. See licenses/GPL-3.txt
+
+#include "Light.h"
+
+namespace Graphics {
+
+Light::Light() :
+	m_type(LIGHT_POINT),
+	m_position(0.f),
+	m_diffuse(Color(1.f)),
+	m_ambient(Color(0.f)),
+	m_specular(Color(0.f))
+{
+
+}
+
+Light::Light(LightType t, const vector3f &p, const Color &d, const Color &a, const Color &s) :
+	m_type(t),
+	m_position(p),
+	m_diffuse(d),
+	m_ambient(a),
+	m_specular(s)
+{
+
+}
+
+}