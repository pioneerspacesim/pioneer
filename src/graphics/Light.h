<<<<<<< HEAD
#ifndef _LIGHT_H
#define _LIGHT_H

#include "Color.h"
#include "vector3.h"

namespace Graphics {

class Light
{
public:
	enum LightType {
		LIGHT_POINT,
		LIGHT_SPOT,
		LIGHT_DIRECTIONAL
	};
	Light();
	Light(LightType t, const vector3f &position, const Color &diffuse, const Color &ambient, const Color &specular);
	virtual ~Light() {}
	void SetType(LightType t) { m_type = t; }
	void SetPosition(const vector3f &p) { m_position = p; }
	void SetDiffuse(const Color &c) { m_diffuse = c; }
	void SetAmbient(const Color &c) { m_ambient = c; }
	void SetSpecular(const Color &c) { m_specular = c; }

	LightType GetType() const { return m_type; }
	const vector3f &GetPosition() const { return m_position; }
	const Color &GetDiffuse() const { return m_diffuse; }
	const Color &GetAmbient() const { return m_ambient; }
	const Color &GetSpecular() const { return m_specular; }
private:
	LightType m_type;
	vector3f m_position;
	Color m_diffuse;
	Color m_ambient;
	Color m_specular;
};

}

#endif
=======
// Copyright © 2008-2012 Pioneer Developers. See AUTHORS.txt for details
// Licensed under the terms of the GPL v3. See licenses/GPL-3.txt

#ifndef _LIGHT_H
#define _LIGHT_H

#include "Color.h"
#include "vector3.h"

namespace Graphics {

class Light
{
public:
	enum LightType {
		LIGHT_POINT,
		LIGHT_SPOT,
		LIGHT_DIRECTIONAL
	};
	Light();
	Light(LightType t, const vector3f &position, const Color &diffuse, const Color &ambient, const Color &specular);
	virtual ~Light() {}
	void SetType(LightType t) { m_type = t; }
	void SetPosition(const vector3f &p) { m_position = p; }
	void SetDiffuse(const Color &c) { m_diffuse = c; }
	void SetAmbient(const Color &c) { m_ambient = c; }
	void SetSpecular(const Color &c) { m_specular = c; }

	LightType GetType() const { return m_type; }
	const vector3f &GetPosition() const { return m_position; }
	const Color &GetDiffuse() const { return m_diffuse; }
	const Color &GetAmbient() const { return m_ambient; }
	const Color &GetSpecular() const { return m_specular; }
private:
	LightType m_type;
	vector3f m_position;
	Color m_diffuse;
	Color m_ambient;
	Color m_specular;
};

}

#endif
>>>>>>> a97dae80
<|MERGE_RESOLUTION|>--- conflicted
+++ resolved
@@ -1,88 +1,44 @@
-<<<<<<< HEAD
-#ifndef _LIGHT_H
-#define _LIGHT_H
-
-#include "Color.h"
-#include "vector3.h"
-
-namespace Graphics {
-
-class Light
-{
-public:
-	enum LightType {
-		LIGHT_POINT,
-		LIGHT_SPOT,
-		LIGHT_DIRECTIONAL
-	};
-	Light();
-	Light(LightType t, const vector3f &position, const Color &diffuse, const Color &ambient, const Color &specular);
-	virtual ~Light() {}
-	void SetType(LightType t) { m_type = t; }
-	void SetPosition(const vector3f &p) { m_position = p; }
-	void SetDiffuse(const Color &c) { m_diffuse = c; }
-	void SetAmbient(const Color &c) { m_ambient = c; }
-	void SetSpecular(const Color &c) { m_specular = c; }
-
-	LightType GetType() const { return m_type; }
-	const vector3f &GetPosition() const { return m_position; }
-	const Color &GetDiffuse() const { return m_diffuse; }
-	const Color &GetAmbient() const { return m_ambient; }
-	const Color &GetSpecular() const { return m_specular; }
-private:
-	LightType m_type;
-	vector3f m_position;
-	Color m_diffuse;
-	Color m_ambient;
-	Color m_specular;
-};
-
-}
-
-#endif
-=======
-// Copyright © 2008-2012 Pioneer Developers. See AUTHORS.txt for details
-// Licensed under the terms of the GPL v3. See licenses/GPL-3.txt
-
-#ifndef _LIGHT_H
-#define _LIGHT_H
-
-#include "Color.h"
-#include "vector3.h"
-
-namespace Graphics {
-
-class Light
-{
-public:
-	enum LightType {
-		LIGHT_POINT,
-		LIGHT_SPOT,
-		LIGHT_DIRECTIONAL
-	};
-	Light();
-	Light(LightType t, const vector3f &position, const Color &diffuse, const Color &ambient, const Color &specular);
-	virtual ~Light() {}
-	void SetType(LightType t) { m_type = t; }
-	void SetPosition(const vector3f &p) { m_position = p; }
-	void SetDiffuse(const Color &c) { m_diffuse = c; }
-	void SetAmbient(const Color &c) { m_ambient = c; }
-	void SetSpecular(const Color &c) { m_specular = c; }
-
-	LightType GetType() const { return m_type; }
-	const vector3f &GetPosition() const { return m_position; }
-	const Color &GetDiffuse() const { return m_diffuse; }
-	const Color &GetAmbient() const { return m_ambient; }
-	const Color &GetSpecular() const { return m_specular; }
-private:
-	LightType m_type;
-	vector3f m_position;
-	Color m_diffuse;
-	Color m_ambient;
-	Color m_specular;
-};
-
-}
-
-#endif
->>>>>>> a97dae80
+// Copyright © 2008-2012 Pioneer Developers. See AUTHORS.txt for details
+// Licensed under the terms of the GPL v3. See licenses/GPL-3.txt
+
+#ifndef _LIGHT_H
+#define _LIGHT_H
+
+#include "Color.h"
+#include "vector3.h"
+
+namespace Graphics {
+
+class Light
+{
+public:
+	enum LightType {
+		LIGHT_POINT,
+		LIGHT_SPOT,
+		LIGHT_DIRECTIONAL
+	};
+	Light();
+	Light(LightType t, const vector3f &position, const Color &diffuse, const Color &ambient, const Color &specular);
+	virtual ~Light() {}
+	void SetType(LightType t) { m_type = t; }
+	void SetPosition(const vector3f &p) { m_position = p; }
+	void SetDiffuse(const Color &c) { m_diffuse = c; }
+	void SetAmbient(const Color &c) { m_ambient = c; }
+	void SetSpecular(const Color &c) { m_specular = c; }
+
+	LightType GetType() const { return m_type; }
+	const vector3f &GetPosition() const { return m_position; }
+	const Color &GetDiffuse() const { return m_diffuse; }
+	const Color &GetAmbient() const { return m_ambient; }
+	const Color &GetSpecular() const { return m_specular; }
+private:
+	LightType m_type;
+	vector3f m_position;
+	Color m_diffuse;
+	Color m_ambient;
+	Color m_specular;
+};
+
+}
+
+#endif