// Copyright © 2008-2014 Pioneer Developers. See AUTHORS.txt for details
// Licensed under the terms of the GPL v3. See licenses/GPL-3.txt

#ifndef _MATERIAL_H
#define _MATERIAL_H
/*
 * Materials are used to apply an appropriate shader and other rendering parameters.
 * Users request materials from the renderer by filling a MaterialDescriptor structure,
 * and calling Renderer::CreateMaterial.
 * Users are responsible for deleting a material they have requested. This is because materials
 * are rarely shareable.
 * Material::Apply is called by renderer before drawing, and Unapply after drawing (to restore state).
 * For the GL2 renderer, a Material is always accompanied by a Program.
 */
#include "libs.h"
#include <RefCounted.h>

namespace Graphics {

class Texture;
class RendererGL2;

// Shorthand for unique effects
// The other descriptor parameters may or may not have effect,
// depends on the effect
enum EffectType {
	EFFECT_DEFAULT,
	EFFECT_STARFIELD,
	EFFECT_PLANETRING,
	EFFECT_GEOSPHERE_TERRAIN,
	EFFECT_GEOSPHERE_TERRAIN_WITH_LAVA,
	EFFECT_GEOSPHERE_TERRAIN_WITH_WATER,
	EFFECT_GEOSPHERE_SKY,
	EFFECT_FRESNEL_SPHERE,
<<<<<<< HEAD
	EFFECT_SKYBOX,
	EFFECT_GASSPHERE_TERRAIN
=======
	EFFECT_SHIELD
>>>>>>> 2ae125b2
};


// XXX : there must be a better place to put this
enum MaterialQuality {
	HAS_ATMOSPHERE		= 1 << 0,
	HAS_ECLIPSES		= 1 << 1,
	HAS_HEAT_GRADIENT   = 1 << 2
};

// Renderer creates a material that best matches these requirements.
// EffectType may override some of the other flags.
class MaterialDescriptor {
public:
	MaterialDescriptor();
	EffectType effect;
	bool alphaTest;
	bool glowMap;
	bool lighting;
	bool specularMap;
	bool twoSided;
	bool usePatterns; //pattern/color system
	bool vertexColors;
	Sint32 textures; //texture count
	Uint32 dirLights; //set by rendererGL2 if lighting == true
	Uint32 quality; // see: Graphics::MaterialQuality

	friend bool operator==(const MaterialDescriptor &a, const MaterialDescriptor &b);
};

/*
 * A generic material with some generic parameters.
 */
class Material : public RefCounted {
public:
	Material();
	virtual ~Material() { }

	Texture *texture0;
	Texture *texture1;
	Texture *texture2;
	Texture *texture3;
	Texture *texture4;
	Texture *heatGradient;

	Color diffuse;
	Color specular;
	Color emissive;
	int shininess; //specular power 0-128

	virtual void Apply() { }
	virtual void Unapply() { }

	//in practice disables backface culling
	bool twoSided;

	void *specialParameter0; //this can be whatever. Bit of a hack.

	//XXX may not be necessary. Used by newmodel to check if a material uses patterns
	const MaterialDescriptor &GetDescriptor() const { return m_descriptor; }

protected:
	MaterialDescriptor m_descriptor;

private:
	friend class RendererGL2;
};

}

#endif<|MERGE_RESOLUTION|>--- conflicted
+++ resolved
@@ -32,12 +32,9 @@
 	EFFECT_GEOSPHERE_TERRAIN_WITH_WATER,
 	EFFECT_GEOSPHERE_SKY,
 	EFFECT_FRESNEL_SPHERE,
-<<<<<<< HEAD
+	EFFECT_SHIELD,
 	EFFECT_SKYBOX,
 	EFFECT_GASSPHERE_TERRAIN
-=======
-	EFFECT_SHIELD
->>>>>>> 2ae125b2
 };
 
 
