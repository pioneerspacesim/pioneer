--- conflicted
+++ resolved
@@ -210,10 +210,6 @@
 			s = LoadSurfaceFromFile("textures/unknown.png"); 
 		}
 	} else if(m_textureType == TEXTURE_CUBE_MAP) {
-<<<<<<< HEAD
-		assert(false);
-=======
->>>>>>> bdb427b9
 		fprintf(stderr, "LoadSurface: %s: cannot load non-DDS cubemaps\n", m_filename.c_str());
 	}
 
