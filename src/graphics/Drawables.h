--- conflicted
+++ resolved
@@ -20,11 +20,7 @@
 class Circle : public Drawable {
 public:
 	Circle(float radius, const Color &c) : m_color(c) {
-<<<<<<< HEAD
-		for (float theta=0; theta < 2*static_cast<float>(M_PI); theta += 0.05f*static_cast<float>(M_PI)) {
-=======
 		for (float theta=0; theta < 2*float(M_PI); theta += 0.05f*float(M_PI)) {
->>>>>>> 36a4889b
 			m_verts.push_back(vector3f(radius*sin(theta), radius*cos(theta), 0));
 		}
 	}
