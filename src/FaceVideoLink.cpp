--- conflicted
+++ resolved
@@ -3,15 +3,12 @@
 #include "Pi.h"
 #include "LuaNameGen.h"
 #include "Texture.h"
-<<<<<<< HEAD
-#include "FileSystem.h"
-=======
 #include "graphics/Material.h"
 #include "graphics/Renderer.h"
 #include "graphics/VertexArray.h"
+#include "FileSystem.h"
 
 using namespace Graphics;
->>>>>>> 5f4347cf
 
 #define FACE_WIDTH  295
 #define FACE_HEIGHT 285
