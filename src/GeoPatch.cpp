// Copyright © 2008-2014 Pioneer Developers. See AUTHORS.txt for details
// Licensed under the terms of the GPL v3. See licenses/GPL-3.txt

#include "libs.h"
#include "GeoPatchContext.h"
#include "GeoPatch.h"
#include "GeoPatchJobs.h"
#include "GeoSphere.h"
#include "perlin.h"
#include "Pi.h"
#include "RefCounted.h"
#include "graphics/Material.h"
#include "graphics/Renderer.h"
#include "graphics/Frustum.h"
#include "graphics/Graphics.h"
#include "graphics/VertexArray.h"
#include "MathUtil.h"
#include "vcacheopt/vcacheopt.h"
#include <deque>
#include <algorithm>

// tri edge lengths
static const double GEOPATCH_SUBDIVIDE_AT_CAMDIST = 5.0;
#define GEOPATCH_MAX_DEPTH  15 + (2*Pi::detail.fracmult) //15

GeoPatch::GeoPatch(const RefCountedPtr<GeoPatchContext> &ctx_, GeoSphere *gs,
	const vector3d &v0_, const vector3d &v1_, const vector3d &v2_, const vector3d &v3_,
	const int depth, const GeoPatchID &ID_)
	: ctx(ctx_), v0(v0_), v1(v1_), v2(v2_), v3(v3_),
	heights(nullptr), normals(nullptr), colors(nullptr),
	m_vbo(0), parent(nullptr), geosphere(gs),
	m_depth(depth), mPatchID(ID_),
	m_job(nullptr), mHasJobRequest(false)
{
	for (int i=0; i<NUM_KIDS; ++i) {
		edgeFriend[i]	= NULL;
	}

	clipCentroid = (v0+v1+v2+v3) * 0.25;
	centroid = clipCentroid.Normalized();
	clipRadius = 0.0;
	clipRadius = Max(clipRadius, (v0-clipCentroid).Length());
	clipRadius = Max(clipRadius, (v1-clipCentroid).Length());
	clipRadius = Max(clipRadius, (v2-clipCentroid).Length());
	clipRadius = Max(clipRadius, (v3-clipCentroid).Length());
	double distMult;
	if (geosphere->m_sbody->type < SystemBody::TYPE_PLANET_ASTEROID) {
 		distMult = 10.0 / Clamp(depth, 1, 10);
 	} else {
 		distMult = 5.0 / Clamp(depth, 1, 5);
 	}
	m_roughLength = GEOPATCH_SUBDIVIDE_AT_CAMDIST / pow(2.0, depth) * distMult;
	m_needUpdateVBOs = false;
}

GeoPatch::~GeoPatch() {
	mHasJobRequest = false;
	if (m_job) {
		Pi::Jobs()->Cancel(m_job);
		m_job = nullptr;
	}

	for (int i=0; i<NUM_KIDS; i++) {
		if (edgeFriend[i]) edgeFriend[i]->NotifyEdgeFriendDeleted(this);
	}
	for (int i=0; i<NUM_KIDS; i++) {
		kids[i].reset();
	}
	heights.reset();
	normals.reset();
	colors.reset();
	glDeleteBuffersARB(1, &m_vbo);
}

void GeoPatch::_UpdateVBOs() {
	if (m_needUpdateVBOs) {
		m_needUpdateVBOs = false;
		if (!m_vbo) glGenBuffersARB(1, &m_vbo);
		glBindBufferARB(GL_ARRAY_BUFFER, m_vbo);
		glBufferDataARB(GL_ARRAY_BUFFER, sizeof(GeoPatchContext::VBOVertex)*ctx->NUMVERTICES(), 0, GL_DYNAMIC_DRAW);
		const Sint32 edgeLen = ctx->edgeLen;
		const double frac = ctx->frac;
		const double *pHts = heights.get();
		const vector3f *pNorm = normals.get();
		const Color3ub *pColr = colors.get();
		GeoPatchContext::VBOVertex *pData = ctx->vbotemp;
		for (Sint32 y=0; y<edgeLen; y++) {
			for (Sint32 x=0; x<edgeLen; x++) {
				const double height = *pHts;
<<<<<<< HEAD
				const vector3d p = (GetSpherePoint(xfrac, yfrac) * (height + 1.0)) - clipCentroid;
				clipRadius = Max(clipRadius, p.Length());
=======
				const vector3d p = (GetSpherePoint(x*frac, y*frac) * (height + 1.0)) - clipCentroid;
				clipRadius = std::max(clipRadius, p.Length());
>>>>>>> 727136fa
				pData->x = float(p.x);
				pData->y = float(p.y);
				pData->z = float(p.z);
				++pHts;	// next height

				pData->nx = pNorm->x;
				pData->ny = pNorm->y;
				pData->nz = pNorm->z;
				++pNorm; // next normal

				pData->col[0] = pColr->r;
				pData->col[1] = pColr->g;
				pData->col[2] = pColr->b;
				pData->col[3] = 255;
				++pColr; // next colour

				++pData; // next vertex
			}
		}
		glBufferDataARB(GL_ARRAY_BUFFER, sizeof(GeoPatchContext::VBOVertex)*ctx->NUMVERTICES(), ctx->vbotemp, GL_DYNAMIC_DRAW);
		glBindBufferARB(GL_ARRAY_BUFFER, 0);
	}
}

void GeoPatch::Render(Graphics::Renderer *renderer, const vector3d &campos, const matrix4x4d &modelView, const Graphics::Frustum &frustum) {
	if (kids[0]) {
		for (int i=0; i<NUM_KIDS; i++) kids[i]->Render(renderer, campos, modelView, frustum);
	} else if (heights) {
		_UpdateVBOs();

		if (!frustum.TestPoint(clipCentroid, clipRadius))
			return;

		const vector3d relpos = clipCentroid - campos;
		renderer->SetTransform(modelView * matrix4x4d::Translation(relpos));

		Pi::statSceneTris += 2*(ctx->edgeLen-1)*(ctx->edgeLen-1);

		// update the indices used for rendering
		ctx->updateIndexBufferId(determineIndexbuffer());

		glBindBufferARB(GL_ARRAY_BUFFER, m_vbo);
		glVertexPointer(3, GL_FLOAT, sizeof(GeoPatchContext::VBOVertex), 0);
		glNormalPointer(GL_FLOAT, sizeof(GeoPatchContext::VBOVertex), reinterpret_cast<void *>(3*sizeof(float)));
		glColorPointer(4, GL_UNSIGNED_BYTE, sizeof(GeoPatchContext::VBOVertex), reinterpret_cast<void *>(6*sizeof(float)));
		glBindBufferARB(GL_ELEMENT_ARRAY_BUFFER, ctx->indices_vbo);
		glDrawElements(GL_TRIANGLES, ctx->indices_tri_count*3, GL_UNSIGNED_SHORT, 0);
	}
}

void GeoPatch::LODUpdate(const vector3d &campos) {
	// there should be no LODUpdate'ing when we have active split requests
	if(mHasJobRequest)
		return;

	bool canSplit = true;
	bool canMerge = bool(kids[0]);

	// always split at first level
	if (parent) {
		for (int i=0; i<NUM_EDGES; i++) {
			if (!edgeFriend[i]) {
				canSplit = false;
				break;
			} else if (edgeFriend[i]->m_depth < m_depth) {
				canSplit = false;
				break;
			}
		}
		const float centroidDist = (campos - centroid).Length();
		const bool errorSplit = (centroidDist < m_roughLength);
		if( !(canSplit && (m_depth < GEOPATCH_MAX_DEPTH) && errorSplit) ) {
			canSplit = false;
		}
	}

	if (canSplit) {
		if (!kids[0]) {
            assert(!mHasJobRequest);
            assert(!m_job);
			mHasJobRequest = true;

			SQuadSplitRequest *ssrd = new SQuadSplitRequest(v0, v1, v2, v3, centroid.Normalized(), m_depth,
						geosphere->m_sbody->path, mPatchID, ctx->edgeLen,
						ctx->frac, geosphere->m_terrain.Get());
			Pi::Jobs()->Queue(m_job = new QuadPatchJob(this, ssrd));
		} else {
			for (int i=0; i<NUM_KIDS; i++) {
				kids[i]->LODUpdate(campos);
			}
		}
	} else if (canMerge) {
		for (int i=0; i<NUM_KIDS; i++) {
			canMerge &= kids[i]->canBeMerged();
		}
		if( canMerge ) {
			for (int i=0; i<NUM_KIDS; i++) {
				kids[i].reset();
			}
		}
	}
}

void GeoPatch::RequestSinglePatch()
{
	if( !heights ) {
        assert(!mHasJobRequest);
        assert(!m_job);
		mHasJobRequest = true;
		SSingleSplitRequest *ssrd = new SSingleSplitRequest(v0, v1, v2, v3, centroid.Normalized(), m_depth,
					geosphere->m_sbody->path, mPatchID, ctx->edgeLen, ctx->frac, geosphere->m_terrain.Get());
		Pi::Jobs()->Queue(m_job = new SinglePatchJob(this, ssrd));
	}
}

void GeoPatch::ReceiveHeightmaps(SQuadSplitResult *psr)
{
	assert(NULL!=psr);
	if (m_depth<psr->depth()) {
		// this should work because each depth should have a common history
		const Uint32 kidIdx = psr->data(0).patchID.GetPatchIdx(m_depth+1);
		if( kids[kidIdx] ) {
			kids[kidIdx]->ReceiveHeightmaps(psr);
		} else {
			psr->OnCancel();
		}
	} else {
		assert(mHasJobRequest);
		const int nD = m_depth+1;
		for (int i=0; i<NUM_KIDS; i++)
		{
			assert(!kids[i]);
			const SQuadSplitResult::SSplitResultData& data = psr->data(i);
			assert(i==data.patchID.GetPatchIdx(nD));
			assert(0==data.patchID.GetPatchIdx(nD+1));
			kids[i].reset(new GeoPatch(ctx, geosphere,
				data.v0, data.v1, data.v2, data.v3,
				nD, data.patchID));
		}

		// hm.. edges. Not right to pass this
		// edgeFriend...
		kids[0]->edgeFriend[0] = GetEdgeFriendForKid(0, 0);
		kids[0]->edgeFriend[1] = kids[1].get();
		kids[0]->edgeFriend[2] = kids[3].get();
		kids[0]->edgeFriend[3] = GetEdgeFriendForKid(0, 3);
		kids[1]->edgeFriend[0] = GetEdgeFriendForKid(1, 0);
		kids[1]->edgeFriend[1] = GetEdgeFriendForKid(1, 1);
		kids[1]->edgeFriend[2] = kids[2].get();
		kids[1]->edgeFriend[3] = kids[0].get();
		kids[2]->edgeFriend[0] = kids[1].get();
		kids[2]->edgeFriend[1] = GetEdgeFriendForKid(2, 1);
		kids[2]->edgeFriend[2] = GetEdgeFriendForKid(2, 2);
		kids[2]->edgeFriend[3] = kids[3].get();
		kids[3]->edgeFriend[0] = kids[0].get();
		kids[3]->edgeFriend[1] = kids[2].get();
		kids[3]->edgeFriend[2] = GetEdgeFriendForKid(3, 2);
		kids[3]->edgeFriend[3] = GetEdgeFriendForKid(3, 3);
		kids[0]->parent = kids[1]->parent = kids[2]->parent = kids[3]->parent = this;

		for (int i=0; i<NUM_KIDS; i++)
		{
			const SQuadSplitResult::SSplitResultData& data = psr->data(i);
			kids[i]->heights.reset(data.heights);
			kids[i]->normals.reset(data.normals);
			kids[i]->colors.reset(data.colors);
		}
		for (int i=0; i<NUM_EDGES; i++) { if(edgeFriend[i]) edgeFriend[i]->NotifyEdgeFriendSplit(this); }
		for (int i=0; i<NUM_KIDS; i++) {
			kids[i]->UpdateVBOs();
		}
		mHasJobRequest = false;
	}
}

void GeoPatch::ReceiveHeightmap(const SSingleSplitResult *psr)
{
	assert(nullptr == parent);
	assert(nullptr != psr);
	assert(mHasJobRequest);
	{
		const SSingleSplitResult::SSplitResultData& data = psr->data();
		heights.reset(data.heights);
		normals.reset(data.normals);
		colors.reset(data.colors);
	}
	mHasJobRequest = false;
}<|MERGE_RESOLUTION|>--- conflicted
+++ resolved
@@ -87,13 +87,8 @@
 		for (Sint32 y=0; y<edgeLen; y++) {
 			for (Sint32 x=0; x<edgeLen; x++) {
 				const double height = *pHts;
-<<<<<<< HEAD
-				const vector3d p = (GetSpherePoint(xfrac, yfrac) * (height + 1.0)) - clipCentroid;
+				const vector3d p = (GetSpherePoint(x*frac, y*frac) * (height + 1.0)) - clipCentroid;
 				clipRadius = Max(clipRadius, p.Length());
-=======
-				const vector3d p = (GetSpherePoint(x*frac, y*frac) * (height + 1.0)) - clipCentroid;
-				clipRadius = std::max(clipRadius, p.Length());
->>>>>>> 727136fa
 				pData->x = float(p.x);
 				pData->y = float(p.y);
 				pData->z = float(p.z);
