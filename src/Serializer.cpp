--- conflicted
+++ resolved
@@ -6,11 +6,7 @@
 #include "Ship.h"
 #include "HyperspaceCloud.h"
 
-<<<<<<< HEAD
-#define SAVEFILE_VERSION	38
-=======
-#define SAVEFILE_VERSION	41
->>>>>>> 24d939de
+#define SAVEFILE_VERSION	42
 
 namespace Serializer {
 
