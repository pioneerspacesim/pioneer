<<<<<<< HEAD
=======
// Copyright © 2008-2012 Pioneer Developers. See AUTHORS.txt for details
// Licensed under the terms of the GPL v3. See licenses/GPL-3.txt

#include "libs.h"
>>>>>>> a572204a
#include "ModelBody.h"
#include "libs.h"
#include "collider/collider.h"
#include "Frame.h"
#include "Game.h"
#include "graphics/Renderer.h"
#include "LmrModel.h"
#include "matrix4x4.h"
#include "Pi.h"
#include "Serializer.h"
#include "Space.h"
#include "WorldView.h"
#include "ModelCache.h"
#include "newmodel/NModel.h"

ModelBody::ModelBody() :
	Body(),
	m_isStatic(false),
	m_geom(0),
	m_model(0)
{
	memset(&m_params, 0, sizeof(LmrObjParams));
}

ModelBody::~ModelBody()
{
	SetFrame(0);	// Will remove geom from frame if necessary.
	delete m_geom;
}

void ModelBody::Save(Serializer::Writer &wr, Space *space)
{
	Body::Save(wr, space);
}

void ModelBody::Load(Serializer::Reader &rd, Space *space)
{
	Body::Load(rd, space);
}

void ModelBody::Disable()
{
	m_geom->Disable();
}

void ModelBody::Enable()
{
	m_geom->Enable();
}

void ModelBody::GetAabb(Aabb &aabb) const
{
	aabb = m_collMesh->GetAabb();
}

void ModelBody::RebuildCollisionMesh()
{
	if (m_geom) {
		// only happens when player changes their ship
		if (m_isStatic) GetFrame()->RemoveStaticGeom(m_geom);
		else GetFrame()->RemoveGeom(m_geom);
		delete m_geom;
	}

	m_collMesh = m_model->CreateCollisionMesh(&m_params);

	m_geom = new Geom(m_collMesh->GetGeomTree());

	m_geom->SetUserData(static_cast<void*>(this));

	if (GetFrame()) {
		if (m_isStatic) GetFrame()->AddStaticGeom(m_geom);
		else GetFrame()->AddGeom(m_geom);
	}
}

void ModelBody::SetModel(const char *modelName, bool isStatic)
{
	m_isStatic = isStatic;

	m_model = Pi::FindModel(modelName);

	RebuildCollisionMesh();
}

void ModelBody::SetPosition(const vector3d &p)
{
	matrix4x4d m;
	GetRotMatrix(m);
	m_geom->MoveTo(m, p);
	m_geom->MoveTo(m, p);
	// for rebuild of static objects in collision space
	if (m_isStatic) SetFrame(GetFrame());
}

vector3d ModelBody::GetPosition() const
{
	return m_geom->GetPosition();
}

double ModelBody::GetBoundingRadius() const
{
	return m_model->GetDrawClipRadius();
}

void ModelBody::SetLmrTimeParams()
{
	m_params.time = Pi::game->GetTime();
}

void ModelBody::SetRotMatrix(const matrix4x4d &r)
{
	vector3d pos = m_geom->GetPosition();
	m_geom->MoveTo(r, pos);
	m_geom->MoveTo(r, pos);
}

void ModelBody::GetRotMatrix(matrix4x4d &m) const
{
	m = m_geom->GetRotation();
}

void ModelBody::UpdateInterpolatedTransform(double alpha)
{
	const vector3d pos = GetPosition();
	GetRotMatrix(m_interpolatedTransform);
	m_interpolatedTransform[12] = pos.x;
	m_interpolatedTransform[13] = pos.y;
	m_interpolatedTransform[14] = pos.z;
}

void ModelBody::TransformToModelCoords(const Frame *camFrame)
{
	matrix4x4d m = m_geom->GetTransform();
	matrix4x4d m2;
	Frame::GetFrameTransform(GetFrame(), camFrame, m2);
	m = m2 * m;
	glMultMatrixd(&m[0]);
}

void ModelBody::SetFrame(Frame *f)
{
	if (GetFrame()) {
		if (m_isStatic) GetFrame()->RemoveStaticGeom(m_geom);
		else GetFrame()->RemoveGeom(m_geom);
	}
	Body::SetFrame(f);
	if (f) {
		if (m_isStatic) f->AddStaticGeom(m_geom);
		else f->AddGeom(m_geom);
	}
}

void ModelBody::TriMeshUpdateLastPos(const matrix4x4d &currentTransform)
{
	m_geom->MoveTo(currentTransform);
}

void ModelBody::RenderLmrModel(Graphics::Renderer *r, const vector3d &viewCoords, const matrix4x4d &viewTransform)
{
	glPushMatrix();
	matrix4x4d t = viewTransform * GetInterpolatedTransform();
	matrix4x4f trans;
	for (int i=0; i<12; i++) trans[i] = float(t[i]);
	trans[12] = viewCoords.x;
	trans[13] = viewCoords.y;
	trans[14] = viewCoords.z;
	trans[15] = 1.0f;

	m_model->Render(r, trans, &m_params);
	glPopMatrix();
}<|MERGE_RESOLUTION|>--- conflicted
+++ resolved
@@ -1,10 +1,7 @@
-<<<<<<< HEAD
-=======
 // Copyright © 2008-2012 Pioneer Developers. See AUTHORS.txt for details
 // Licensed under the terms of the GPL v3. See licenses/GPL-3.txt
 
 #include "libs.h"
->>>>>>> a572204a
 #include "ModelBody.h"
 #include "libs.h"
 #include "collider/collider.h"
