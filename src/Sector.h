#ifndef _SECTOR_H
#define _SECTOR_H

#include "libs.h"
#include <string>
#include <vector>
#include "StarSystem.h"
#include "CustomSystem.h"

class SectorLoc {
public:
	SectorLoc(): sectorX(0), sectorY(0) {}
	SectorLoc(int sectorX_, int sectorY_): sectorX(sectorX_), sectorY(sectorY_) {}
	int sectorX, sectorY;
	int GetSectorX() const { return sectorX; }
	int GetSectorY() const { return sectorY; }
	friend bool operator==(const SectorLoc &a, const SectorLoc &b) {
		if (a.sectorX != b.sectorX) return false;
		if (a.sectorY != b.sectorY) return false;
		return true;
	}
	friend bool operator!=(const SectorLoc &a, const SectorLoc &b) {
		return !(a==b);
	}
	friend bool operator<(const SectorLoc &a, const SectorLoc &b) {
		if (a.sectorX != b.sectorX) return (a.sectorX < b.sectorX);
		if (a.sectorY != b.sectorY) return (a.sectorY < b.sectorY);
		return false;
	}
};


class Sector {
public:
	// lightyears
	static const float SIZE;
	Sector(int x, int y, int z);
	static float DistanceBetween(const Sector *a, int sysIdxA, const Sector *b, int sysIdxB);
	static void Init();
	// Sector is within a bounding rectangle - used for SectorView m_sectorCache pruning.
<<<<<<< HEAD
	bool WithinBox(const int Xmin, const int Xmax, const int Ymin, const int Ymax) const;
	
	class System {
	public:
		System() : customSys(0), pStarSystem(0) {};
		~System() {
			if( NULL!=pStarSystem ) {
				pStarSystem->Release();
			}
		}
	
=======
	bool WithinBox(const int Xmin, const int Xmax, const int Ymin, const int Ymax, const int Zmin, const int Zmax) const;
		
	class System {
	public:
		System() : customSys(0), m_queriedStarSystem(false), m_isInhabited(false) {};
		~System() {};

		// Check that we've had our habitation status set
		bool IsSetInhabited() const { return m_queriedStarSystem; }
		void SetInhabited(bool inhabited) { m_isInhabited = inhabited; m_queriedStarSystem = true; }
		bool IsInhabited() const { return m_isInhabited; }
	
		// public members
>>>>>>> e1278ae6
		std::string name;
		vector3f p;
		int numStars;
		SBody::BodyType starType[4];
		Uint32 seed;
		const CustomSystem *customSys;
<<<<<<< HEAD
		StarSystem* pStarSystem;
=======

	private:
		bool m_queriedStarSystem;
		bool m_isInhabited;
>>>>>>> e1278ae6
	};
	std::vector<System> m_systems;
private:
	void GetCustomSystems();
	std::string GenName(System &sys, MTRand &rand);
	int sx, sy, sz;
};

#endif /* _SECTOR_H */<|MERGE_RESOLUTION|>--- conflicted
+++ resolved
@@ -7,29 +7,6 @@
 #include "StarSystem.h"
 #include "CustomSystem.h"
 
-class SectorLoc {
-public:
-	SectorLoc(): sectorX(0), sectorY(0) {}
-	SectorLoc(int sectorX_, int sectorY_): sectorX(sectorX_), sectorY(sectorY_) {}
-	int sectorX, sectorY;
-	int GetSectorX() const { return sectorX; }
-	int GetSectorY() const { return sectorY; }
-	friend bool operator==(const SectorLoc &a, const SectorLoc &b) {
-		if (a.sectorX != b.sectorX) return false;
-		if (a.sectorY != b.sectorY) return false;
-		return true;
-	}
-	friend bool operator!=(const SectorLoc &a, const SectorLoc &b) {
-		return !(a==b);
-	}
-	friend bool operator<(const SectorLoc &a, const SectorLoc &b) {
-		if (a.sectorX != b.sectorX) return (a.sectorX < b.sectorX);
-		if (a.sectorY != b.sectorY) return (a.sectorY < b.sectorY);
-		return false;
-	}
-};
-
-
 class Sector {
 public:
 	// lightyears
@@ -38,19 +15,6 @@
 	static float DistanceBetween(const Sector *a, int sysIdxA, const Sector *b, int sysIdxB);
 	static void Init();
 	// Sector is within a bounding rectangle - used for SectorView m_sectorCache pruning.
-<<<<<<< HEAD
-	bool WithinBox(const int Xmin, const int Xmax, const int Ymin, const int Ymax) const;
-	
-	class System {
-	public:
-		System() : customSys(0), pStarSystem(0) {};
-		~System() {
-			if( NULL!=pStarSystem ) {
-				pStarSystem->Release();
-			}
-		}
-	
-=======
 	bool WithinBox(const int Xmin, const int Xmax, const int Ymin, const int Ymax, const int Zmin, const int Zmax) const;
 		
 	class System {
@@ -64,21 +28,16 @@
 		bool IsInhabited() const { return m_isInhabited; }
 	
 		// public members
->>>>>>> e1278ae6
 		std::string name;
 		vector3f p;
 		int numStars;
 		SBody::BodyType starType[4];
 		Uint32 seed;
 		const CustomSystem *customSys;
-<<<<<<< HEAD
-		StarSystem* pStarSystem;
-=======
 
 	private:
 		bool m_queriedStarSystem;
 		bool m_isInhabited;
->>>>>>> e1278ae6
 	};
 	std::vector<System> m_systems;
 private:
