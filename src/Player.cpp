// Copyright © 2008-2013 Pioneer Developers. See AUTHORS.txt for details
// Licensed under the terms of the GPL v3. See licenses/GPL-3.txt

#include "Player.h"
#include "Frame.h"
#include "Game.h"
#include "KeyBindings.h"
#include "Lang.h"
#include "Pi.h"
#include "SectorView.h"
#include "Serializer.h"
#include "ShipCpanel.h"
#include "Sound.h"
#include "SpaceStation.h"
#include "WorldView.h"
#include "StringF.h"

//Some player specific sounds
static Sound::Event s_soundUndercarriage;
static Sound::Event s_soundHyperdrive;

Player::Player(ShipType::Id shipId): Ship(shipId)
{
	SetController(new PlayerShipController());
}

void Player::Save(Serializer::Writer &wr, Space *space)
{
	Ship::Save(wr, space);
}

void Player::Load(Serializer::Reader &rd, Space *space)
{
	Pi::player = this;
	Ship::Load(rd, space);
}

//XXX perhaps remove this, the sound is very annoying
bool Player::OnDamage(Object *attacker, float kgDamage)
{
	bool r = Ship::OnDamage(attacker, kgDamage);
	if (!IsDead() && (GetPercentHull() < 25.0f)) {
		Sound::BodyMakeNoise(this, "warning", .5f);
	}
	return r;
}

//XXX handle killcounts in lua
void Player::SetDockedWith(SpaceStation *s, int port)
{
	Ship::SetDockedWith(s, port);
}

//XXX all ships should make this sound
bool Player::SetWheelState(bool down)
{
	bool did = Ship::SetWheelState(down);
	if (did) {
		s_soundUndercarriage.Play(down ? "UC_out" : "UC_in", 1.0f, 1.0f, 0);
	}
	return did;
}

//XXX all ships should make this sound
Missile * Player::SpawnMissile(ShipType::Id missile_type, int power)
{
	Missile * m = Ship::SpawnMissile(missile_type, power);
	if (m)
		Sound::PlaySfx("Missile_launch", 1.0f, 1.0f, 0);
	return m;
}

//XXX do in lua, or use the alert concept for all ships
void Player::SetAlertState(Ship::AlertState as)
{
	Ship::AlertState prev = GetAlertState();

	switch (as) {
		case ALERT_NONE:
			if (prev != ALERT_NONE)
				Pi::game->log->Add(Lang::ALERT_CANCELLED);
			break;

		case ALERT_SHIP_NEARBY:
			if (prev == ALERT_NONE)
				Pi::game->log->Add(Lang::SHIP_DETECTED_NEARBY);
			else
				Pi::game->log->Add(Lang::DOWNGRADING_ALERT_STATUS);
			Sound::PlaySfx("OK");
			break;

		case ALERT_SHIP_FIRING:
			Pi::game->log->Add(Lang::LASER_FIRE_DETECTED);
			Sound::PlaySfx("warning", 0.2f, 0.2f, 0);
			break;
	}

	Pi::cpan->SetAlertState(as);

	Ship::SetAlertState(as);
}

void Player::NotifyRemoved(const Body* const removedBody)
{
	if (GetNavTarget() == removedBody)
		SetNavTarget(0);

	else if (GetCombatTarget() == removedBody) {
		SetCombatTarget(0);

		if (!GetNavTarget() && removedBody->IsType(Object::SHIP))
			SetNavTarget(static_cast<const Ship*>(removedBody)->GetHyperspaceCloud());
	}

	Ship::NotifyRemoved(removedBody);
}

<<<<<<< HEAD
/* MarketAgent shite */
//XXX move to Player character .cpp
void Player::Bought(Equip::Type t)
{
	m_equipment.Add(t);
	UpdateEquipStats();
}

void Player::Sold(Equip::Type t)
{
	m_equipment.Remove(t, 1);
	UpdateEquipStats();
}

bool Player::CanBuy(Equip::Type t, bool verbose) const
{
	Equip::Slot slot = Equip::types[int(t)].slot;
	bool freespace = (m_equipment.FreeSpace(slot)!=0);
	bool freecapacity = (GetStats().free_capacity >= Equip::types[int(t)].mass);
	if (verbose) {
		if (!freespace) {
			Pi::game->log->Add(Lang::NO_FREE_SPACE_FOR_ITEM);
		}
		else if (!freecapacity) {
			Pi::game->log->Add(Lang::SHIP_IS_FULLY_LADEN);
		}
	}
	return (freespace && freecapacity);
}

bool Player::CanSell(Equip::Type t, bool verbose) const
{
	Equip::Slot slot = Equip::types[int(t)].slot;
	bool cansell = (m_equipment.Count(slot, t) > 0);
	if (verbose) {
		if (!cansell) {
			Pi::game->log->Add(stringf(Lang::YOU_DO_NOT_HAVE_ANY_X, formatarg("item", Equip::types[int(t)].name)));
		}
	}
	return cansell;
}

Sint64 Player::GetPrice(Equip::Type t) const
{
	if (Ship::GetDockedWith()) {
		return Ship::GetDockedWith()->GetPrice(t);
	} else {
		assert(0);
		return 0;
	}
}

=======
>>>>>>> b487b90a
//XXX ui stuff
void Player::OnEnterHyperspace()
{
	s_soundHyperdrive.Play("Hyperdrive_Jump");
	SetNavTarget(0);
	SetCombatTarget(0);

	Pi::worldView->HideTargetActions(); // hide the comms menu
	m_controller->SetFlightControlState(CONTROL_MANUAL); //could set CONTROL_HYPERDRIVE
	ClearThrusterState();
	Pi::game->WantHyperspace();
}

void Player::OnEnterSystem()
{
	m_controller->SetFlightControlState(CONTROL_MANUAL);
	//XXX don't call sectorview from here, use signals instead
	Pi::sectorView->ResetHyperspaceTarget();
}

//temporary targeting stuff
PlayerShipController *Player::GetPlayerController() const
{
	return static_cast<PlayerShipController*>(GetController());
}

Body *Player::GetCombatTarget() const
{
	return static_cast<PlayerShipController*>(m_controller)->GetCombatTarget();
}

Body *Player::GetNavTarget() const
{
	return static_cast<PlayerShipController*>(m_controller)->GetNavTarget();
}

Body *Player::GetSetSpeedTarget() const
{
	return static_cast<PlayerShipController*>(m_controller)->GetSetSpeedTarget();
}

void Player::SetCombatTarget(Body* const target, bool setSpeedTo)
{
	static_cast<PlayerShipController*>(m_controller)->SetCombatTarget(target, setSpeedTo);
	Pi::onPlayerChangeTarget.emit();
}

void Player::SetNavTarget(Body* const target, bool setSpeedTo)
{
	static_cast<PlayerShipController*>(m_controller)->SetNavTarget(target, setSpeedTo);
	Pi::onPlayerChangeTarget.emit();
}
//temporary targeting stuff ends

Ship::HyperjumpStatus Player::StartHyperspaceCountdown(const SystemPath &dest)
{
	HyperjumpStatus status = Ship::StartHyperspaceCountdown(dest);

	if (status == HYPERJUMP_OK)
		s_soundHyperdrive.Play("Hyperdrive_Charge");

	return status;
}

void Player::ResetHyperspaceCountdown()
{
	s_soundHyperdrive.Play("Hyperdrive_Abort");
	Ship::ResetHyperspaceCountdown();
}<|MERGE_RESOLUTION|>--- conflicted
+++ resolved
@@ -115,61 +115,6 @@
 	Ship::NotifyRemoved(removedBody);
 }
 
-<<<<<<< HEAD
-/* MarketAgent shite */
-//XXX move to Player character .cpp
-void Player::Bought(Equip::Type t)
-{
-	m_equipment.Add(t);
-	UpdateEquipStats();
-}
-
-void Player::Sold(Equip::Type t)
-{
-	m_equipment.Remove(t, 1);
-	UpdateEquipStats();
-}
-
-bool Player::CanBuy(Equip::Type t, bool verbose) const
-{
-	Equip::Slot slot = Equip::types[int(t)].slot;
-	bool freespace = (m_equipment.FreeSpace(slot)!=0);
-	bool freecapacity = (GetStats().free_capacity >= Equip::types[int(t)].mass);
-	if (verbose) {
-		if (!freespace) {
-			Pi::game->log->Add(Lang::NO_FREE_SPACE_FOR_ITEM);
-		}
-		else if (!freecapacity) {
-			Pi::game->log->Add(Lang::SHIP_IS_FULLY_LADEN);
-		}
-	}
-	return (freespace && freecapacity);
-}
-
-bool Player::CanSell(Equip::Type t, bool verbose) const
-{
-	Equip::Slot slot = Equip::types[int(t)].slot;
-	bool cansell = (m_equipment.Count(slot, t) > 0);
-	if (verbose) {
-		if (!cansell) {
-			Pi::game->log->Add(stringf(Lang::YOU_DO_NOT_HAVE_ANY_X, formatarg("item", Equip::types[int(t)].name)));
-		}
-	}
-	return cansell;
-}
-
-Sint64 Player::GetPrice(Equip::Type t) const
-{
-	if (Ship::GetDockedWith()) {
-		return Ship::GetDockedWith()->GetPrice(t);
-	} else {
-		assert(0);
-		return 0;
-	}
-}
-
-=======
->>>>>>> b487b90a
 //XXX ui stuff
 void Player::OnEnterHyperspace()
 {
