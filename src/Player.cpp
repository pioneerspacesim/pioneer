--- conflicted
+++ resolved
@@ -17,18 +17,6 @@
 	SetController(new PlayerShipController());
 	m_killCount = 0;
 	m_knownKillCount = 0;
-<<<<<<< HEAD
-	m_setSpeedTarget = 0;
-	m_navTarget = 0;
-	m_combatTarget = 0;
-
-	float deadzone = Pi::config->Float("JoystickDeadzone");
-	m_joystickDeadzone = deadzone * deadzone;
-
-	m_accumTorque = vector3d(0,0,0);
-=======
-	UpdateMass();
->>>>>>> 9535ca76
 }
 
 void Player::Save(Serializer::Writer &wr, Space *space)
