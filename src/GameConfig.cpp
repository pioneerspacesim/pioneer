--- conflicted
+++ resolved
@@ -39,12 +39,8 @@
 	map["UseTextureCompression"] = "0";
 	map["CockpitCamera"] = "1";
 	map["WorkerThreads"] = "0";
-<<<<<<< HEAD
-	map["SpeedLines"] = "1";
+	map["SpeedLines"] = "0";
 	map["HudTrails"] = "1";
-=======
-	map["SpeedLines"] = "0";
->>>>>>> 952387ad
 
 #ifdef _WIN32
 	map["RedirectStdio"] = "1";
