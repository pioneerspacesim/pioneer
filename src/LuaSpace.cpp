// Copyright © 2008-2013 Pioneer Developers. See AUTHORS.txt for details
// Licensed under the terms of the GPL v3. See licenses/GPL-3.txt

#include "LuaObject.h"
#include "LuaSpace.h"
#include "LuaManager.h"
#include "LuaUtils.h"
#include "Space.h"
#include "Ship.h"
#include "HyperspaceCloud.h"
#include "Pi.h"
#include "SpaceStation.h"
#include "Player.h"
#include "Game.h"
#include "MathUtil.h"
#include "Frame.h"

/*
 * Interface: Space
 *
 * Various functions to create and find objects in the current physics space.
 */

static void _unpack_hyperspace_args(lua_State *l, int index, SystemPath* &path, double &due)
{
	if (lua_isnone(l, index)) return;

	luaL_checktype(l, index, LUA_TTABLE);

	LUA_DEBUG_START(l);

	lua_pushinteger(l, 1);
	lua_gettable(l, index);
	if (!(path = LuaObject<SystemPath>::GetFromLua(-1)))
		luaL_error(l, "bad value for hyperspace path at position 1 (SystemPath expected, got %s)", luaL_typename(l, -1));
	lua_pop(l, 1);

	lua_pushinteger(l, 2);
	lua_gettable(l, index);
	if (!(lua_isnumber(l, -1)))
		luaL_error(l, "bad value for hyperspace exit time at position 2 (%s expected, got %s)", lua_typename(l, LUA_TNUMBER), luaL_typename(l, -1));
	due = lua_tonumber(l, -1);
	if (due < 0)
		luaL_error(l, "bad value for hyperspace exit time at position 2 (must be >= 0)");
	lua_pop(l, 1);

	LUA_DEBUG_END(l, 0);
}

static Body *_maybe_wrap_ship_with_cloud(Ship *ship, SystemPath *path, double due)
{
	if (!path) return ship;

	HyperspaceCloud *cloud = new HyperspaceCloud(ship, due, true);
	ship->SetHyperspaceDest(path);
	ship->SetFlightState(Ship::HYPERSPACE);

	return cloud;
}

/*
 * Function: SpawnShip
 *
 * Create a ship and place it somewhere in space.
 *
 * > ship = Space.SpawnShip(type, min, max, hyperspace)
 *
 * Parameters:
 *
 *   type - the name of the ship
 *
 *   min - minimum distance from the system centre (usually the primary star)
 *         to place the ship, in AU
 *
 *   max - maximum distance to place the ship
 *
 *   hyperspace - optional table containing hyperspace entry information. If
 *                this is provided the ship will not spawn directly. Instead,
 *                a hyperspace cloud will be created that the ship will exit
 *                from. The table contains two elements, a <SystemPath> for
 *                the system the ship is travelling from, and the due
 *                date/time that the ship should emerge from the cloud.
 *                In this case min and max arguments are ignored.
 *
 * Return:
 *
 *   ship - a <Ship> object for the new ship
 *
 * Examples:
 *
 * > -- spawn a ship 5-6AU from the system centre
 * > local ship = Ship.Spawn("eagle_lrf", 5, 6)
 *
 * > -- spawn a ship in the ~11AU hyperspace area and make it appear that it
 * > -- came from Sol and will arrive in ten minutes
 * > local ship = Ship.Spawn(
 * >     "flowerfairy", 9, 11,
 * >     { SystemPath:New(0,0,0), Game.time + 600 }
 * > )
 *
 * Availability:
 *
 *   alpha 10
 *
 * Status:
 *
 *   experimental
 */
static int l_space_spawn_ship(lua_State *l)
{
	if (!Pi::game)
		luaL_error(l, "Game is not started");

	LUA_DEBUG_START(l);

	const char *type = luaL_checkstring(l, 1);
	if (! ShipType::Get(type))
		luaL_error(l, "Unknown ship type '%s'", type);

	float min_dist = luaL_checknumber(l, 2);
	float max_dist = luaL_checknumber(l, 3);

	SystemPath *path = 0;
	double due = -1;
	_unpack_hyperspace_args(l, 4, path, due);

	Ship *ship = new Ship(type);
	assert(ship);

	Body *thing = _maybe_wrap_ship_with_cloud(ship, path, due);

	// XXX protect against spawning inside the body
	thing->SetFrame(Pi::game->GetSpace()->GetRootFrame());
	if (!path)
		thing->SetPosition(MathUtil::RandomPointOnSphere(min_dist, max_dist)*AU);
	else
		// XXX broken. this is ignoring min_dist & max_dist. otoh, what's the
		// correct behaviour given there's now a fixed hyperspace exit point?
		thing->SetPosition(Pi::game->GetSpace()->GetHyperspaceExitPoint(*path));
	thing->SetVelocity(vector3d(0,0,0));
	Pi::game->GetSpace()->AddBody(thing);

	LuaObject<Ship>::PushToLua(ship);

	LUA_DEBUG_END(l, 1);

	return 1;
}

/*
 * Function: SpawnShipNear
 *
 * Create a ship and place it in space near the given <Body>.
 *
 * > ship = Space.SpawnShip(type, body, min, max, hyperspace)
 *
 * Parameters:
 *
 *   type - the name of the ship
 *
 *   body - the <Body> near which the ship should be spawned
 *
 *   min - minimum distance from the body to place the ship, in Km
 *
 *   max - maximum distance to place the ship
 *
 *   hyperspace - optional table containing hyperspace entry information. If
 *                this is provided the ship will not spawn directly. Instead,
 *                a hyperspace cloud will be created that the ship will exit
 *                from. The table contains two elements, a <SystemPath> for
 *                the system the ship is travelling from, and the due
 *                date/time that the ship should emerge from the cloud.
 *
 * Return:
 *
 *   ship - a <Ship> object for the new ship
 *
 * Example:
 *
 * > -- spawn a ship 10km from the player
 * > local ship = Ship.SpawnNear("viper_police_craft", Game.player, 10, 10)
 *
 * Availability:
 *
 *   alpha 10
 *
 * Status:
 *
 *   experimental
 */
static int l_space_spawn_ship_near(lua_State *l)
{
	if (!Pi::game)
		luaL_error(l, "Game is not started");

	LUA_DEBUG_START(l);

	const char *type = luaL_checkstring(l, 1);
	if (! ShipType::Get(type))
		luaL_error(l, "Unknown ship type '%s'", type);

	Body *nearbody = LuaObject<Body>::CheckFromLua(2);
	float min_dist = luaL_checknumber(l, 3);
	float max_dist = luaL_checknumber(l, 4);

	SystemPath *path = 0;
	double due = -1;
	_unpack_hyperspace_args(l, 5, path, due);

	Ship *ship = new Ship(type);
	assert(ship);

	Body *thing = _maybe_wrap_ship_with_cloud(ship, path, due);

	// XXX protect against spawning inside the body
	Frame * newframe = nearbody->GetFrame();
	const vector3d newPosition = (MathUtil::RandomPointOnSphere(min_dist, max_dist)* 1000.0) + nearbody->GetPosition();

	// If the frame is rotating and the chosen position is too far, use non-rotating parent.
	// Otherwise the ship will be given a massive initial velocity when it's bumped out of the
	// rotating frame in the next update
	if (newframe->IsRotFrame() && newframe->GetRadius() < newPosition.Length()) {
		assert(newframe->GetParent());
		newframe = newframe->GetParent();
	}

	thing->SetFrame(newframe);;
	thing->SetPosition(newPosition);
	thing->SetVelocity(vector3d(0,0,0));
	Pi::game->GetSpace()->AddBody(thing);

	LuaObject<Ship>::PushToLua(ship);

	LUA_DEBUG_END(l, 1);

	return 1;
}

/*
 * Function: SpawnShipDocked
 *
 * Create a ship and place it inside the given <SpaceStation>.
 *
 * > ship = Space.SpawnShipDocked(type, station)
 *
 * Parameters:
 *
 *   type - the name of the ship
 *
 *   station - the <SpaceStation> to place the ship inside
 *
 * Return:
 *
 *   ship - a <Ship> object for the new ship, or nil if there was no space
 *          inside the station
 *
 * Availability:
 *
 *   alpha 10
 *
 * Status:
 *
 *   stable
 */
static int l_space_spawn_ship_docked(lua_State *l)
{
	if (!Pi::game)
		luaL_error(l, "Game is not started");

	LUA_DEBUG_START(l);

	const char *type = luaL_checkstring(l, 1);
	if (! ShipType::Get(type))
		luaL_error(l, "Unknown ship type '%s'", type);

	SpaceStation *station = LuaObject<SpaceStation>::CheckFromLua(2);

	int port = station->GetFreeDockingPort();
	if (port < 0)
		return 0;

	Ship *ship = new Ship(type);
	assert(ship);

	ship->SetFrame(station->GetFrame());
	Pi::game->GetSpace()->AddBody(ship);
	ship->SetDockedWith(station, port);

	LuaObject<Ship>::PushToLua(ship);

	LUA_DEBUG_END(l, 1);

	return 1;
}

/*
 * Function: SpawnShipParked
 *
 * Create a ship and place it in one of the given <SpaceStation's> parking spots.
 *
 * > ship = Space.SpawnShipParked(type, station)
 *
 * For orbital stations the parking spots are some distance from the door, out
 * of the path of ships entering and leaving the station. For group stations
 * the parking spots are directly above the station, usually some distance
 * away.
 *
 * Parameters:
 *
 *   type - the name of the ship
 *
 *   station - the <SpaceStation> to place the near
 *
 * Return:
 *
 *   ship - a <Ship> object for the new ship, or nil if there was no space
 *          inside the station
 * Availability:
 *
 *   alpha 10
 *
 * Status:
 *
 *   experimental
 */
static int l_space_spawn_ship_parked(lua_State *l)
{
	if (!Pi::game)
		luaL_error(l, "Game is not started");

	LUA_DEBUG_START(l);

	const char *type = luaL_checkstring(l, 1);
	if (! ShipType::Get(type))
		luaL_error(l, "Unknown ship type '%s'", type);

	SpaceStation *station = LuaObject<SpaceStation>::CheckFromLua(2);

	int slot;
	if (!station->AllocateStaticSlot(slot))
		return 0;

	Ship *ship = new Ship(type);
	assert(ship);

	double parkDist = station->GetStationType()->parkingDistance*0.5;
	parkDist -= ship->GetPhysRadius();		// park inside parking radius
	double parkOffset = 0.5 * station->GetStationType()->parkingGapSize;
	parkOffset += ship->GetPhysRadius();	// but outside the docking gap

	double xpos = (slot == 0 || slot == 3) ? -parkOffset : parkOffset;
	double zpos = (slot == 0 || slot == 1) ? -parkOffset : parkOffset;
	vector3d parkPos = vector3d(xpos, parkDist, zpos);
	parkPos = station->GetPosition() + station->GetOrient() * parkPos;

	// orbital stations have Y as axis of rotation
	matrix3x3d rot = matrix3x3d::RotateX(0.0) * station->GetOrient();

	ship->SetFrame(station->GetFrame());
	ship->SetVelocity(vector3d(0.0));
	ship->SetPosition(parkPos);
	ship->SetOrient(rot);

	Pi::game->GetSpace()->AddBody(ship);

	ship->SetJuice(40); 
	ship->AIHoldPosition();

	LuaObject<Ship>::PushToLua(ship);

	LUA_DEBUG_END(l, 1);

	return 1;
}

/*
<<<<<<< HEAD
 * Function: SpawnShipParkedOffset
 *
 * Create a ship and place it in one of the given <SpaceStation's> parking spots.
 *
 * > ship = Space.SpawnShipParkedOffset(type, station)
 *
 * For orbital stations the parking spots are some distance from the door, out
 * of the path of ships entering and leaving the station. For group stations
 * the parking spots are 0.26 x physical radius above the station, usually some distance
 * away.
=======
 * Function: SpawnShipLanded
 *
 * Create a ship and place it landed on the given <Body>.
 *
 * > ship = Space.SpawnShipLanded(type, body, lat, long)
>>>>>>> bdab7ef0
 *
 * Parameters:
 *
 *   type - the name of the ship
 *
<<<<<<< HEAD
 *   station - the <SpaceStation> to place the near
 *
 * Return:
 *
 *   ship - a <Ship> object for the new ship, or nil if there was no space
 *          inside the station
 * Availability:
 *
 *   June 2013
=======
 *   body - the <Body> near which the ship should be spawned
 *
 *   lat - latitude in radians (like in custom body defintions)
 *
 *   long - longitude in radians (like in custom body definitions)
 *
 * Return:
 *
 *   ship - a <Ship> object for the new ship
 *
 * Example:
 *
 * > -- spawn 16km from L.A. when in Sol system
 * > local earth = Space.GetBody(3)
 * > local ship = Space.SpawnShipLanded("viper_police", earth, math.deg2rad(34.06473923), math.deg2rad(-118.1591568))
 *
 * Availability:
 *
 *   July 2013
>>>>>>> bdab7ef0
 *
 * Status:
 *
 *   experimental
 */
<<<<<<< HEAD
static int l_space_spawn_ship_parked_offset(lua_State *l)
=======
static int l_space_spawn_ship_landed(lua_State *l)
>>>>>>> bdab7ef0
{
	if (!Pi::game)
		luaL_error(l, "Game is not started");

	LUA_DEBUG_START(l);

	const char *type = luaL_checkstring(l, 1);
	if (! ShipType::Get(type))
		luaL_error(l, "Unknown ship type '%s'", type);

<<<<<<< HEAD
	SpaceStation *station = LuaObject<SpaceStation>::CheckFromLua(2);

	int slot;
	if (!station->AllocateStaticSlot(slot))
		return 0;
=======
	Planet *planet = LuaObject<Planet>::CheckFromLua(2);
	if (planet->GetSystemBody()->GetSuperType() != SystemBody::SUPERTYPE_ROCKY_PLANET)
		luaL_error(l, "Body is not a rocky planet");
	float latitude = luaL_checknumber(l, 3);
	float longitude = luaL_checknumber(l, 4);
>>>>>>> bdab7ef0

	Ship *ship = new Ship(type);
	assert(ship);

<<<<<<< HEAD
	double dist = station->GetFrame()->GetBody()->GetPhysRadius()*0.26;

	double parkDist = station->GetStationType()->parkingDistance*0.5+dist;
	parkDist -= ship->GetPhysRadius();		// park inside parking radius
	double parkOffset = 0.5 * station->GetStationType()->parkingGapSize;
	parkOffset += ship->GetPhysRadius();	// but outside the docking gap

	double xpos = (slot == 0 || slot == 3) ? -parkOffset : parkOffset;
	double zpos = (slot == 0 || slot == 1) ? -parkOffset : parkOffset;
	vector3d parkPos = vector3d(xpos, parkDist, zpos);
	parkPos = station->GetPosition() + station->GetOrient() * parkPos;

	// orbital stations have Y as axis of rotation
	matrix3x3d rot = matrix3x3d::RotateX(0.0) * station->GetOrient();

	ship->SetFrame(station->GetFrame());
	ship->SetVelocity(vector3d(0.0));
	ship->SetPosition(parkPos);
	ship->SetOrient(rot);

	Pi::game->GetSpace()->AddBody(ship);

	ship->SetJuice(40); 
	ship->AIHoldPosition();
	ship->SetWheelState(true);
=======
	Pi::game->GetSpace()->AddBody(ship);
	ship->SetLandedOn(planet, latitude, longitude);

	LuaObject<Ship>::PushToLua(ship);

	LUA_DEBUG_END(l, 1);

	return 1;
}

/*
 * Function: SpawnShipLandedNear
 *
 * Create a ship and place it on the surface near the given <Body>.
 *
 * > ship = Space.SpawnShipLandedNear(type, body, min, max)
 *
 * Parameters:
 *
 *   type - the name of the ship
 *
 *   body - the <Body> near which the ship should be spawned. It must be on the ground or close to it,
 *          i.e. it must be in the rotating frame of the planetary body.
 *
 *   min - minimum distance from the surface point below the body to place the ship, in Km
 *
 *   max - maximum distance to place the ship
 *
 * Return:
 *
 *   ship - a <Ship> object for the new ship
 *
 * Example:
 *
 * > -- spawn a ship 10km from the player
 * > local ship = Ship.SpawnShipLandedNear("viper_police", Game.player, 10, 10)
 *
 * Availability:
 *
 *   July 2013
 *
 * Status:
 *
 *   experimental
 */
static int l_space_spawn_ship_landed_near(lua_State *l)
{
	if (!Pi::game)
		luaL_error(l, "Game is not started");

	LUA_DEBUG_START(l);

	const char *type = luaL_checkstring(l, 1);
	if (! ShipType::Get(type))
		luaL_error(l, "Unknown ship type '%s'", type);

	Body *nearbody = LuaObject<Body>::CheckFromLua(2);
	const float min_dist = luaL_checknumber(l, 3);
	const float max_dist = luaL_checknumber(l, 4);
	if (min_dist > max_dist)
		luaL_error(l, "min_dist must not be larger than max_dist");

	Ship *ship = new Ship(type);
	assert(ship);

	// XXX protect against spawning inside the body
	Frame * newframe = nearbody->GetFrame()->GetRotFrame();
	if (!newframe->IsRotFrame())
		luaL_error(l, "Body must be in rotating frame");
	SystemBody *sbody = newframe->GetSystemBody();
	if (sbody->GetSuperType() != SystemBody::SUPERTYPE_ROCKY_PLANET)
		luaL_error(l, "Body is not on a rocky planet");
	if (max_dist > sbody->GetRadius())
		luaL_error(l, "max_dist too large for planet radius");
	// We assume that max_dist is much smaller than the planet radius, i.e. that our area is reasonably flat
	// So, we
	const vector3d up = nearbody->GetPosition().Normalized();
	vector3d x;
	vector3d y;
	// Calculate a orthonormal basis for a horizontal plane. For numerical reasons we do that determining the smallest
	// coordinate and take the cross product with (1,0,0), (0,1,0) or (0,0,1) respectively to calculate the first vector.
	// The second vector is just the cross product of the up-vector and out first vector.
	if (up.x <= up.y && up.x <= up.z) {
		x = vector3d(0.0, up.z, -up.y).Normalized();
		y = vector3d(-up.y*up.y - up.z*up.z, up.x*up.y, up.x*up.z).Normalized();
	} else if (up.y <= up.x && up.y <= up.z) {
		x = vector3d(-up.z, 0.0, up.x).Normalized();
		y = vector3d(up.x*up.y, -up.x*up.x - up.z*up.z, up.y*up.z).Normalized();
	} else {
		x = vector3d(up.y, -up.x, 0.0).Normalized();
		y = vector3d(up.x*up.z, up.y*up.z, -up.x*up.x - up.y*up.y).Normalized();
	}
	Planet *planet = static_cast<Planet*>(newframe->GetBody());
	const double radius = planet->GetSystemBody()->GetRadius();
	const vector3d planar = MathUtil::RandomPointInCircle(min_dist * 1000.0, max_dist * 1000.0);
	vector3d pos = (radius * up + x * planar.x + y * planar.y).Normalized();
	float latitude = atan2(pos.y, sqrt(pos.x*pos.x + pos.z * pos.z));
	float longitude = atan2(pos.x, pos.z);

	Pi::game->GetSpace()->AddBody(ship);
	ship->SetLandedOn(planet, latitude, longitude);
>>>>>>> bdab7ef0

	LuaObject<Ship>::PushToLua(ship);

	LUA_DEBUG_END(l, 1);

	return 1;
}

/*
 * Function: GetBody
 *
 * Get the <Body> with the specificed body index.
 *
 * > body = Space.GetBody(index)
 *
 * Parameters:
 *
 *   index - the body index
 *
 * Return:
 *
 *   body - the <Body> object for the requested body, or nil if no such body
 *          exists
 *
 * Availability:
 *
 *   alpha 10
 *
 * Status:
 *
 *   stable
 */
static int l_space_get_body(lua_State *l)
{
	if (!Pi::game)
		luaL_error(l, "Game is not started");

	int id = luaL_checkinteger(l, 1);

	SystemPath path = Pi::game->GetSpace()->GetStarSystem()->GetPath();
	path.bodyIndex = id;

	Body *b = Pi::game->GetSpace()->FindBodyForPath(&path);
	if (!b) return 0;

	LuaObject<Body>::PushToLua(b);
	return 1;
}

/*
 * Function: GetBodies
 *
 * Get all the <Body> objects that match the specified filter
 *
 * bodies = Space.GetBodies(filter)
 *
 * Parameters:
 *
 *   filter - an option function. If specificed the function will be called
 *            once for each body with the <Body> object as the only parameter.
 *            If the filter function returns true then the <Body> will be
 *            included in the array returned by <GetBodies>, otherwise it will
 *            be omitted. If no filter function is specified then all bodies
 *            are returned.
 *
 * Return:
 *
 *   bodies - an array containing zero or more <Body> objects that matched the
 *            filter
 *
 * Example:
 *
 * > -- get all the ground-based stations
 * > local stations = Space.GetBodies(function (body)
 * >     return body.type == "STARPORT_SURFACE"
 * > end)
 *
 * Availability:
 *
 *   alpha 10
 *
 * Status:
 *
 *   stable
 */
static int l_space_get_bodies(lua_State *l)
{
	if (!Pi::game)
		luaL_error(l, "Game is not started");

	LUA_DEBUG_START(l);

	bool filter = false;
	if (lua_gettop(l) >= 1) {
		luaL_checktype(l, 1, LUA_TFUNCTION); // any type of function
		filter = true;
	}

	lua_newtable(l);

	for (Space::BodyIterator i = Pi::game->GetSpace()->BodiesBegin(); i != Pi::game->GetSpace()->BodiesEnd(); ++i) {
		Body *b = *i;

		if (filter) {
			lua_pushvalue(l, 1);
			LuaObject<Body>::PushToLua(b);
			if (int ret = lua_pcall(l, 1, 1, 0)) {
				const char *errmsg( "Unknown error" );
				if (ret == LUA_ERRRUN)
					errmsg = lua_tostring(l, -1);
				else if (ret == LUA_ERRMEM)
					errmsg = "memory allocation failure";
				else if (ret == LUA_ERRERR)
					errmsg = "error in error handler function";
				luaL_error(l, "Error in filter function: %s", errmsg);
			}
			if (!lua_toboolean(l, -1)) {
				lua_pop(l, 1);
				continue;
			}
			lua_pop(l, 1);
		}

		lua_pushinteger(l, lua_rawlen(l, -1)+1);
		LuaObject<Body>::PushToLua(b);
		lua_rawset(l, -3);
    }

	LUA_DEBUG_END(l, 1);

	return 1;
}

void LuaSpace::Register()
{
	lua_State *l = Lua::manager->GetLuaState();

	LUA_DEBUG_START(l);

	static const luaL_Reg methods[] = {
		{ "SpawnShip",       l_space_spawn_ship        },
		{ "SpawnShipNear",   l_space_spawn_ship_near   },
		{ "SpawnShipDocked", l_space_spawn_ship_docked },
		{ "SpawnShipParked", l_space_spawn_ship_parked },
<<<<<<< HEAD
		{ "SpawnShipParkedOffset", l_space_spawn_ship_parked_offset },
=======
		{ "SpawnShipLanded", l_space_spawn_ship_landed },
		{ "SpawnShipLandedNear", l_space_spawn_ship_landed_near },
>>>>>>> bdab7ef0

		{ "GetBody",   l_space_get_body   },
		{ "GetBodies", l_space_get_bodies },
		{ 0, 0 }
	};

	luaL_newlib(l, methods);
	lua_setglobal(l, "Space");

	LUA_DEBUG_END(l, 0);
}<|MERGE_RESOLUTION|>--- conflicted
+++ resolved
@@ -215,7 +215,7 @@
 	// XXX protect against spawning inside the body
 	Frame * newframe = nearbody->GetFrame();
 	const vector3d newPosition = (MathUtil::RandomPointOnSphere(min_dist, max_dist)* 1000.0) + nearbody->GetPosition();
-
+	
 	// If the frame is rotating and the chosen position is too far, use non-rotating parent.
 	// Otherwise the ship will be given a massive initial velocity when it's bumped out of the
 	// rotating frame in the next update
@@ -374,40 +374,16 @@
 }
 
 /*
-<<<<<<< HEAD
- * Function: SpawnShipParkedOffset
- *
- * Create a ship and place it in one of the given <SpaceStation's> parking spots.
- *
- * > ship = Space.SpawnShipParkedOffset(type, station)
- *
- * For orbital stations the parking spots are some distance from the door, out
- * of the path of ships entering and leaving the station. For group stations
- * the parking spots are 0.26 x physical radius above the station, usually some distance
- * away.
-=======
  * Function: SpawnShipLanded
  *
  * Create a ship and place it landed on the given <Body>.
  *
  * > ship = Space.SpawnShipLanded(type, body, lat, long)
->>>>>>> bdab7ef0
  *
  * Parameters:
  *
  *   type - the name of the ship
  *
-<<<<<<< HEAD
- *   station - the <SpaceStation> to place the near
- *
- * Return:
- *
- *   ship - a <Ship> object for the new ship, or nil if there was no space
- *          inside the station
- * Availability:
- *
- *   June 2013
-=======
  *   body - the <Body> near which the ship should be spawned
  *
  *   lat - latitude in radians (like in custom body defintions)
@@ -426,18 +402,13 @@
  *
  * Availability:
  *
- *   July 2013
->>>>>>> bdab7ef0
+ *   TBD
  *
  * Status:
  *
  *   experimental
  */
-<<<<<<< HEAD
-static int l_space_spawn_ship_parked_offset(lua_State *l)
-=======
 static int l_space_spawn_ship_landed(lua_State *l)
->>>>>>> bdab7ef0
 {
 	if (!Pi::game)
 		luaL_error(l, "Game is not started");
@@ -448,50 +419,15 @@
 	if (! ShipType::Get(type))
 		luaL_error(l, "Unknown ship type '%s'", type);
 
-<<<<<<< HEAD
-	SpaceStation *station = LuaObject<SpaceStation>::CheckFromLua(2);
-
-	int slot;
-	if (!station->AllocateStaticSlot(slot))
-		return 0;
-=======
 	Planet *planet = LuaObject<Planet>::CheckFromLua(2);
 	if (planet->GetSystemBody()->GetSuperType() != SystemBody::SUPERTYPE_ROCKY_PLANET)
 		luaL_error(l, "Body is not a rocky planet");
 	float latitude = luaL_checknumber(l, 3);
 	float longitude = luaL_checknumber(l, 4);
->>>>>>> bdab7ef0
 
 	Ship *ship = new Ship(type);
 	assert(ship);
 
-<<<<<<< HEAD
-	double dist = station->GetFrame()->GetBody()->GetPhysRadius()*0.26;
-
-	double parkDist = station->GetStationType()->parkingDistance*0.5+dist;
-	parkDist -= ship->GetPhysRadius();		// park inside parking radius
-	double parkOffset = 0.5 * station->GetStationType()->parkingGapSize;
-	parkOffset += ship->GetPhysRadius();	// but outside the docking gap
-
-	double xpos = (slot == 0 || slot == 3) ? -parkOffset : parkOffset;
-	double zpos = (slot == 0 || slot == 1) ? -parkOffset : parkOffset;
-	vector3d parkPos = vector3d(xpos, parkDist, zpos);
-	parkPos = station->GetPosition() + station->GetOrient() * parkPos;
-
-	// orbital stations have Y as axis of rotation
-	matrix3x3d rot = matrix3x3d::RotateX(0.0) * station->GetOrient();
-
-	ship->SetFrame(station->GetFrame());
-	ship->SetVelocity(vector3d(0.0));
-	ship->SetPosition(parkPos);
-	ship->SetOrient(rot);
-
-	Pi::game->GetSpace()->AddBody(ship);
-
-	ship->SetJuice(40); 
-	ship->AIHoldPosition();
-	ship->SetWheelState(true);
-=======
 	Pi::game->GetSpace()->AddBody(ship);
 	ship->SetLandedOn(planet, latitude, longitude);
 
@@ -531,7 +467,7 @@
  *
  * Availability:
  *
- *   July 2013
+ *   alpha 10
  *
  * Status:
  *
@@ -593,7 +529,89 @@
 
 	Pi::game->GetSpace()->AddBody(ship);
 	ship->SetLandedOn(planet, latitude, longitude);
->>>>>>> bdab7ef0
+
+	LuaObject<Ship>::PushToLua(ship);
+
+	LUA_DEBUG_END(l, 1);
+
+	return 1;
+}
+
+/*
+ * Function: SpawnShipParkedOffset
+ *
+ * Create a ship and place it in one of the given <SpaceStation's> parking spots.
+ *
+ * > ship = Space.SpawnShipParkedOffset(type, station)
+ *
+ * For orbital stations the parking spots are some distance from the door, out
+ * of the path of ships entering and leaving the station. For group stations
+ * the parking spots are 0.26 x physical radius above the station, usually some distance
+ * away.
+ *
+ * Parameters:
+ *
+ *   type - the name of the ship
+ *
+ *   station - the <SpaceStation> to place the near
+ *
+ * Return:
+ *
+ *   ship - a <Ship> object for the new ship, or nil if there was no space
+ *          inside the station
+ * Availability:
+ *
+ *   June 2013
+ *
+ * Status:
+ *
+ *   experimental
+ */
+static int l_space_spawn_ship_parked_offset(lua_State *l)
+{
+	if (!Pi::game)
+		luaL_error(l, "Game is not started");
+
+	LUA_DEBUG_START(l);
+
+	const char *type = luaL_checkstring(l, 1);
+	if (! ShipType::Get(type))
+		luaL_error(l, "Unknown ship type '%s'", type);
+
+	SpaceStation *station = LuaObject<SpaceStation>::CheckFromLua(2);
+
+	int slot;
+	if (!station->AllocateStaticSlot(slot))
+		return 0;
+
+	Ship *ship = new Ship(type);
+	assert(ship);
+
+	double dist = station->GetFrame()->GetBody()->GetPhysRadius()*0.26;
+
+	double parkDist = station->GetStationType()->parkingDistance*0.5+dist;
+	parkDist -= ship->GetPhysRadius();		// park inside parking radius
+	double parkOffset = 0.5 * station->GetStationType()->parkingGapSize;
+	parkOffset += ship->GetPhysRadius();	// but outside the docking gap
+
+	double xpos = (slot == 0 || slot == 3) ? -parkOffset : parkOffset;
+	double zpos = (slot == 0 || slot == 1) ? -parkOffset : parkOffset;
+	vector3d parkPos = vector3d(xpos, parkDist, zpos);
+	parkPos = station->GetPosition() + station->GetOrient() * parkPos;
+
+	// orbital stations have Y as axis of rotation
+	matrix3x3d rot = matrix3x3d::RotateX(0.0) * station->GetOrient();
+
+	ship->SetFrame(station->GetFrame());
+	ship->SetVelocity(vector3d(0.0));
+	ship->SetPosition(parkPos);
+	ship->SetOrient(rot);
+
+	Pi::game->GetSpace()->AddBody(ship);
+
+	ship->SetJuice(40); 
+	ship->AIHoldPosition();
+	ship->SetWheelState(true);
 
 	LuaObject<Ship>::PushToLua(ship);
 
@@ -738,12 +756,9 @@
 		{ "SpawnShipNear",   l_space_spawn_ship_near   },
 		{ "SpawnShipDocked", l_space_spawn_ship_docked },
 		{ "SpawnShipParked", l_space_spawn_ship_parked },
-<<<<<<< HEAD
-		{ "SpawnShipParkedOffset", l_space_spawn_ship_parked_offset },
-=======
 		{ "SpawnShipLanded", l_space_spawn_ship_landed },
 		{ "SpawnShipLandedNear", l_space_spawn_ship_landed_near },
->>>>>>> bdab7ef0
+		{ "SpawnShipParkedOffset", l_space_spawn_ship_parked_offset },
 
 		{ "GetBody",   l_space_get_body   },
 		{ "GetBodies", l_space_get_bodies },
