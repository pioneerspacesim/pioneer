--- conflicted
+++ resolved
@@ -5,11 +5,7 @@
 #include "Serializer.h"
 
 class Frame;
-<<<<<<< HEAD
-class Renderer;
-=======
 namespace Graphics { class Renderer; }
->>>>>>> 8896ba3e
 
 class Sfx {
 public:
@@ -17,11 +13,7 @@
 
 	static void Add(const Body *, TYPE);
 	static void TimeStepAll(const float timeStep, Frame *f);
-<<<<<<< HEAD
-	static void RenderAll(Renderer *r, const Frame *f, const Frame *camFrame);
-=======
 	static void RenderAll(Graphics::Renderer *r, const Frame *f, const Frame *camFrame);
->>>>>>> 8896ba3e
 	static void Serialize(Serializer::Writer &wr, const Frame *f);
 	static void Unserialize(Serializer::Reader &rd, Frame *f);
 
@@ -31,11 +23,7 @@
 private:
 	static Sfx *AllocSfxInFrame(Frame *f);
 
-<<<<<<< HEAD
-	void Render(Renderer *r, const matrix4x4d &transform);
-=======
 	void Render(Graphics::Renderer *r, const matrix4x4d &transform);
->>>>>>> 8896ba3e
 	void TimeStepUpdate(const float timeStep);
 	void Save(Serializer::Writer &wr);
 	void Load(Serializer::Reader &rd);
