## Process this file with automake to produce Makefile.in
if BUILD_WIN32
    PLATFORM_SUBDIRS = win32
endif
if BUILD_POSIX
    PLATFORM_SUBDIRS = posix
endif
SUBDIRS = collider gui graphics galaxy terrain text $(PLATFORM_SUBDIRS)

include $(top_srcdir)/Makefile.common

AM_CFLAGS += $(WARN_CFLAGS)
AM_CPPFLAGS += $(WARN_CPPFLAGS)
AM_CXXFLAGS += $(WARN_CXXFLAGS)

bin_PROGRAMS = pioneer modelviewer
noinst_HEADERS = \
	Aabb.h \
	AmbientSounds.h \
	AnimationCurves.h \
	Background.h \
	BezierCurve.h \
	Body.h \
	BufferObject.h \
	ByteRange.h \
	Camera.h \
	CargoBody.h \
	ChatForm.h \
	CityOnPlanet.h \
	Color.h \
	CommodityTradeWidget.h \
	CRC32.h \
	DeadVideoLink.h \
	DeleteEmitter.h \
	DynamicBody.h \
	EquipSet.h \
	EquipType.h \
	FaceVideoLink.h \
	FileSelectorWidget.h \
	FileSystem.h \
	FontCache.h \
	FontConfig.h \
	Form.h \
	FormController.h \
	Frame.h \
	GalacticView.h \
	Game.h \
	GameLoaderSaver.h \
	GameMenuView.h \
	GeoSphere.h \
	HyperspaceCloud.h \
	InfoView.h \
	IniConfig.h \
	GameConfig.h \
	KeyBindings.h \
	Lang.h \
	LangStrings.inc.h \
	LmrModel.h \
	Lua.h \
	LuaBody.h \
	LuaCargoBody.h \
	LuaChatForm.h \
	LuaComms.h \
	LuaConsole.h \
	LuaConstants.h \
	LuaDev.h \
	LuaEngine.h \
	LuaEquipType.h \
	LuaEvent.h \
	LuaFileSystem.h \
	LuaFormat.h \
	LuaGame.h \
	LuaLang.h \
	LuaMatrix.h \
	LuaVector.h \
	LuaFixed.h \
	LuaManager.h \
	LuaMusic.h \
	LuaNameGen.h \
	LuaObject.h \
	LuaPlanet.h \
	LuaPlayer.h \
	LuaPushPull.h \
	LuaRand.h \
	LuaRef.h \
	LuaSystemBody.h \
	LuaSystemPath.h \
	LuaSerializer.h \
	LuaShip.h \
	LuaShipType.h \
	LuaSpace.h \
	LuaSpaceStation.h \
	LuaStar.h \
	LuaStarSystem.h \
	LuaTable.h \
	LuaTimer.h \
	LuaUtils.h \
	MarketAgent.h \
	MathUtil.h \
	Missile.h \
	ModelBody.h \
	ModManager.h \
	Object.h \
	ObjectViewerView.h \
	OS.h \
	PersistSystemData.h \
	Pi.h \
	Planet.h \
	Player.h \
	Polit.h \
	Projectile.h \
	Quaternion.h \
	RefCounted.h \
	RefList.h \
	SDLWrappers.h \
	SectorView.h \
	Serializer.h \
	StationAdvertForm.h \
	StationBulletinBoardForm.h \
	StationCommodityMarketForm.h \
	StationPoliceForm.h \
	StationServicesForm.h \
	StationShipEquipmentForm.h \
	StationShipMarketForm.h \
	StationShipRepairForm.h \
	StationShipViewForm.h \
	StationShipyardForm.h \
	StringF.h \
	StringRange.h \
	Sfx.h \
	Ship.h \
	ShipAICmd.h \
	ShipController.h \
	ShipCpanel.h \
	ShipCpanelMultiFuncDisplays.h \
	ShipFlavour.h \
	ShipSpinnerWidget.h \
	ShipType.h \
	Sound.h \
	SoundMusic.h \
	Space.h \
	SpaceStation.h \
	SpaceStationView.h \
	Star.h \
	SystemInfoView.h \
	SystemView.h \
	TerrainBody.h \
	VideoLink.h \
	View.h \
	WorldView.h \
	WorldViewCamera.h \
	SmartPtr.h \
	buildopts.h \
	fixed.h \
	gameconsts.h \
	libs.h \
	matrix4x4.h \
	mtrand.h \
	perlin.h \
	utils.h \
	vector2.h \
	vector3.h \
	enum_table.h

pioneer_SOURCES	= \
	AmbientSounds.cpp \
	Background.cpp \
	Body.cpp \
	Camera.cpp \
	CargoBody.cpp \
	Color.cpp \
	ChatForm.cpp \
	CityOnPlanet.cpp \
	CommodityTradeWidget.cpp \
	CRC32.cpp \
	DeadVideoLink.cpp \
	DynamicBody.cpp \
	EquipType.cpp \
	FaceVideoLink.cpp \
	FileSelectorWidget.cpp \
	FileSourceZip.cpp \
	FileSystem.cpp \
	FontCache.cpp \
	FontConfig.cpp \
	FormController.cpp \
	Frame.cpp \
	GalacticView.cpp \
	Game.cpp \
	GameLoaderSaver.cpp \
	GameMenuView.cpp \
	GeoSphere.cpp \
	HyperspaceCloud.cpp \
	InfoView.cpp \
	IniConfig.cpp \
	GameConfig.cpp \
	KeyBindings.cpp \
	Lang.cpp \
	LmrModel.cpp \
	Lua.cpp \
	LuaBody.cpp \
	LuaCargoBody.cpp \
	LuaChatForm.cpp \
	LuaComms.cpp \
	LuaConsole.cpp \
	LuaConstants.cpp \
	LuaDev.cpp \
	LuaEngine.cpp \
	LuaEquipType.cpp \
	LuaEvent.cpp \
	LuaFileSystem.cpp \
	LuaFormat.cpp \
	LuaGame.cpp \
	LuaLang.cpp \
	LuaMatrix.cpp \
	LuaVector.cpp \
	LuaFixed.cpp \
	LuaManager.cpp \
	LuaMusic.cpp \
	LuaNameGen.cpp \
	LuaObject.cpp \
	LuaPlanet.cpp \
	LuaPlayer.cpp \
	LuaRand.cpp \
	LuaRef.cpp \
	LuaSystemBody.cpp \
	LuaSystemPath.cpp \
	LuaSerializer.cpp \
	LuaShip.cpp \
	LuaShipType.cpp \
	LuaSpace.cpp \
	LuaSpaceStation.cpp \
	LuaStar.cpp \
	LuaStarSystem.cpp \
	LuaTimer.cpp \
	LuaUtils.cpp \
	MarketAgent.cpp \
	MathUtil.cpp \
	Missile.cpp \
	ModelBody.cpp \
	ModManager.cpp \
	ObjectViewerView.cpp \
	Pi.cpp \
	Planet.cpp \
	Player.cpp \
	Polit.cpp \
	Projectile.cpp \
	SDLWrappers.cpp \
	SectorView.cpp \
	Serializer.cpp \
	StationAdvertForm.cpp \
	StationBulletinBoardForm.cpp \
	StationCommodityMarketForm.cpp \
	StationPoliceForm.cpp \
	StationServicesForm.cpp \
	StationShipEquipmentForm.cpp \
	StationShipMarketForm.cpp \
	StationShipRepairForm.cpp \
	StationShipViewForm.cpp \
	StationShipyardForm.cpp \
	StringF.cpp \
	Sfx.cpp \
	Ship-AI.cpp \
	Ship.cpp \
	ShipAICmd.cpp \
	ShipController.cpp \
	ShipCpanel.cpp \
	ShipCpanelMultiFuncDisplays.cpp \
	ShipFlavour.cpp \
	ShipSpinnerWidget.cpp \
	ShipType.cpp \
	Sound.cpp \
	SoundMusic.cpp \
	Space.cpp \
	SpaceStation.cpp \
	SpaceStationView.cpp \
	Star.cpp \
	SystemInfoView.cpp \
	SystemView.cpp \
	TerrainBody.cpp \
	View.cpp \
	WorldView.cpp \
	WorldViewCamera.cpp \
	main.cpp \
	mtrand.cpp \
	perlin.cpp \
	utils.cpp \
	enum_table.cpp

pioneer_LDADD = \
	../contrib/miniz/libminiz.a \
	../contrib/jenkins/libjenkins.a \
	collider/libcollider.a \
	text/libtext.a \
	gui/libgui.a \
	graphics/libgraphics.a \
	galaxy/libgalaxy.a \
	terrain/libterrain.a

pioneer_LDADD += \
	$(FREETYPE_LIBS) $(GLEW_LIBS) $(GLU_LIBS) $(GL_LIBS) \
	$(SDL_LIBS) $(SIGC_LIBS) $(LUA_LIBS) $(VORBIS_LIBS) \
	$(PNG_LIBS)

pioneer_LDFLAGS = -Wl,-Map=pioneer.map

if !HAVE_LUA
pioneer_LDADD += ../contrib/lua/liblua.a
endif

modelviewer_SOURCES = \
	Color.cpp \
	CRC32.cpp \
	FileSourceZip.cpp \
	FileSystem.cpp \
	FontCache.cpp \
	FontConfig.cpp \
	IniConfig.cpp \
	Lang.cpp \
	LuaMatrix.cpp \
	LuaVector.cpp \
	LuaFixed.cpp \
	LmrModel.cpp \
	LuaModelViewer.cpp \
	LuaRef.cpp \
	LuaUtils.cpp \
	LuaConstants.cpp \
	ModManager.cpp \
	EquipType.cpp \
	ShipType.cpp \
	SDLWrappers.cpp \
	StringF.cpp \
	perlin.cpp \
	utils.cpp \
	enum_table.cpp
modelviewer_LDADD = \
	../contrib/miniz/libminiz.a \
	../contrib/jenkins/libjenkins.a \
	collider/libcollider.a \
	text/libtext.a \
	gui/libgui.a \
	graphics/libgraphics.a \
	terrain/libterrain.a \
		    $(FREETYPE_LIBS) $(GLEW_LIBS) $(GLU_LIBS) $(GL_LIBS) \
		    $(SDL_LIBS) $(SIGC_LIBS) $(LUA_LIBS) $(PNG_LIBS)
if !HAVE_LUA
modelviewer_LDADD += ../contrib/lua/liblua.a
endif

modelviewer_LDFLAGS = -Wl,-Map=modelviewer.map

check_PROGRAMS = tests
tests_SOURCES = \
	StringF.cpp \
	tests.cpp \
	test_Frame.cpp \
	test_StringF.cpp \
	FileSystem.cpp \
	posix/FileSystemPosix.cpp \
	FileSourceZip.cpp \
	test_FileSystem.cpp

TESTS = tests

tests_LDADD = \
	collider/libcollider.a \
	gui/libgui.a \
	graphics/libgraphics.a \
	terrain/libterrain.a \
	../contrib/miniz/libminiz.a

INCLUDES = -isystem @top_srcdir@/contrib
if !HAVE_LUA
INCLUDES += -isystem @top_srcdir@/contrib/lua
endif

if BUILD_WIN32
    pioneer_LDADD += win32/libwin32.a $(MINGW_LIBS)
    modelviewer_LDADD += win32/libwin32.a $(MINGW_LIBS)
endif

if BUILD_POSIX
<<<<<<< HEAD
    pioneer_SOURCES += FileSystemPosix.cpp
    modelviewer_SOURCES += FileSystemPosix.cpp
endif
=======
    pioneer_LDADD += posix/libposix.a
    modelviewer_LDADD += posix/libposix.a
endif
>>>>>>> eab832ca
<|MERGE_RESOLUTION|>--- conflicted
+++ resolved
@@ -379,12 +379,6 @@
 endif
 
 if BUILD_POSIX
-<<<<<<< HEAD
-    pioneer_SOURCES += FileSystemPosix.cpp
-    modelviewer_SOURCES += FileSystemPosix.cpp
-endif
-=======
     pioneer_LDADD += posix/libposix.a
     modelviewer_LDADD += posix/libposix.a
-endif
->>>>>>> eab832ca
+endif