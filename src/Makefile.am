## Process this file with automake to produce Makefile.in
if BUILD_WIN32
    PLATFORM_SUBDIRS = win32
endif
if BUILD_POSIX
    PLATFORM_SUBDIRS = posix
endif
SUBDIRS = collider gui graphics galaxy scenegraph terrain text ui gameui $(PLATFORM_SUBDIRS)

include $(top_srcdir)/Makefile.common

AM_CFLAGS += $(WARN_CFLAGS)
AM_CPPFLAGS += $(WARN_CPPFLAGS)
AM_CXXFLAGS += $(STD_CXXFLAGS) $(WARN_CXXFLAGS)

bin_PROGRAMS = pioneer
noinst_HEADERS = \
	Aabb.h \
	AmbientSounds.h \
	AnimationCurves.h \
	Background.h \
	Body.h \
	ByteRange.h \
	Camera.h \
	CameraController.h \
	CargoBody.h \
	ChatForm.h \
	CityOnPlanet.h \
	Color.h \
<<<<<<< HEAD
	Colors.h \
	CommodityTradeWidget.h \
=======
>>>>>>> 5dcdf086
	Cutscene.h \
	CRC32.h \
	DeathView.h \
	DeleteEmitter.h \
	DynamicBody.h \
	Easing.h \
	EnumStrings.h \
	EquipSet.h \
	EquipType.h \
	FaceGenManager.h \
	FaceVideoLink.h \
	Factions.h \
	FileSystem.h \
	FontCache.h \
	Form.h \
	FormController.h \
	Frame.h \
	GalacticView.h \
	Game.h \
	GeoSphere.h \
	HudTrail.h \
	HyperspaceCloud.h \
	IniConfig.h \
	Intro.h \
	JobQueue.h \
	GameConfig.h \
	KeyBindings.h \
	Lang.h \
	LangStrings.inc.h \
	Lua.h \
	LuaComms.h \
	LuaConsole.h \
	LuaConstants.h \
	LuaDev.h \
	LuaEngine.h \
	LuaEquipDef.h \
	LuaEvent.h \
	LuaFileSystem.h \
	LuaFormat.h \
	LuaGame.h \
	LuaLang.h \
	LuaMatrix.h \
	LuaVector.h \
	LuaFixed.h \
	LuaManager.h \
	LuaMissile.h \
	LuaMusic.h \
	LuaNameGen.h \
	LuaObject.h \
	LuaPushPull.h \
	LuaRef.h \
	LuaSerializer.h \
	LuaShipDef.h \
	LuaSpace.h \
	LuaTable.h \
	LuaTimer.h \
	LuaUtils.h \
	LuaWrappable.h \
	MathUtil.h \
	Missile.h \
	ModelBody.h \
	ModelCache.h \
	ModManager.h \
	ModelViewer.h \
	NavLights.h \
	Object.h \
	ObjectViewerView.h \
	Orbit.h \
	OS.h \
	PersistSystemData.h \
	Pi.h \
	Planet.h \
	Player.h \
	PngWriter.h \
	Polit.h \
	Projectile.h \
	PropertiedObject.h \
	PropertyMap.h \
	Quaternion.h \
	Random.h \
	RefCounted.h \
	SDLWrappers.h \
	SectorView.h \
	Sensors.h \
	Serializer.h \
	StringF.h \
	StringRange.h \
	Sfx.h \
	Ship.h \
	ShipAICmd.h \
	ShipController.h \
	ShipCpanel.h \
	ShipCpanelMultiFuncDisplays.h \
	ShipSpinnerWidget.h \
	ShipType.h \
	Sound.h \
	SoundMusic.h \
	Space.h \
	SpaceStation.h \
	SpaceStationType.h \
	SpeedLines.h \
	Star.h \
	SystemInfoView.h \
	SystemView.h \
	TerrainBody.h \
	Tombstone.h \
	UIView.h \
	VideoLink.h \
	View.h \
	WorldView.h \
	SmartPtr.h \
	buildopts.h \
	fixed.h \
	gameconsts.h \
	libs.h \
	matrix4x4.h \
	perlin.h \
	utils.h \
	vector2.h \
	vector3.h \
	enum_table.h

pioneer_SOURCES	= \
	AmbientSounds.cpp \
	Background.cpp \
	Body.cpp \
	Camera.cpp \
	CameraController.cpp \
	CargoBody.cpp \
	Color.cpp \
	Colors.cpp \
	ChatForm.cpp \
	CityOnPlanet.cpp \
	CRC32.cpp \
	DeathView.cpp \
	DynamicBody.cpp \
	EnumStrings.cpp \
	EquipType.cpp \
	FaceGenManager.cpp \
	FaceVideoLink.cpp \
	Factions.cpp \
	FileSourceZip.cpp \
	FileSystem.cpp \
	FontCache.cpp \
	FormController.cpp \
	Frame.cpp \
	GalacticView.cpp \
	Game.cpp \
	GeoPatch.cpp \
	GeoPatchContext.cpp \
	GeoPatchID.cpp \
	GeoPatchJobs.cpp \
	GeoSphere.cpp \
	HudTrail.cpp \
	HyperspaceCloud.cpp \
	IniConfig.cpp \
	Intro.cpp \
	JobQueue.cpp \
	GameConfig.cpp \
	KeyBindings.cpp \
	Lang.cpp \
	Lua.cpp \
	LuaBody.cpp \
	LuaCargoBody.cpp \
	LuaComms.cpp \
	LuaConsole.cpp \
	LuaConstants.cpp \
	LuaDev.cpp \
	LuaEngine.cpp \
	LuaEquipDef.cpp \
	LuaEvent.cpp \
	LuaFaction.cpp \
	LuaFileSystem.cpp \
	LuaFormat.cpp \
	LuaGame.cpp \
	LuaLang.cpp \
	LuaMatrix.cpp \
	LuaVector.cpp \
	LuaFixed.cpp \
	LuaManager.cpp \
	LuaMissile.cpp \
	LuaMusic.cpp \
	LuaNameGen.cpp \
	LuaObject.cpp \
	LuaPlanet.cpp \
	LuaPlayer.cpp \
	LuaPropertiedObject.cpp \
	LuaRand.cpp \
	LuaRef.cpp \
	LuaSystemBody.cpp \
	LuaSystemPath.cpp \
	LuaSerializer.cpp \
	LuaShip.cpp \
	LuaShipDef.cpp \
	LuaSpace.cpp \
	LuaSpaceStation.cpp \
	LuaStar.cpp \
	LuaStarSystem.cpp \
	LuaTimer.cpp \
	LuaUtils.cpp \
	MathUtil.cpp \
	Missile.cpp \
	ModelBody.cpp \
	ModelCache.cpp \
	ModManager.cpp \
	ModelViewer.cpp \
	NavLights.cpp \
	ObjectViewerView.cpp \
	Orbit.cpp \
	Pi.cpp \
	Planet.cpp \
	Player.cpp \
	PngWriter.cpp \
	Polit.cpp \
	Projectile.cpp \
	PropertyMap.cpp \
	SDLWrappers.cpp \
	SectorView.cpp \
	Sensors.cpp \
	Serializer.cpp \
	StringF.cpp \
	Sfx.cpp \
	Ship-AI.cpp \
	Ship.cpp \
	ShipAICmd.cpp \
	ShipController.cpp \
	ShipCpanel.cpp \
	ShipCpanelMultiFuncDisplays.cpp \
	ShipSpinnerWidget.cpp \
	ShipType.cpp \
	Sound.cpp \
	SoundMusic.cpp \
	Space.cpp \
	SpaceStation.cpp \
	SpaceStationType.cpp \
	SpeedLines.cpp \
	Star.cpp \
	SystemInfoView.cpp \
	SystemView.cpp \
	TerrainBody.cpp \
	Tombstone.cpp \
	UIView.cpp \
	View.cpp \
	WorldView.cpp \
	main.cpp \
	perlin.cpp \
	utils.cpp \
	enum_table.cpp

pioneer_LDADD = \
	collider/libcollider.a \
	gui/libgui.a \
	graphics/libgraphics.a \
	galaxy/libgalaxy.a \
	scenegraph/libscenegraph.a \
	text/libtext.a \
	terrain/libterrain.a \
	ui/libui.a \
	gameui/libgameui.a \
	../contrib/PicoDDS/libpicodds.a \
	../contrib/jenkins/libjenkins.a \
	../contrib/json/libjson.a \
	../contrib/glew/libglew.a \
	../contrib/profiler/libprofiler.a

pioneer_LDADD += \
	$(FREETYPE_LIBS) $(GL_LIBS) \
	$(SDL2_LIBS) $(SIGC_LIBS) $(LUA_LIBS) $(VORBIS_LIBS) \
	$(PNG_LIBS) $(ASSIMP_LIBS) $(EXTRA_LIBS)

if BUILD_WIN32
pioneer_LDFLAGS = -Wl,-Map=pioneer.map
endif

if !HAVE_LUA
pioneer_LDADD += ../contrib/lua/liblua.a
endif

if DO_STRIP
PIONEER_V_STRIP = $(PIONEER_V_STRIP_@AM_V@)
PIONEER_V_STRIP_ = $(PIONEER_V_STRIP_@AM_DEFAULT_V@)
PIONEER_V_STRIP_0 = @echo "  STRIP   " $<;
PIONEER_V_STRIP_1 =

all-local: $(bin_PROGRAMS)
	$(PIONEER_V_STRIP)$(STRIP) $(bin_PROGRAMS)
endif


check_PROGRAMS = tests uitest textstress
tests_SOURCES = \
	StringF.cpp \
	tests.cpp \
	test_Frame.cpp \
	test_StringF.cpp \
	FileSystem.cpp \
	FileSourceZip.cpp \
	test_FileSystem.cpp \
	test_Random.cpp
TESTS = tests
tests_LDADD = \
	collider/libcollider.a \
	gui/libgui.a \
	graphics/libgraphics.a \
	terrain/libterrain.a \
    posix/libposix.a \
	../contrib/PicoDDS/libpicodds.a \
	../contrib/jenkins/libjenkins.a \
	$(SIGC_LIBS)

uitest_SOURCES = \
	uitest.cpp \
	Color.cpp \
	FileSystem.cpp \
	SDLWrappers.cpp \
	FontCache.cpp \
	IniConfig.cpp \
	StringF.cpp \
	Lang.cpp \
	Lua.cpp \
	LuaManager.cpp \
	LuaUtils.cpp \
	LuaObject.cpp \
	LuaConstants.cpp \
	LuaRef.cpp \
	LuaPropertiedObject.cpp \
	PngWriter.cpp \
	EnumStrings.cpp \
	PropertyMap.cpp \
	enum_table.cpp \
	utils.cpp
uitest_LDADD = \
	ui/libui.a \
	gui/libgui.a \
	text/libtext.a \
	graphics/libgraphics.a \
	posix/libposix.a \
	../contrib/jenkins/libjenkins.a \
	../contrib/PicoDDS/libpicodds.a \
	../contrib/json/libjson.a \
	../contrib/glew/libglew.a \
	../contrib/profiler/libprofiler.a

uitest_LDADD += \
	$(FREETYPE_LIBS) $(GL_LIBS) \
	$(SDL2_LIBS) $(SIGC_LIBS) $(LUA_LIBS) $(PNG_LIBS)

if !HAVE_LUA
uitest_LDADD += ../contrib/lua/liblua.a
endif

textstress_SOURCES = \
	textstress.cpp \
	Color.cpp \
	FileSystem.cpp \
	SDLWrappers.cpp \
	FontCache.cpp \
	IniConfig.cpp \
	StringF.cpp \
	Lang.cpp \
	PngWriter.cpp \
	utils.cpp
textstress_LDADD = \
	gui/libgui.a \
	text/libtext.a \
	graphics/libgraphics.a \
	posix/libposix.a \
	../contrib/json/libjson.a \
	../contrib/glew/libglew.a \
	../contrib/profiler/libprofiler.a

textstress_LDADD += \
	$(FREETYPE_LIBS) $(GL_LIBS) \
	$(SDL2_LIBS) $(SIGC_LIBS) $(LUA_LIBS) $(PNG_LIBS)

if !HAVE_LUA
textstress_LDADD += ../contrib/lua/liblua.a
endif

INCLUDES = -isystem @top_srcdir@/contrib
if !HAVE_LUA
INCLUDES += -isystem @top_srcdir@/contrib/lua
endif

if BUILD_WIN32
    pioneer_LDADD += win32/libwin32.a $(MINGW_LIBS)
endif

if BUILD_POSIX
    pioneer_LDADD += posix/libposix.a
endif

if HAVE_WINDRES
# note: this can't be correctly packed into libwin32.a
SUFFIXES = .rc
pioneer_SOURCES += win32/pioneer.rc
.rc.o:
	$(AM_V_GEN)$(MXE_WINDRES) $< $@
endif<|MERGE_RESOLUTION|>--- conflicted
+++ resolved
@@ -27,11 +27,7 @@
 	ChatForm.h \
 	CityOnPlanet.h \
 	Color.h \
-<<<<<<< HEAD
 	Colors.h \
-	CommodityTradeWidget.h \
-=======
->>>>>>> 5dcdf086
 	Cutscene.h \
 	CRC32.h \
 	DeathView.h \
