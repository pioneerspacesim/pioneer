--- conflicted
+++ resolved
@@ -90,18 +90,12 @@
 		int GetLocation(const char *name) {
 			return glGetUniformLocation(m_program, name);
 		}
-<<<<<<< HEAD
-		//some quick uniform stuff
-		void SetUniform1i(const char *name, int v) {
-			glUniform1i(GetLocation(name), v);
-		}
-		void SetUniform4f(const char *name, const Color &c) {
-=======
+
+		//uniform setters
 		void SetUniform(const char *name, int v) {
 			glUniform1i(GetLocation(name), v);
 		}
 		void SetUniform(const char *name, const Color &c) {
->>>>>>> bef22b06
 			glUniform4f(GetLocation(name), c.r, c.g, c.b, c.a);
 		}
 	protected:
