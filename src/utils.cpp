#ifdef __MINGW32__
#define WINVER 0x0500
#include <w32api.h>
#define _WIN32_IE IE5
#endif

#include <stdlib.h>
#include <math.h>
#include "libs.h"
#include "utils.h"
#include "Gui.h"
#include <string>
#include <map>

#ifdef _WIN32

#ifdef __MINGW32__
#include <dirent.h>
#include <sys/stat.h>
#include <stdexcept>
#define WINSHLWAPI
#else /* !__MINGW32__ */
#include "win32-dirent.h"
#endif

#include <shlobj.h>
#include <shlwapi.h>

#else /* !_WIN32 */
#include <dirent.h>
#include <errno.h>
#include <sys/stat.h>
#include <sys/types.h>
#endif

std::string GetPiUserDir(const std::string &subdir)
{

#if defined(_WIN32)

	TCHAR appdata_path[MAX_PATH];
	if (SHGetFolderPath(0, CSIDL_PERSONAL, 0, SHGFP_TYPE_CURRENT, appdata_path) != S_OK) {
		fprintf(stderr, "Couldn't get user documents folder path\n");
		exit(-1);
	}

	std::string path(appdata_path);
	path += "/Pioneer";

	if (!PathFileExists(path.c_str())) {
		if (SHCreateDirectoryEx(0, path.c_str(), 0) != ERROR_SUCCESS) {
			fprintf(stderr, "Couldn't create user game folder '%s'", path.c_str());
			exit(-1);
		}
	}

	if (subdir.length() > 0) {
		path += "/" + subdir;
		if (!PathFileExists(path.c_str())) {
			if (SHCreateDirectoryEx(0, path.c_str(), 0) != ERROR_SUCCESS) {
				fprintf(stderr, "Couldn't create user game folder '%s'", path.c_str());
				exit(-1);
			}
		}
	}

	return path + "/";

#else

	std::string path = getenv("HOME");

#ifdef __APPLE__
	path += "/Library/Application Support/Pioneer";
#else
	path += "/.pioneer";
#endif

	struct stat st;
	if (stat(path.c_str(), &st) < 0 && mkdir(path.c_str(), S_IRWXU|S_IRWXG|S_IRWXO) < 0) {
		fprintf(stderr, "Couldn't create user dir '%s': %s\n", path.c_str(), strerror(errno));
		exit(-1);
	}

	if (subdir.length() > 0) {
		path += "/" + subdir;
		if (stat(path.c_str(), &st) < 0 && mkdir(path.c_str(), S_IRWXU|S_IRWXG|S_IRWXO) < 0) {
			fprintf(stderr, "Couldn't create user dir '%s': %s\n", path.c_str(), strerror(errno));
			exit(-1);
		}
	}

	return path + "/";

#endif

}

std::string PiGetDataDir()
{
	return PIONEER_DATA_DIR + std::string("/");
}

FILE *fopen_or_die(const char *filename, const char *mode)
{
	FILE *f = fopen(filename, mode);
	if (!f) {
		printf("Error: could not open file '%s'\n", filename);
		throw MissingFileException();
	}
	return f;
}

/*
 * jesus wept
 */
static const char *i_am_a_little_teapot[365] =
{ "Jan 1","Jan 2","Jan 3","Jan 4","Jan 5","Jan 6","Jan 7",
  "Jan 8","Jan 9","Jan 10","Jan 11","Jan 12","Jan 13","Jan 14",
  "Jan 15","Jan 16","Jan 17","Jan 18","Jan 19","Jan 20","Jan 21",
  "Jan 22","Jan 23","Jan 24","Jan 25","Jan 26","Jan 27","Jan 28",
  "Jan 29","Jan 30","Jan 31","Feb 1","Feb 2","Feb 3","Feb 4",
  "Feb 5","Feb 6","Feb 7","Feb 8","Feb 9","Feb 10","Feb 11","Feb 12",
  "Feb 13","Feb 14","Feb 15","Feb 16","Feb 17","Feb 18","Feb 19",
  "Feb 20","Feb 21","Feb 22","Feb 23","Feb 24","Feb 25","Feb 26",
  "Feb 27","Feb 28","Mar 1","Mar 2","Mar 3","Mar 4","Mar 5","Mar 6",
  "Mar 7","Mar 8","Mar 9","Mar 10","Mar 11","Mar 12","Mar 13",
  "Mar 14","Mar 15","Mar 16","Mar 17","Mar 18","Mar 19","Mar 20",
  "Mar 21","Mar 22","Mar 23","Mar 24","Mar 25","Mar 26","Mar 27",
  "Mar 28","Mar 29","Mar 30","Mar 31","Apr 1","Apr 2","Apr 3",
  "Apr 4","Apr 5","Apr 6","Apr 7","Apr 8","Apr 9","Apr 10","Apr 11",
  "Apr 12","Apr 13","Apr 14","Apr 15","Apr 16","Apr 17","Apr 18",
  "Apr 19","Apr 20","Apr 21","Apr 22","Apr 23","Apr 24","Apr 25",
  "Apr 26","Apr 27","Apr 28","Apr 29","Apr 30","May 1","May 2",
  "May 3","May 4","May 5","May 6","May 7","May 8","May 9","May 10",
  "May 11","May 12","May 13","May 14","May 15","May 16","May 17",
  "May 18","May 19","May 20","May 21","May 22","May 23","May 24",
  "May 25","May 26","May 27","May 28","May 29","May 30","May 31",
  "Jun 1","Jun 2","Jun 3","Jun 4","Jun 5","Jun 6","Jun 7","Jun 8",
  "Jun 9","Jun 10","Jun 11","Jun 12","Jun 13","Jun 14","Jun 15",
  "Jun 16","Jun 17","Jun 18","Jun 19","Jun 20","Jun 21","Jun 22",
  "Jun 23","Jun 24","Jun 25","Jun 26","Jun 27","Jun 28","Jun 29",
  "Jun 30","Jul 1","Jul 2","Jul 3","Jul 4","Jul 5","Jul 6","Jul 7",
  "Jul 8","Jul 9","Jul 10","Jul 11","Jul 12","Jul 13","Jul 14",
  "Jul 15","Jul 16","Jul 17","Jul 18","Jul 19","Jul 20","Jul 21",
  "Jul 22","Jul 23","Jul 24","Jul 25","Jul 26","Jul 27","Jul 28",
  "Jul 29","Jul 30","Jul 31","Aug 1","Aug 2","Aug 3","Aug 4","Aug 5",
  "Aug 6","Aug 7","Aug 8","Aug 9","Aug 10","Aug 11","Aug 12",
  "Aug 13","Aug 14","Aug 15","Aug 16","Aug 17","Aug 18","Aug 19",
  "Aug 20","Aug 21","Aug 22","Aug 23","Aug 24","Aug 25","Aug 26",
  "Aug 27","Aug 28","Aug 29","Aug 30","Aug 31","Sep 1","Sep 2",
  "Sep 3","Sep 4","Sep 5","Sep 6","Sep 7","Sep 8","Sep 9","Sep 10",
  "Sep 11","Sep 12","Sep 13","Sep 14","Sep 15","Sep 16","Sep 17",
  "Sep 18","Sep 19","Sep 20","Sep 21","Sep 22","Sep 23","Sep 24",
  "Sep 25","Sep 26","Sep 27","Sep 28","Sep 29","Sep 30","Oct 1",
  "Oct 2","Oct 3","Oct 4","Oct 5","Oct 6","Oct 7","Oct 8","Oct 9",
  "Oct 10","Oct 11","Oct 12","Oct 13","Oct 14","Oct 15","Oct 16",
  "Oct 17","Oct 18","Oct 19","Oct 20","Oct 21","Oct 22","Oct 23",
  "Oct 24","Oct 25","Oct 26","Oct 27","Oct 28","Oct 29","Oct 30",
  "Oct 31","Nov 1","Nov 2","Nov 3","Nov 4","Nov 5","Nov 6","Nov 7",
  "Nov 8","Nov 9","Nov 10","Nov 11","Nov 12","Nov 13","Nov 14",
  "Nov 15","Nov 16","Nov 17","Nov 18","Nov 19","Nov 20","Nov 21",
  "Nov 22","Nov 23","Nov 24","Nov 25","Nov 26","Nov 27","Nov 28",
  "Nov 29","Nov 30","Dec 1","Dec 2","Dec 3","Dec 4","Dec 5","Dec 6",
  "Dec 7","Dec 8","Dec 9","Dec 10","Dec 11","Dec 12","Dec 13",
  "Dec 14","Dec 15","Dec 16","Dec 17","Dec 18","Dec 19","Dec 20",
  "Dec 21","Dec 22","Dec 23","Dec 24","Dec 25","Dec 26","Dec 27",
  "Dec 28","Dec 29","Dec 30","Dec 31"
};

int wankmod(int a, int b)
{
	int r = a%b;
	return r>=0 ? r : r+b;
}

std::string format_money(Sint64 money)
{
	char buf[32];
<<<<<<< HEAD
	snprintf(buf, sizeof(buf), "$%.1f", 0.01*double(money));
=======
	snprintf(buf, sizeof(buf), "$%.2f", 0.01*(double)money);
>>>>>>> 45dd2a39
	return std::string(buf);
}

std::string format_date(double t)
{
	int year = int(floor(t/(60*60*24*365))); year += 3200;
	int day = int(floor(t/(60*60*24))); day = wankmod(day, 365);
	int hour = int(floor(t/(60*60))); hour = wankmod(hour, 24);
	int min = int(floor(t/60)); min = wankmod(min, 60);
	int sec = wankmod((int)t, 60);
	char buf[128];
	snprintf(buf,sizeof(buf),"%02d:%02d:%02d %s %d", hour, min, sec, i_am_a_little_teapot[day], year);
	return buf;
}

std::string format_date_only(double t)
{
	int year = int(floor(t/(60*60*24*365))); year += 3200;
	int day = int(floor(t/(60*60*24))); day = wankmod(day, 365);
	char buf[128];
	snprintf(buf,sizeof(buf),"%s %d", i_am_a_little_teapot[day], year);
	return buf;
}

std::string string_join(std::vector<std::string> &v, std::string sep)
{
	std::vector<std::string>::iterator i = v.begin();
	std::string out;

	while (i != v.end()) {
		out += *i;
		++i;
		if (i != v.end()) out += sep;
	}
	return out;
}

std::string join_path(const char *firstbit, ...)
{
	const char *bit;
	va_list ap;
	std::string out = firstbit;
	va_start(ap, firstbit);
	while ((bit = va_arg(ap, const char *))) {
		out = out + "/" + std::string(bit);
	}
	va_end(ap);
	return out;
}

void Error(const char *format, ...)
{
	char buf[1024];
	va_list ap;
	va_start(ap, format);
	vsnprintf(buf, sizeof(buf), format, ap);
	va_end(ap);
	fprintf(stderr, "Error: %s\n", buf);
	Gui::Screen::ShowBadError((std::string("Error: ") + buf).c_str());
	abort();
}

void Warning(const char *format, ...)
{
	char buf[1024];
	va_list ap;
	va_start(ap, format);
	vsnprintf(buf, sizeof(buf), format, ap);
	va_end(ap);
	fprintf(stderr, "%s\n", buf);
	Gui::Screen::ShowBadError(buf);
}

void SilentWarning(const char *format, ...)
{
	fputs("Warning: ", stderr);
	va_list ap;
	va_start(ap, format);
	vfprintf(stderr, format, ap);
	va_end(ap);
	fputs("\n", stderr);
}

void strip_cr_lf(char *string)
{
	char *s = string;
	while (*s) {
		if ((*s == '\r') || (*s == '\n')) {
			*s = 0;
			break;
		}
		s++;
	}
}

#define AU		149598000000.0
std::string format_distance(double dist)
{
	if (dist < 1000) {
		return stringf(128, "%.0f m", dist);
	} else if (dist < AU*0.1) {
		return stringf(128, "%.2f km", dist*0.001);
	} else {
		return stringf(128, "%.2f AU", dist/AU);
	}
}

void GetFrustum(Plane planes[6])
{
	GLdouble modelMatrix[16];
	GLdouble projMatrix[16];

	glGetDoublev (GL_MODELVIEW_MATRIX, modelMatrix);
	glGetDoublev (GL_PROJECTION_MATRIX, projMatrix);

	matrix4x4d m = matrix4x4d(projMatrix) * matrix4x4d(modelMatrix); 

	// Left clipping plane
	planes[0].a = m[3] + m[0];
	planes[0].b = m[7] + m[4];
	planes[0].c = m[11] + m[8];
	planes[0].d = m[15] + m[12];
	// Right clipping plane
	planes[1].a = m[3] - m[0];
	planes[1].b = m[7] - m[4];
	planes[1].c = m[11] - m[8];
	planes[1].d = m[15] - m[12];
	// Top clipping plane
	planes[2].a = m[3] - m[1];
	planes[2].b = m[7] - m[5];
	planes[2].c = m[11] - m[9];
	planes[2].d = m[15] - m[13];
	// Bottom clipping plane
	planes[3].a = m[3] + m[1];
	planes[3].b = m[7] + m[5];
	planes[3].c = m[11] + m[9];
	planes[3].d = m[15] + m[13];
	// Near clipping plane
	planes[4].a = m[3] + m[2];
	planes[4].b = m[7] + m[6];
	planes[4].c = m[11] + m[10];
	planes[4].d = m[15] + m[14];
	// Far clipping plane
	planes[5].a = m[3] + m[2];
	planes[5].b = m[7] + m[6];
	planes[5].c = m[11] + m[10];
	planes[5].d = m[15] + m[14];

	// Normalize the fuckers
	for (int i=0; i<6; i++) {
		double invlen;
		invlen = 1.0 / sqrt(planes[i].a*planes[i].a + planes[i].b*planes[i].b + planes[i].c*planes[i].c);
		planes[i].a *= invlen;
		planes[i].b *= invlen;
		planes[i].c *= invlen;
		planes[i].d *= invlen;
	}
}

/*
 * So (if you will excuse the C99 compound array literal):
 * string_subst("Hello %1, you smell of %0. Yep, definitely %0.", 2, (std::string[]){"shit","Tom"});
 * will return the string "Hello Tom, you smell of shit. Yep, definitely shit."
 */
std::string string_subst(const char *format, const unsigned int num_args, std::string args[])
{
	std::string out;
	const char *pos = format;

	while (*pos) {
		int i = 0;
		// look for control symbol
		while (pos[i] && (pos[i]!='%')) i++;
		out.append(pos, i);
		if (pos[i]=='%') {
			unsigned int argnum;
			if (pos[++i]=='%') {
				out.push_back('%');
				i++;
			}
			else if (1 == sscanf(&pos[i], "%d", &argnum)) {
				if (argnum >= num_args) out.append("(INVALID ARG)");
				else {
					out.append(args[argnum]);
					while (isdigit(pos[i])) i++;
				}
			} else {
				out.append("(INVALID %code)");
			}
		}
		pos += i;
	}
	return out;
}

static std::map<std::string, GLuint> s_textures;

GLuint util_load_tex_rgba(const char *filename)
{
	GLuint tex = -1;
	std::map<std::string, GLuint>::iterator t = s_textures.find(filename);

	if (t != s_textures.end()) return (*t).second;

	SDL_Surface *s = IMG_Load(filename);

	if (s)
	{
		glGenTextures (1, &tex);
		glBindTexture (GL_TEXTURE_2D, tex);
		glTexParameteri(GL_TEXTURE_2D,GL_TEXTURE_MAG_FILTER,GL_LINEAR);
		glTexParameteri(GL_TEXTURE_2D,GL_TEXTURE_MIN_FILTER,GL_LINEAR_MIPMAP_NEAREST);
		switch ( s->format->BitsPerPixel )
		{
		case 32:
			gluBuild2DMipmaps(GL_TEXTURE_2D, GL_RGBA, s->w, s->h, GL_RGBA, GL_UNSIGNED_BYTE, s->pixels);
			break;
		case 24:
			gluBuild2DMipmaps(GL_TEXTURE_2D, GL_RGBA, s->w, s->h, GL_RGB, GL_UNSIGNED_BYTE, s->pixels);
			break;
		default:
			printf("Texture '%s' needs to be 24 or 32 bit.\n", filename);
			exit(0);
		}
	
		SDL_FreeSurface(s);

		s_textures[filename] = tex;
	} else {
		Error("IMG_Load: %s\n", IMG_GetError());
	}

	return tex;
}

bool is_file(const std::string &filename)
{
	struct stat info;
	if (!stat(filename.c_str(), &info)) {
		if (S_ISREG(info.st_mode)) {
			return true;
		}
	}
	return false;
}

bool is_dir(const std::string &filename)
{
	struct stat info;
	if (!stat(filename.c_str(), &info)) {
		if (S_ISDIR(info.st_mode)) {
			return true;
		}
	}
	return false;
}

void foreach_file_in(const std::string &directory, void (*callback)(const std::string &, const std::string &))
{
	DIR *dir;
	struct dirent *entry;

	if ((dir = opendir(directory.c_str()))==NULL) {
		Error("Could not open directory %s", directory.c_str());
	} 
	while ((entry = readdir(dir)) != NULL) {
		if (entry->d_name[0] != '.') {
			std::string filename = directory + std::string("/") + entry->d_name;
			(*callback)(entry->d_name, filename);
		}
	}
}<|MERGE_RESOLUTION|>--- conflicted
+++ resolved
@@ -177,11 +177,7 @@
 std::string format_money(Sint64 money)
 {
 	char buf[32];
-<<<<<<< HEAD
-	snprintf(buf, sizeof(buf), "$%.1f", 0.01*double(money));
-=======
-	snprintf(buf, sizeof(buf), "$%.2f", 0.01*(double)money);
->>>>>>> 45dd2a39
+	snprintf(buf, sizeof(buf), "$%.2f", 0.01*double(money));
 	return std::string(buf);
 }
 
