#include "Star.h"
<<<<<<< HEAD
#include "render/Render.h"
#include "render/Renderer.h"
#include "gui/Gui.h"
#include "render/VertexArray.h"
=======
#include "graphics/Graphics.h"
#include "graphics/Renderer.h"
#include "gui/Gui.h"
#include "graphics/VertexArray.h"

using namespace Graphics;
>>>>>>> 8896ba3e

Star::Star() : TerrainBody()
{
}

Star::Star(SBody *sbody): TerrainBody(sbody)
{
	m_hasDoubleFrame = false;
}

double Star::GetClipRadius() const
{

	const SBody *sbody = GetSBody();

	// if star is wolf-rayet it gets a very large halo effect
	const float wf = (sbody->type < SBody::TYPE_STAR_S_BH && sbody->type > SBody::TYPE_STAR_O_HYPER_GIANT) ? 100.0f : 1.0f;
	return sbody->GetRadius() * 8 * wf;
}

<<<<<<< HEAD
void Star::Render(Renderer *renderer, const vector3d &viewCoords, const matrix4x4d &viewTransform)
=======
void Star::Render(Graphics::Renderer *renderer, const vector3d &viewCoords, const matrix4x4d &viewTransform)
>>>>>>> 8896ba3e
{
	renderer->SetDepthTest(false);
	glPushMatrix();

	double radius = GetClipRadius();
	
	double rad = radius;
	vector3d fpos = viewCoords;
	double len = fpos.Length();

	while (len > 1000.0f) {
		rad *= 0.25;
		fpos = 0.25*fpos;
		len *= 0.25;
	}

	matrix4x4d trans = matrix4x4d::Identity();
	trans.Translate(float(fpos.x), float(fpos.y), float(fpos.z));
	
	// face the camera dammit
	vector3d zaxis = viewCoords.NormalizedSafe();
	vector3d xaxis = vector3d(0,1,0).Cross(zaxis).Normalized();
	vector3d yaxis = zaxis.Cross(xaxis);
	matrix4x4d rot = matrix4x4d::MakeRotMatrix(xaxis, yaxis, zaxis).InverseOf();

	renderer->SetTransform(trans * rot);

	const float *col = StarSystem::starRealColors[GetSBody()->type];

	MTRand(rand);

	renderer->SetBlendMode(BLEND_ALPHA_ONE);

	//render star halo
	VertexArray va(ATTRIB_POSITION | ATTRIB_DIFFUSE);
	const Color bright(col[0], col[1], col[2], 1.f);
	const Color dark(0.f, 0.f, 0.f, 0.f);

	va.Add(vector3f(0.f), bright);
	for (float ang=0; ang<2*M_PI; ang+=0.26183+rand.Double(0,0.4)) {
		va.Add(vector3f(rad*sin(ang), rad*cos(ang), 0), dark);
	}
	va.Add(vector3f(0.f, rad, 0.f), dark);

	renderer->DrawTriangles(&va, 0, TRIANGLE_FAN);
	renderer->SetBlendMode(BLEND_SOLID);

	glPopMatrix();
	renderer->SetDepthTest(true);

	TerrainBody::Render(renderer, viewCoords, viewTransform);
}<|MERGE_RESOLUTION|>--- conflicted
+++ resolved
@@ -1,17 +1,10 @@
 #include "Star.h"
-<<<<<<< HEAD
-#include "render/Render.h"
-#include "render/Renderer.h"
-#include "gui/Gui.h"
-#include "render/VertexArray.h"
-=======
 #include "graphics/Graphics.h"
 #include "graphics/Renderer.h"
 #include "gui/Gui.h"
 #include "graphics/VertexArray.h"
 
 using namespace Graphics;
->>>>>>> 8896ba3e
 
 Star::Star() : TerrainBody()
 {
@@ -32,11 +25,7 @@
 	return sbody->GetRadius() * 8 * wf;
 }
 
-<<<<<<< HEAD
-void Star::Render(Renderer *renderer, const vector3d &viewCoords, const matrix4x4d &viewTransform)
-=======
 void Star::Render(Graphics::Renderer *renderer, const vector3d &viewCoords, const matrix4x4d &viewTransform)
->>>>>>> 8896ba3e
 {
 	renderer->SetDepthTest(false);
 	glPushMatrix();
