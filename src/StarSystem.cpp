#include "StarSystem.h"
#include "Sector.h"
#include "Serializer.h"
#include "NameGenerator.h"
#include <map>
#include "utils.h"
#include "Lang.h"
#include "StringF.h"

#define CELSIUS	273.15
//#define DEBUG_DUMP

// minimum moon mass a little under Europa's
static const fixed MIN_MOON_MASS = fixed(1,30000); // earth masses
static const fixed MIN_MOON_DIST = fixed(15,10000); // AUs
static const fixed MAX_MOON_DIST = fixed(2, 100); // AUs
// if binary stars have separation s, planets can have stable
// orbits at (0.5 * s * SAFE_DIST_FROM_BINARY)
static const fixed SAFE_DIST_FROM_BINARY = fixed(5,1);
static const fixed PLANET_MIN_SEPARATION = fixed(135,100);

// very crudely
static const fixed AU_SOL_RADIUS = fixed(305,65536);
static const fixed AU_EARTH_RADIUS = fixed(3, 65536);

// indexed by enum type turd  
float StarSystem::starColors[][3] = {
	{ 0, 0, 0 }, // gravpoint
	{ 0.5, 0.0, 0.0 }, // brown dwarf
	{ 0.4, 0.4, 0.8 }, // white dwarf
	{ 1.0, 0.2, 0.0 }, // M
	{ 1.0, 0.6, 0.1 }, // K
	{ 1.0, 1.0, 0.4 }, // G
	{ 1.0, 1.0, 0.8 }, // F
	{ 1.0, 1.0, 1.0 }, // A
	{ 0.7, 0.7, 1.0 }, // B
	{ 1.0, 0.7, 1.0 }, // O
	{ 1.0, 0.2, 0.0 }, // M Giant
	{ 1.0, 0.6, 0.1 }, // K Giant
	{ 1.0, 1.0, 0.4 }, // G Giant
	{ 1.0, 1.0, 0.8 }, // F Giant
	{ 1.0, 1.0, 1.0 }, // A Giant
	{ 0.7, 0.7, 1.0 }, // B Giant
	{ 1.0, 0.7, 1.0 }, // O Giant
	{ 1.0, 0.2, 0.0 }, // M Super Giant
	{ 1.0, 0.6, 0.1 }, // K Super Giant
	{ 1.0, 1.0, 0.4 }, // G Super Giant
	{ 1.0, 1.0, 0.8 }, // F Super Giant
	{ 1.0, 1.0, 1.0 }, // A Super Giant
	{ 0.7, 0.7, 1.0 }, // B Super Giant
	{ 1.0, 0.7, 1.0 }, // O Super Giant
	{ 1.0, 0.2, 0.0 }, // M Hyper Giant
	{ 1.0, 0.6, 0.1 }, // K Hyper Giant
	{ 1.0, 1.0, 0.4 }, // G Hyper Giant
	{ 1.0, 1.0, 0.8 }, // F Hyper Giant
	{ 1.0, 1.0, 1.0 }, // A Hyper Giant
	{ 0.7, 0.7, 1.0 }, // B Hyper Giant
	{ 1.0, 0.7, 1.0 }, // O Hyper Giant
	{ 1.0, 0.2, 0.0 }, // Red/M Wolf Rayet Star
	{ 0.7, 0.7, 1.0 }, // Blue/B Wolf Rayet Star
	{ 1.0, 0.7, 1.0 }, // Purple-Blue/O Wolf Rayet Star
	{ 0.3, 0.7, 0.3 }, // Stellar Blackhole
	{ 0.2, 0.9, 0.2 }, // Intermediate mass Black-hole
	{ 0.0, 1.0, 0.0 }, // Super massive black hole
};

// indexed by enum type turd  
float StarSystem::starRealColors[][3] = {
	{ 0, 0, 0 }, // gravpoint
	{ 0.5, 0.0, 0.0 }, // brown dwarf
	{ 1.0, 1.0, 1.0 }, // white dwarf
	{ 1.0, 0.5, 0.2 }, // M
	{ 1.0, 1.0, 0.4 }, // K
	{ 1.0, 1.0, 0.95 }, // G
	{ 1.0, 1.0, 1.0 }, // F
	{ 1.0, 1.0, 1.0 }, // A
	{ 0.8, 0.8, 1.0 }, // B
	{ 1.0, 0.8, 1.0 },  // O
	{ 1.0, 0.5, 0.2 }, // M Giant
	{ 1.0, 1.0, 0.4 }, // K Giant
	{ 1.0, 1.0, 0.95 }, // G Giant
	{ 1.0, 1.0, 1.0 }, // F Giant
	{ 1.0, 1.0, 1.0 }, // A Giant
	{ 0.8, 0.8, 1.0 }, // B Giant
	{ 1.0, 0.8, 1.0 },  // O Giant
	{ 1.0, 0.5, 0.2 }, // M Super Giant
	{ 1.0, 1.0, 0.4 }, // K Super Giant
	{ 1.0, 1.0, 0.95 }, // G Super Giant
	{ 1.0, 1.0, 1.0 }, // F Super Giant
	{ 1.0, 1.0, 1.0 }, // A Super Giant
	{ 0.8, 0.8, 1.0 }, // B Super Giant
	{ 1.0, 0.8, 1.0 },  // O Super Giant
	{ 1.0, 0.5, 0.2 }, // M Hyper Giant
	{ 1.0, 1.0, 0.4 }, // K Hyper Giant
	{ 1.0, 1.0, 0.95 }, // G Hyper Giant
	{ 1.0, 1.0, 1.0 }, // F Hyper Giant
	{ 1.0, 1.0, 1.0 }, // A Hyper Giant
	{ 0.8, 0.8, 1.0 }, // B Hyper Giant
	{ 1.0, 0.8, 1.0 },  // O Hyper Giant
	{ 1.0, 0.6, 0.6 }, // M WF
	{ 0.8, 0.8, 1.0 }, // B WF
	{ 1.0, 0.8, 1.0 },  // O WF
	{ 1.0, 1.0, 1.0 },  // small Black hole
	{ 0.06, 0.0, 0.08 }, // med BH
	{ 0.04, 0.0, 0.06 }, // massive BH
};

double StarSystem::starLuminosities[] = {
	0,
	0.0003, // brown dwarf
	0.1, // white dwarf
	0.08, // M0
	0.38, // K0
	1.2, // G0
	5.1, // F0
	24.0, // A0
	100.0, // B0
	200.0, // O5
	1000.0, // M0 Giant
	2000.0, // K0 Giant
	4000.0, // G0 Giant
	6000.0, // F0 Giant
	8000.0, // A0 Giant
	9000.0, // B0 Giant
	12000.0, // O5 Giant
	12000.0, // M0 Super Giant
	14000.0, // K0 Super Giant
	18000.0, // G0 Super Giant
	24000.0, // F0 Super Giant
	30000.0, // A0 Super Giant
	50000.0, // B0 Super Giant
	100000.0, // O5 Super Giant
	125000.0, // M0 Hyper Giant
	150000.0, // K0 Hyper Giant
	175000.0, // G0 Hyper Giant
	200000.0, // F0 Hyper Giant
	200000.0, // A0 Hyper Giant
	200000.0, // B0 Hyper Giant
	200000.0, // O5 Hyper Giant
	50000.0, // M WF
	100000.0, // B WF
	200000.0, // O WF
	0.0003, // Stellar Black hole
	0.00003, // IM Black hole
	0.000003, // Supermassive Black hole
};

float StarSystem::starScale[] = {  // Used in sector view
	0,
	0.6, // brown dwarf
	0.5, // white dwarf
	0.7, // M
	0.8, // K
	0.8, // G
	0.9, // F
	1.0, // A
	1.1, // B
	1.1, // O
	1.3, // M Giant
	1.2, // K G
	1.2, // G G
	1.2, // F G
	1.1, // A G
	1.1, // B G 
	1.2, // O G
	1.8, // M Super Giant
	1.6, // K SG
	1.5, // G SG
	1.5, // F SG
	1.4, // A SG
	1.3, // B SG
	1.3, // O SG
	2.5, // M Hyper Giant
	2.2, // K HG
	2.2, // G HG
	2.1, // F HG
	2.1, // A HG
	2.0, // B HG
	1.9, // O HG
	1.1, // M WF
	1.3, // B WF
	1.6, // O WF
	1.0, // Black hole
	2.5, // Intermediate-mass blackhole
	4.0  // Supermassive blackhole
};

fixed StarSystem::starMetallicities[] = {
	fixed(0,1),
	fixed(9,10), // brown dwarf
	fixed(5,10), // white dwarf
	fixed(7,10), // M0
	fixed(6,10), // K0
	fixed(5,10), // G0
	fixed(4,10), // F0
	fixed(3,10), // A0
	fixed(2,10), // B0
	fixed(1,10), // O5
	fixed(8,10), // M0 Giant
	fixed(65,100), // K0 Giant
	fixed(55,100), // G0 Giant
	fixed(4,10), // F0 Giant
	fixed(3,10), // A0 Giant
	fixed(2,10), // B0 Giant
	fixed(1,10), // O5 Giant
	fixed(9,10), // M0 Super Giant
	fixed(7,10), // K0 Super Giant
	fixed(6,10), // G0 Super Giant
	fixed(4,10), // F0 Super Giant
	fixed(3,10), // A0 Super Giant
	fixed(2,10), // B0 Super Giant
	fixed(1,10), // O5 Super Giant
	fixed(1,1), // M0 Hyper Giant
	fixed(7,10), // K0 Hyper Giant
	fixed(6,10), // G0 Hyper Giant
	fixed(4,10), // F0 Hyper Giant
	fixed(3,10), // A0 Hyper Giant
	fixed(2,10), // B0 Hyper Giant
	fixed(1,10), // O5 Hyper Giant
	fixed(1,1), // M WF
	fixed(8,10), // B WF
	fixed(6,10), // O WF
	fixed(1,1), // Blackholes  /give them high metallicity, so any rocks that happen to be there will be mining hotspots. FUN :)
	fixed(1,1), // "
	fixed(1,1)  // "
};

static const struct StarTypeInfo {
	SBody::BodySuperType supertype;
	int mass[2]; // min,max % sol for stars, unused for planets
	int radius[2]; // min,max % sol radii for stars, % earth radii for planets
	int tempMin, tempMax;
} starTypeInfo[] = {
	{
		SBody::SUPERTYPE_NONE, {}, {},
        0, 0
	}, {
		SBody::SUPERTYPE_STAR, //Brown Dwarf
		{2,8}, {10,30},
		1000, 2000
	}, {
		SBody::SUPERTYPE_STAR,  //white dwarf
		{20,100}, {1,2}, 
		4000, 40000
	}, {
		SBody::SUPERTYPE_STAR, //M
		{10,47}, {30,60},
		2000, 3500
	}, {
		SBody::SUPERTYPE_STAR, //K
		{50,78}, {60,100},
		3500, 5000
	}, { 
		SBody::SUPERTYPE_STAR, //G
		{80,110}, {80,120},
		5000, 6000
	}, {
		SBody::SUPERTYPE_STAR, //F
		{115,170}, {110,150},
		6000, 7500
	}, {
		SBody::SUPERTYPE_STAR, //A
		{180,320}, {120,220},
		7500, 10000
	}, {
		SBody::SUPERTYPE_STAR,  //B
		{200,300}, {120,290},
		10000, 30000
	}, {
		SBody::SUPERTYPE_STAR, //O
		{300,400}, {200,310},
		30000, 60000
	}, {
		SBody::SUPERTYPE_STAR, //M Giant
		{60,357}, {2000,5000},
		2500, 3500
	}, {
		SBody::SUPERTYPE_STAR, //K Giant
		{125,500}, {1500,3000},
		3500, 5000
	}, { 
		SBody::SUPERTYPE_STAR, //G Giant
		{200,800}, {1000,2000},
		5000, 6000
	}, {
		SBody::SUPERTYPE_STAR, //F Giant
		{250,900}, {800,1500},
		6000, 7500
	}, {
		SBody::SUPERTYPE_STAR, //A Giant
		{400,1000}, {600,1000},
		7500, 10000
	}, {
		SBody::SUPERTYPE_STAR,  //B Giant
		{500,1000}, {600,1000},
		10000, 30000
	}, {
		SBody::SUPERTYPE_STAR, //O Giant
		{600,1200}, {600,1000},
		30000, 60000
	}, {
		SBody::SUPERTYPE_STAR, //M Super Giant
		{1050,5000}, {7000,15000},
		2500, 3500
	}, {
		SBody::SUPERTYPE_STAR, //K Super Giant
		{1100,5000}, {5000,9000},
		3500, 5000
	}, { 
		SBody::SUPERTYPE_STAR, //G Super Giant
		{1200,5000}, {4000,8000},
		5000, 6000
	}, {
		SBody::SUPERTYPE_STAR, //F Super Giant
		{1500,6000}, {3500,7000},
		6000, 7500
	}, {
		SBody::SUPERTYPE_STAR, //A Super Giant
		{2000,8000}, {3000,6000},
		7500, 10000
	}, {
		SBody::SUPERTYPE_STAR,  //B Super Giant
		{3000,9000}, {2500,5000},
		10000, 30000
	}, {
		SBody::SUPERTYPE_STAR, //O Super Giant
		{5000,10000}, {2000,4000},
		30000, 60000
	}, {
		SBody::SUPERTYPE_STAR, //M Hyper Giant
		{5000,15000}, {20000,40000},
		2500, 3500
	}, {
		SBody::SUPERTYPE_STAR, //K Hyper Giant
		{5000,17000}, {17000,25000},
		3500, 5000
	}, { 
		SBody::SUPERTYPE_STAR, //G Hyper Giant
		{5000,18000}, {14000,20000},
		5000, 6000
	}, {
		SBody::SUPERTYPE_STAR, //F Hyper Giant
		{5000,19000}, {12000,17500},
		6000, 7500
	}, {
		SBody::SUPERTYPE_STAR, //A Hyper Giant
		{5000,20000}, {10000,15000},
		7500, 10000
	}, {
		SBody::SUPERTYPE_STAR,  //B Hyper Giant
		{5000,23000}, {6000,10000},
		10000, 30000
	}, {
		SBody::SUPERTYPE_STAR, //O Hyper Giant
		{10000,30000}, {4000,7000},
		30000, 60000
	}, {
		SBody::SUPERTYPE_STAR,  // M WF
		{2000,5000}, {2500,5000},
		25000, 35000
	}, {
		SBody::SUPERTYPE_STAR,  // B WF
		{2000,7500}, {2500,5000},
		35000, 45000
	}, {
		SBody::SUPERTYPE_STAR,  // O WF
		{2000,10000}, {2500,5000},
		45000, 60000
	}, {
		SBody::SUPERTYPE_STAR,  // S BH
		{20,2000}, {0.00002,0.00004},
		10, 24
	}, {
		SBody::SUPERTYPE_STAR,  // IM BH
		{9e5,1e6}, {100,500},
		1, 10
	}, {
		SBody::SUPERTYPE_STAR,  // SM BH
		{2e6,5e6}, {10000,20000},
		10, 24
	}
/*	}, {
		SBody::SUPERTYPE_GAS_GIANT,
		{}, 950, Lang::MEDIUM_GAS_GIANT,
	}, {
		SBody::SUPERTYPE_GAS_GIANT,
		{}, 1110, Lang::LARGE_GAS_GIANT,
	}, {
		SBody::SUPERTYPE_GAS_GIANT,
		{}, 1500, Lang::VERY_LARGE_GAS_GIANT,
	}, {
		SBody::SUPERTYPE_ROCKY_PLANET,
		{}, 1, Lang::ASTEROID,
		"icons/object_planet_asteroid.png"
	}, {
		SBody::SUPERTYPE_ROCKY_PLANET,
		{}, 2, "Large asteroid",
	}, {
		SBody::SUPERTYPE_ROCKY_PLANET,
		{}, 26, "Small, rocky dwarf planet", // moon radius
	}, {
		SBody::SUPERTYPE_ROCKY_PLANET,
		{}, 26, "Small, rocky dwarf planet", // dwarf2 for moon-like colours
	}, {
		SBody::SUPERTYPE_ROCKY_PLANET,
		{}, 52, "Small, rocky planet with a thin atmosphere", // mars radius
	}, {
		SBody::SUPERTYPE_ROCKY_PLANET,
		{}, 100, "Rocky frozen planet with a thin nitrogen atmosphere", // earth radius
	}, {
		SBody::SUPERTYPE_ROCKY_PLANET,
		{}, 100, "Dead world that once housed it's own intricate ecosystem.", // earth radius
	}, {
		SBody::SUPERTYPE_ROCKY_PLANET,
		{}, 100, "Rocky planet with a carbon dioxide atmosphere",
	}, {
		SBody::SUPERTYPE_ROCKY_PLANET,
		{}, 100, "Rocky planet with a methane atmosphere",
	}, {
		SBody::SUPERTYPE_ROCKY_PLANET,
		{}, 100, "Water world with vast oceans and a thick nitrogen atmosphere",
	}, {
		SBody::SUPERTYPE_ROCKY_PLANET,
		{}, 100, "Rocky planet with a thick carbon dioxide atmosphere",
	}, {
		SBody::SUPERTYPE_ROCKY_PLANET,
		{}, 100, "Rocky planet with a thick methane atmosphere",
	}, {
		SBody::SUPERTYPE_ROCKY_PLANET,
		{}, 100, "Highly volcanic world",
	}, {
		SBody::SUPERTYPE_ROCKY_PLANET,
		{}, 100, "World with indigenous life and an oxygen atmosphere",
	}, {
		SBody::SUPERTYPE_ROCKY_PLANET,
		{}, 60, "Marginal terraformed world with minimal plant life",
	}, {
		SBody::SUPERTYPE_ROCKY_PLANET,
		{}, 90, "Fully terraformed world with introduced species from numerous successful colonies",
	}, {
		SBody::SUPERTYPE_STARPORT,
		{}, 0, Lang::ORBITAL_STARPORT,
	}, {
		SBody::SUPERTYPE_STARPORT,
		{}, 0, Lang::STARPORT,
	}*/
};

SBody::BodySuperType SBody::GetSuperType() const
{
	switch (type) {
		case TYPE_BROWN_DWARF:
		case TYPE_WHITE_DWARF:
		case TYPE_STAR_M:
		case TYPE_STAR_K:
		case TYPE_STAR_G:
		case TYPE_STAR_F:
		case TYPE_STAR_A:
		case TYPE_STAR_B:
		case TYPE_STAR_O:
		case TYPE_STAR_M_GIANT:
		case TYPE_STAR_K_GIANT:
		case TYPE_STAR_G_GIANT:
		case TYPE_STAR_F_GIANT:
		case TYPE_STAR_A_GIANT:
		case TYPE_STAR_B_GIANT:
		case TYPE_STAR_O_GIANT:
		case TYPE_STAR_M_SUPER_GIANT:
		case TYPE_STAR_K_SUPER_GIANT:
		case TYPE_STAR_G_SUPER_GIANT:
		case TYPE_STAR_F_SUPER_GIANT:
		case TYPE_STAR_A_SUPER_GIANT:
		case TYPE_STAR_B_SUPER_GIANT:
		case TYPE_STAR_O_SUPER_GIANT:
		case TYPE_STAR_M_HYPER_GIANT:
		case TYPE_STAR_K_HYPER_GIANT:
		case TYPE_STAR_G_HYPER_GIANT:
		case TYPE_STAR_F_HYPER_GIANT:
		case TYPE_STAR_A_HYPER_GIANT:
		case TYPE_STAR_B_HYPER_GIANT:
		case TYPE_STAR_O_HYPER_GIANT:
		case TYPE_STAR_M_WF:
		case TYPE_STAR_B_WF:
		case TYPE_STAR_O_WF:
		case TYPE_STAR_S_BH:
		case TYPE_STAR_IM_BH:
		case TYPE_STAR_SM_BH:
		     return SUPERTYPE_STAR;
		case TYPE_PLANET_GAS_GIANT:
		     return SUPERTYPE_GAS_GIANT;
		case TYPE_PLANET_ASTEROID:
		case TYPE_PLANET_TERRESTRIAL:
		     return SUPERTYPE_ROCKY_PLANET;
		case TYPE_STARPORT_ORBITAL:
		case TYPE_STARPORT_SURFACE:
		     return SUPERTYPE_STARPORT;
		case TYPE_GRAVPOINT:
             return SUPERTYPE_NONE;
        default:
             fprintf( stderr, "Warning: Invalid SuperBody Type found.\n");
             return SUPERTYPE_NONE;
	}
    return SUPERTYPE_NONE;
}

std::string SBody::GetAstroDescription()
{
	switch (type) {
	case TYPE_BROWN_DWARF: return Lang::BROWN_DWARF;
	case TYPE_WHITE_DWARF: return Lang::WHITE_DWARF;
	case TYPE_STAR_M: return Lang::STAR_M;
	case TYPE_STAR_K: return Lang::STAR_K;
	case TYPE_STAR_G: return Lang::STAR_G;
	case TYPE_STAR_F: return Lang::STAR_F;
	case TYPE_STAR_A: return Lang::STAR_A;
	case TYPE_STAR_B: return Lang::STAR_B;
	case TYPE_STAR_O: return Lang::STAR_O;
	case TYPE_STAR_M_GIANT: return Lang::STAR_M_GIANT;
	case TYPE_STAR_K_GIANT: return Lang::STAR_K_GIANT;
	case TYPE_STAR_G_GIANT: return Lang::STAR_G_GIANT;
	case TYPE_STAR_F_GIANT: return Lang::STAR_AF_GIANT;
	case TYPE_STAR_A_GIANT: return Lang::STAR_AF_GIANT;
	case TYPE_STAR_B_GIANT: return Lang::STAR_B_GIANT;
	case TYPE_STAR_O_GIANT: return Lang::STAR_O_GIANT;
	case TYPE_STAR_M_SUPER_GIANT: return Lang::STAR_M_SUPER_GIANT;
	case TYPE_STAR_K_SUPER_GIANT: return Lang::STAR_K_SUPER_GIANT;
	case TYPE_STAR_G_SUPER_GIANT: return Lang::STAR_G_SUPER_GIANT;
	case TYPE_STAR_F_SUPER_GIANT: return Lang::STAR_AF_SUPER_GIANT;
	case TYPE_STAR_A_SUPER_GIANT: return Lang::STAR_AF_SUPER_GIANT;
	case TYPE_STAR_B_SUPER_GIANT: return Lang::STAR_B_SUPER_GIANT;
	case TYPE_STAR_O_SUPER_GIANT: return Lang::STAR_O_SUPER_GIANT;
	case TYPE_STAR_M_HYPER_GIANT: return Lang::STAR_M_HYPER_GIANT;
	case TYPE_STAR_K_HYPER_GIANT: return Lang::STAR_K_HYPER_GIANT;
	case TYPE_STAR_G_HYPER_GIANT: return Lang::STAR_G_HYPER_GIANT;
	case TYPE_STAR_F_HYPER_GIANT: return Lang::STAR_AF_HYPER_GIANT;
	case TYPE_STAR_A_HYPER_GIANT: return Lang::STAR_AF_HYPER_GIANT;
	case TYPE_STAR_B_HYPER_GIANT: return Lang::STAR_B_HYPER_GIANT;
	case TYPE_STAR_O_HYPER_GIANT: return Lang::STAR_O_HYPER_GIANT;
	case TYPE_STAR_M_WF: return Lang::STAR_M_WF;
	case TYPE_STAR_B_WF: return Lang::STAR_B_WF;
	case TYPE_STAR_O_WF: return Lang::STAR_O_WF;
	case TYPE_STAR_S_BH: return Lang::STAR_S_BH;
	case TYPE_STAR_IM_BH: return Lang::STAR_IM_BH;
	case TYPE_STAR_SM_BH: return Lang::STAR_SM_BH;
	case TYPE_PLANET_GAS_GIANT:
		if (mass > 800) return Lang::VERY_LARGE_GAS_GIANT;
		if (mass > 300) return Lang::LARGE_GAS_GIANT;
		if (mass > 80) return Lang::MEDIUM_GAS_GIANT;
		else return Lang::SMALL_GAS_GIANT;
	case TYPE_PLANET_ASTEROID: return Lang::ASTEROID;
	case TYPE_PLANET_TERRESTRIAL: {
		std::string s;
		if (mass > fixed(2,1)) s = Lang::MASSIVE;
		else if (mass > fixed(3,2)) s = Lang::LARGE;
		else if (mass < fixed(1,10)) s = Lang::TINY;
		else if (mass < fixed(1,5)) s = Lang::SMALL;

		if (m_volcanicity > fixed(7,10)) {
			if (s.size()) s += Lang::COMMA_HIGHLY_VOLCANIC;
			else s = Lang::HIGHLY_VOLCANIC;
		}

		if (m_volatileIces + m_volatileLiquid > fixed(4,5)) {
			if (m_volatileIces > m_volatileLiquid) {
				if (averageTemp < fixed(250)) {
					s += Lang::ICE_WORLD;
				} else s += Lang::ROCKY_PLANET;
			} else {
				if (averageTemp < fixed(250)) {
					s += Lang::ICE_WORLD;
				} else {
					s += Lang::OCEANICWORLD;
				}
			}
		} else if (m_volatileLiquid > fixed(2,5)){
			if (averageTemp > fixed(250)) {
				s += Lang::PLANET_CONTAINING_LIQUID_WATER;
			} else {
				s += Lang::PLANET_WITH_SOME_ICE;
			}
		} else if (m_volatileLiquid > fixed(1,5)){
			s += Lang::ROCKY_PLANET_CONTAINING_COME_LIQUIDS;
		} else {
			s += Lang::ROCKY_PLANET;
		}

		if (m_volatileGas < fixed(1,100)) {
			s += Lang::WITH_NO_SIGNIFICANT_ATMOSPHERE;
		} else {
			std::string thickness;
			if (m_volatileGas < fixed(1,10)) thickness = Lang::TENUOUS;
			else if (m_volatileGas < fixed(1,5)) thickness = Lang::THIN;
			else if (m_volatileGas < fixed(2,1)) {}
			else if (m_volatileGas < fixed(4,1)) thickness = Lang::THICK;
			else thickness = Lang::VERY_DENSE;

			if (m_atmosOxidizing > fixed(95,100)) {
				s += Lang::WITH_A+thickness+Lang::O2_ATMOSPHERE;
			} else if (m_atmosOxidizing > fixed(7,10)) {
				s += Lang::WITH_A+thickness+Lang::CO2_ATMOSPHERE;
			} else if (m_atmosOxidizing > fixed(65,100)) {
				s += Lang::WITH_A+thickness+Lang::CO_ATMOSPHERE;
			} else if (m_atmosOxidizing > fixed(55,100)) {
				s += Lang::WITH_A+thickness+Lang::CH4_ATMOSPHERE;
			} else if (m_atmosOxidizing > fixed(3,10)) {
				s += Lang::WITH_A+thickness+Lang::H_ATMOSPHERE;
			} else if (m_atmosOxidizing > fixed(2,10)) {
				s += Lang::WITH_A+thickness+Lang::HE_ATMOSPHERE;
			} else if (m_atmosOxidizing > fixed(15,100)) {
				s += Lang::WITH_A+thickness+Lang::AR_ATMOSPHERE;
			} else if (m_atmosOxidizing > fixed(1,10)) {
				s += Lang::WITH_A+thickness+Lang::S_ATMOSPHERE;
			} else {
				s += Lang::WITH_A+thickness+Lang::N_ATMOSPHERE;
			}
		}

		if (m_life > fixed(1,2)) {
			s += Lang::AND_HIGHLY_COMPLEX_ECOSYSTEM;
		} else if (m_life > fixed(1,10)) {
			s += Lang::AND_INDIGENOUS_PLANT_LIFE;
		} else if (m_life > fixed(0)) {
			s += Lang::AND_INDIGENOUS_MICROBIAL_LIFE;
		} else {
			s += ".";
		}
		
		return s;
	}
	case TYPE_STARPORT_ORBITAL:
		return Lang::ORBITAL_STARPORT;
	case TYPE_STARPORT_SURFACE:
		return Lang::STARPORT;
	case TYPE_GRAVPOINT:
    default:
        fprintf( stderr, "Warning: Invalid Astro Body Description found.\n");
        return Lang::UNKNOWN;
	}
    return Lang::UNKNOWN;
}

const char *SBody::GetIcon()
{
	switch (type) {
	case TYPE_BROWN_DWARF: return "icons/object_brown_dwarf.png";
	case TYPE_WHITE_DWARF: return "icons/object_white_dwarf.png";
	case TYPE_STAR_M: return "icons/object_star_m.png";
	case TYPE_STAR_K: return "icons/object_star_k.png";
	case TYPE_STAR_G: return "icons/object_star_g.png";
	case TYPE_STAR_F: return "icons/object_star_f.png";
	case TYPE_STAR_A: return "icons/object_star_a.png";
	case TYPE_STAR_B: return "icons/object_star_b.png";
	case TYPE_STAR_O: return "icons/object_star_b.png"; //shares B graphic for now
	case TYPE_STAR_M_GIANT: return "icons/object_star_m_giant.png";
	case TYPE_STAR_K_GIANT: return "icons/object_star_k_giant.png";
	case TYPE_STAR_G_GIANT: return "icons/object_star_g_giant.png";
	case TYPE_STAR_F_GIANT: return "icons/object_star_f_giant.png";
	case TYPE_STAR_A_GIANT: return "icons/object_star_a_giant.png";
	case TYPE_STAR_B_GIANT: return "icons/object_star_b_giant.png";
	case TYPE_STAR_O_GIANT: return "icons/object_star_o.png"; // uses old O type graphic
	case TYPE_STAR_M_SUPER_GIANT: return "icons/object_star_m_super_giant.png";
	case TYPE_STAR_K_SUPER_GIANT: return "icons/object_star_k_super_giant.png";
	case TYPE_STAR_G_SUPER_GIANT: return "icons/object_star_g_super_giant.png";
	case TYPE_STAR_F_SUPER_GIANT: return "icons/object_star_g_super_giant.png"; //shares G graphic for now
	case TYPE_STAR_A_SUPER_GIANT: return "icons/object_star_a_super_giant.png";
	case TYPE_STAR_B_SUPER_GIANT: return "icons/object_star_b_super_giant.png";
	case TYPE_STAR_O_SUPER_GIANT: return "icons/object_star_b_super_giant.png";// uses B type graphic for now
	case TYPE_STAR_M_HYPER_GIANT: return "icons/object_star_m_hyper_giant.png";
	case TYPE_STAR_K_HYPER_GIANT: return "icons/object_star_k_hyper_giant.png";
	case TYPE_STAR_G_HYPER_GIANT: return "icons/object_star_g_hyper_giant.png";
	case TYPE_STAR_F_HYPER_GIANT: return "icons/object_star_f_hyper_giant.png";
	case TYPE_STAR_A_HYPER_GIANT: return "icons/object_star_a_hyper_giant.png";
	case TYPE_STAR_B_HYPER_GIANT: return "icons/object_star_b_hyper_giant.png";
	case TYPE_STAR_O_HYPER_GIANT: return "icons/object_star_b_hyper_giant.png";// uses B type graphic for now
	case TYPE_STAR_M_WF: return "icons/object_star_m_wf.png"; 
	case TYPE_STAR_B_WF: return "icons/object_star_b_wf.png";
	case TYPE_STAR_O_WF: return "icons/object_star_o_wf.png";
	case TYPE_STAR_S_BH: return "icons/object_star_bh.png";
	case TYPE_STAR_IM_BH: return "icons/object_star_smbh.png";
	case TYPE_STAR_SM_BH: return "icons/object_star_smbh.png";
	case TYPE_PLANET_GAS_GIANT:
		if (mass > 800) {
			if (averageTemp > 1000) return "icons/object_planet_large_gas_giant_hot.png";
			else return "icons/object_planet_large_gas_giant.png";
		}
		if (mass > 300) {
			if (averageTemp > 1000) return "icons/object_planet_large_gas_giant_hot.png";
			else return "icons/object_planet_large_gas_giant.png";
		}
		if (mass > 80) {
			if (averageTemp > 1000) return "icons/object_planet_medium_gas_giant_hot.png";
			else return "icons/object_planet_medium_gas_giant.png";
		}
		else {
			if (averageTemp > 1000) return "icons/object_planet_small_gas_giant_hot.png";
			else return "icons/object_planet_small_gas_giant.png";
		}
	case TYPE_PLANET_ASTEROID:
		return "icons/object_planet_asteroid.png";
	case TYPE_PLANET_TERRESTRIAL:
		if (m_volatileLiquid > fixed(7,10)) {
			if (averageTemp > 250) return "icons/object_planet_water.png";
			else return "icons/object_planet_ice.png";
		}
		if ((m_life > fixed(9,10)) &&
			(m_volatileGas > fixed(6,10))) return "icons/object_planet_life.png";
		if ((m_life > fixed(8,10)) &&
			(m_volatileGas > fixed(5,10))) return "icons/object_planet_life6.png";
		if ((m_life > fixed(7,10)) &&
			(m_volatileGas > fixed(45,100))) return "icons/object_planet_life7.png";
		if ((m_life > fixed(6,10)) &&
			(m_volatileGas > fixed(4,10))) return "icons/object_planet_life8.png";
		if ((m_life > fixed(5,10)) &&
			(m_volatileGas > fixed(3,10))) return "icons/object_planet_life4.png";
		if ((m_life > fixed(4,10)) &&
			(m_volatileGas > fixed(2,10))) return "icons/object_planet_life5.png";
		if ((m_life > fixed(1,10)) &&
			(m_volatileGas > fixed(2,10))) return "icons/object_planet_life2.png";
		if (m_life > fixed(1,10)) return "icons/object_planet_life3.png";
		if (mass < fixed(1,100)) return "icons/object_planet_dwarf.png";
		if (mass < fixed(1,10)) return "icons/object_planet_small.png";
		if ((m_volatileLiquid < fixed(1,10)) &&
			(m_volatileGas > fixed(1,5))) return "icons/object_planet_desert.png";
		
		if (m_volatileIces + m_volatileLiquid > fixed(3,5)) {
			if (m_volatileIces > m_volatileLiquid) {
				if (averageTemp < 250)	return "icons/object_planet_ice.png";
			} else { 
				if (averageTemp > 250) {
					return "icons/object_planet_water.png";
				} else return "icons/object_planet_ice.png";
			}
		}

		if (m_volatileGas > fixed(1,2)) {
			if (m_atmosOxidizing < fixed(1,2)) {
				if (averageTemp > 300) return "icons/object_planet_methane3.png";
				else if (averageTemp > 250) return "icons/object_planet_methane2.png";
				else return "icons/object_planet_methane.png";
			} else {
				if (averageTemp > 300) return "icons/object_planet_co2_2.png";
				else if (averageTemp > 250) {
					if ((m_volatileLiquid > fixed(3,10)) && (m_volatileGas > fixed(2,10)))
						return "icons/object_planet_co2_4.png";
					else return "icons/object_planet_co2_3.png";
				} else return "icons/object_planet_co2.png";
			}
		}

		if ((m_volatileLiquid > fixed(1,10)) &&  
		   (m_volatileGas < fixed(1,10))) return "icons/object_planet_ice.png";
		if (m_volcanicity > fixed(7,10)) return "icons/object_planet_volcanic.png";
		return "icons/object_planet_small.png";
		/*
		"icons/object_planet_water_n1.png"
		"icons/object_planet_life3.png"
		"icons/object_planet_life2.png"
		*/
	case TYPE_STARPORT_ORBITAL:
		return "icons/object_orbital_starport.png";
	case TYPE_GRAVPOINT:
	case TYPE_STARPORT_SURFACE:
    default:
        fprintf( stderr, "Warning: Invalid body icon.\n");
		return 0;
	}
    return 0;
}

/*
 * Position a surface starport anywhere. Space.cpp::MakeFrameFor() ensures it
 * is on dry land (discarding this position if necessary)
 */
static void position_settlement_on_planet(SBody *b)
{
	MTRand r(b->seed);
	// used for orientation on planet surface
	double r2 = r.Double(); 	// function parameter evaluation order is implementation-dependent
	double r1 = r.Double();		// can't put two rands in the same expression
	b->orbit.rotMatrix = matrix4x4d::RotateZMatrix(2*M_PI*r1) *
			matrix4x4d::RotateYMatrix(2*M_PI*r2);
}

double SBody::GetMaxChildOrbitalDistance() const
{
	double max = 0;
	for (unsigned int i=0; i<children.size(); i++) {
		if (children[i]->orbMax.ToDouble() > max) {
			max = children[i]->orbMax.ToDouble();	
		}
	}
	return AU * max;
}


/*
 * These are the nice floating point surface temp calculating turds.
 *
static const double boltzman_const = 5.6704e-8;
static double calcEnergyPerUnitAreaAtDist(double star_radius, double star_temp, double object_dist)
{
	const double total_solar_emission = boltzman_const *
		star_temp*star_temp*star_temp*star_temp*
		4*M_PI*star_radius*star_radius;

	return total_solar_emission / (4*M_PI*object_dist*object_dist);
}

// bond albedo, not geometric
static double CalcSurfaceTemp(double star_radius, double star_temp, double object_dist, double albedo, double greenhouse)
{
	const double energy_per_meter2 = calcEnergyPerUnitAreaAtDist(star_radius, star_temp, object_dist);
	const double surface_temp = pow(energy_per_meter2*(1-albedo)/(4*(1-greenhouse)*boltzman_const), 0.25);
	return surface_temp;
}
*/
/*
 * Instead we use these butt-ugly overflow-prone spat of ejaculate:
 */
/*
 * star_radius in sol radii
 * star_temp in kelvin,
 * object_dist in AU
 * return Watts/m^2
 */
static fixed calcEnergyPerUnitAreaAtDist(fixed star_radius, int star_temp, fixed object_dist)
{
	fixed temp = star_temp * fixed(1,10000);
	const fixed total_solar_emission =
		temp*temp*temp*temp*star_radius*star_radius;
	
	return fixed(1744665451,100000)*(total_solar_emission / (object_dist*object_dist));
}

static int CalcSurfaceTemp(const SBody *primary, fixed distToPrimary, fixed albedo, fixed greenhouse)
{
	fixed energy_per_meter2;
	if (primary->type == SBody::TYPE_GRAVPOINT) {
		// binary. take energies of both stars
		energy_per_meter2 = calcEnergyPerUnitAreaAtDist(primary->children[0]->radius,
			primary->children[0]->averageTemp, distToPrimary);
		energy_per_meter2 += calcEnergyPerUnitAreaAtDist(primary->children[1]->radius,
			primary->children[1]->averageTemp, distToPrimary);
	} else {
		energy_per_meter2 = calcEnergyPerUnitAreaAtDist(primary->radius, primary->averageTemp, distToPrimary);
	}
	const fixed surface_temp_pow4 = energy_per_meter2*(1-albedo)/(1-greenhouse);
	return int(isqrt(isqrt((surface_temp_pow4.v>>fixed::FRAC)*4409673)));
}

vector3d Orbit::OrbitalPosAtTime(double t) const
{
	const double e = eccentricity;
	// mean anomaly
	const double M = 2*M_PI*t / period;
	// eccentric anomaly
	// NR method to solve for E: M = E-sin(E)
	double E = M;
	for (int iter=5; iter > 0; --iter) {
		E = E - (E-e*(sin(E))-M) / (1.0 - e*cos(E));
	}
	// heliocentric distance
	double r = semiMajorAxis * (1.0 - e*cos(E));
	// true anomaly (angle of orbit position)
	double cos_v = (cos(E) - e) / (1.0 - e*cos(E));
	double sin_v = (sqrt(1.0-e*e)*sin(E))/ (1.0 - e*cos(E));

	vector3d pos = vector3d(-cos_v*r, sin_v*r, 0);
	pos = rotMatrix * pos;
	return pos;
}

vector3d Orbit::EvenSpacedPosAtTime(double t) const
{
	const double e = eccentricity;
	const double M = 2*M_PI*t;
	const double v = 2*atan(sqrt((1+e)/(1-e)) * tan(M/2.0));
	const double r = semiMajorAxis * (1 - e*e) / (1 + e*cos(v));
	vector3d pos = vector3d(-cos(v)*r, sin(v)*r, 0);
	pos = rotMatrix * pos;
	return pos;
}

double calc_orbital_period(double semiMajorAxis, double centralMass)
{
	return 2.0*M_PI*sqrt((semiMajorAxis*semiMajorAxis*semiMajorAxis)/(G*centralMass));
}

template <class T>
static void shuffle_array(MTRand &rand, T *array, int len)
{
	for (int i=0; i<len; i++) {
		int pos = rand.Int32(len);
		T temp = array[i];
		array[i] = array[pos];
		array[pos] = temp;
	}
}

SBody *StarSystem::GetBodyByPath(const SystemPath &path) const
{
    assert(m_path.IsSameSystem(path));
	assert(path.bodyIndex < m_bodies.size());

	return m_bodies[path.bodyIndex];
}

SystemPath StarSystem::GetPathOf(const SBody *sbody) const
{
	return sbody->path;
}

/*
struct CustomSBody {
	const char *name; // null to end system
	SBody::BodyType type;
	int primaryIdx;  // -1 for primary
	fixed radius; // in earth radii for planets, sol radii for stars
	fixed mass; // earth masses or sol masses
	int averageTemp; // kelvin
	fixed semiMajorAxis; // in AUs
	fixed eccentricity;
};
*/
void StarSystem::CustomGetKidsOf(SBody *parent, const std::list<CustomSBody> *children, int *outHumanInfestedness, MTRand &rand)
{
	for (std::list<CustomSBody>::const_iterator i = children->begin(); i != children->end(); i++) {
		const CustomSBody *csbody = &(*i);

		SBody *kid = NewBody();
		kid->type = csbody->type;
		kid->parent = parent;
		kid->seed = csbody->want_rand_seed ? rand.Int32() : csbody->seed;
		kid->radius = csbody->radius;
		kid->averageTemp = csbody->averageTemp;
		kid->name = csbody->name;

		kid->mass = csbody->mass;
		if (kid->type == SBody::TYPE_PLANET_ASTEROID) kid->mass /= 100000;

		kid->m_metallicity    = csbody->metallicity;
		kid->m_volatileGas    = csbody->volatileGas;
		kid->m_volatileLiquid = csbody->volatileLiquid;
		kid->m_volatileIces   = csbody->volatileIces;
		kid->m_volcanicity    = csbody->volcanicity;
		kid->m_atmosOxidizing = csbody->atmosOxidizing;
		kid->m_life           = csbody->life;

		kid->rotationPeriod = csbody->rotationPeriod;
		kid->eccentricity = csbody->eccentricity;
		kid->orbitalOffset = csbody->orbitalOffset;
		kid->axialTilt = csbody->axialTilt;
		kid->semiMajorAxis = csbody->semiMajorAxis;
		kid->orbit.eccentricity = csbody->eccentricity.ToDouble();
		kid->orbit.semiMajorAxis = csbody->semiMajorAxis.ToDouble() * AU;
		kid->orbit.period = calc_orbital_period(kid->orbit.semiMajorAxis, parent->GetMass());
		if (csbody->heightMapFilename.length() > 0) kid->heightMapFilename = csbody->heightMapFilename.c_str();

		if (kid->type == SBody::TYPE_STARPORT_SURFACE) {
			kid->orbit.rotMatrix = matrix4x4d::RotateYMatrix(csbody->longitude) *
				matrix4x4d::RotateXMatrix(-0.5*M_PI + csbody->latitude);
		} else {
			if (kid->orbit.semiMajorAxis < 1.2 * parent->GetRadius()) {
				Error("%s's orbit is too close to its parent", csbody->name.c_str());
			}
			double offset = csbody->want_rand_offset ? rand.Double(2*M_PI) : (csbody->orbitalOffset.ToDouble()*M_PI);
			kid->orbit.rotMatrix = matrix4x4d::RotateYMatrix(offset) * matrix4x4d::RotateXMatrix(-0.5*M_PI + csbody->latitude);
		}
		if (kid->GetSuperType() == SBody::SUPERTYPE_STARPORT) {
			(*outHumanInfestedness)++;
            m_spaceStations.push_back(kid);
		}
		parent->children.push_back(kid);

		// perihelion and aphelion (in AUs)
		kid->orbMin = csbody->semiMajorAxis - csbody->eccentricity*csbody->semiMajorAxis;
		kid->orbMax = 2*csbody->semiMajorAxis - kid->orbMin;

		CustomGetKidsOf(kid, &csbody->children, outHumanInfestedness, rand);
	}

}

void StarSystem::GenerateFromCustom(const CustomSystem *customSys, MTRand &rand)
{
	const CustomSBody *csbody = &customSys->sBody;

	rootBody = NewBody();
	rootBody->type = csbody->type;
	rootBody->parent = NULL;
	rootBody->seed = csbody->want_rand_seed ? rand.Int32() : csbody->seed;
	rootBody->seed = rand.Int32();
	rootBody->radius = csbody->radius;
	rootBody->mass = csbody->mass;
	rootBody->averageTemp = csbody->averageTemp;
	rootBody->name = csbody->name;

	int humanInfestedness = 0;
	CustomGetKidsOf(rootBody, &csbody->children, &humanInfestedness, rand);
	Populate(false);

}

void StarSystem::MakeStarOfType(SBody *sbody, SBody::BodyType type, MTRand &rand)
{
	sbody->type = type;
	sbody->radius = fixed(rand.Int32(starTypeInfo[type].radius[0],
				starTypeInfo[type].radius[1]), 100);
	sbody->mass = fixed(rand.Int32(starTypeInfo[type].mass[0],
				starTypeInfo[type].mass[1]), 100);
	sbody->averageTemp = rand.Int32(starTypeInfo[type].tempMin,
				starTypeInfo[type].tempMax);
}

void StarSystem::MakeRandomStar(SBody *sbody, MTRand &rand)
{
	SBody::BodyType type = SBody::BodyType(rand.Int32(SBody::TYPE_STAR_MIN, SBody::TYPE_STAR_MAX));
	MakeStarOfType(sbody, type, rand);
}

void StarSystem::MakeStarOfTypeLighterThan(SBody *sbody, SBody::BodyType type, fixed maxMass, MTRand &rand)
{
	int tries = 16;
	do {
		MakeStarOfType(sbody, type, rand);
	} while ((sbody->mass > maxMass) && (--tries));
}

void StarSystem::MakeBinaryPair(SBody *a, SBody *b, fixed minDist, MTRand &rand)
{
	fixed m = a->mass + b->mass;
	fixed a0 = b->mass / m;
	fixed a1 = a->mass / m;
	a->eccentricity = rand.NFixed(3);
	int mul = 1;

	do {
		switch (rand.Int32(3)) {
			case 2: a->semiMajorAxis = fixed(rand.Int32(100,10000), 100); break;
			case 1: a->semiMajorAxis = fixed(rand.Int32(10,1000), 100); break;
			default:
			case 0: a->semiMajorAxis = fixed(rand.Int32(1,100), 100); break;
		}
		a->semiMajorAxis *= mul;
		mul *= 2;
	} while (a->semiMajorAxis < minDist);

	a->orbit.eccentricity = a->eccentricity.ToDouble();
	a->orbit.semiMajorAxis = AU * (a->semiMajorAxis * a0).ToDouble();
	a->orbit.period = 60*60*24*365* a->semiMajorAxis.ToDouble() * sqrt(a->semiMajorAxis.ToDouble() / m.ToDouble());
	
	const float rotX = -0.5*M_PI;//(float)(rand.Double()*M_PI/2.0);
	const float rotY = float(rand.Double(M_PI));
	a->orbit.rotMatrix = matrix4x4d::RotateYMatrix(rotY) * matrix4x4d::RotateXMatrix(rotX);
	b->orbit.rotMatrix = matrix4x4d::RotateYMatrix(rotY-M_PI) * matrix4x4d::RotateXMatrix(rotX);

	b->orbit.eccentricity = a->eccentricity.ToDouble();
	b->orbit.semiMajorAxis = AU * (a->semiMajorAxis * a1).ToDouble();
	b->orbit.period = a->orbit.period;
	
	fixed orbMin = a->semiMajorAxis - a->eccentricity*a->semiMajorAxis;
	fixed orbMax = 2*a->semiMajorAxis - orbMin;
	a->orbMin = orbMin;
	b->orbMin = orbMin;
	a->orbMax = orbMax;
	b->orbMax = orbMax;
}

SBody::SBody()
{
	heightMapFilename = 0;
}

/*
 * As my excellent comrades have pointed out, choices that depend on floating
 * point crap will result in different universes on different platforms.
 *
 * We must be sneaky and avoid floating point in these places.
 */
StarSystem::StarSystem(const SystemPath &path) : m_path(path)
{
	memset(m_tradeLevel, 0, sizeof(m_tradeLevel));
	rootBody = 0;

	Sector s = Sector(m_path.sectorX, m_path.sectorY, m_path.sectorZ);
	assert(m_path.systemIndex >= 0 && m_path.systemIndex < s.m_systems.size());

	m_seed = s.m_systems[m_path.systemIndex].seed;
	m_name = s.m_systems[m_path.systemIndex].name;

	unsigned long _init[6] = { m_path.systemIndex, m_path.sectorX, m_path.sectorY, m_path.sectorZ, UNIVERSE_SEED, m_seed };
	MTRand rand(_init, 6);

	/*
	 * 0 - ~500ly from sol: explored
	 * ~500ly - ~700ly (65-90 sectors): gradual
	 * ~700ly+: unexplored
	 */
	int dist = isqrt(1 + m_path.sectorX*m_path.sectorX + m_path.sectorY*m_path.sectorY + m_path.sectorZ*m_path.sectorZ);
	m_unexplored = (dist > 90) || (dist > 65 && rand.Int32(dist) > 40);

	m_isCustom = m_hasCustomBodies = false;
	if (s.m_systems[m_path.systemIndex].customSys) {
		m_isCustom = true;
		const CustomSystem *custom = s.m_systems[m_path.systemIndex].customSys;
		m_numStars = custom->numStars;
		if (custom->shortDesc.length() > 0) m_shortDesc = custom->shortDesc;
		if (custom->longDesc.length() > 0) m_longDesc = custom->longDesc;
		if (!custom->IsRandom()) {
			m_hasCustomBodies = true;
			GenerateFromCustom(s.m_systems[m_path.systemIndex].customSys, rand);
			return;
		}
	}

	SBody *star[4];
	SBody *centGrav1, *centGrav2;

	const int numStars = s.m_systems[m_path.systemIndex].numStars;
	assert((numStars >= 1) && (numStars <= 4));

	if (numStars == 1) {
		SBody::BodyType type = s.m_systems[m_path.systemIndex].starType[0];
		star[0] = NewBody();
		star[0]->parent = NULL;
		star[0]->name = s.m_systems[m_path.systemIndex].name;
		star[0]->orbMin = 0;
		star[0]->orbMax = 0;
		MakeStarOfType(star[0], type, rand);
		rootBody = star[0];
		m_numStars = 1;
	} else {
		centGrav1 = NewBody();
		centGrav1->type = SBody::TYPE_GRAVPOINT;
		centGrav1->parent = NULL;
		centGrav1->name = s.m_systems[m_path.systemIndex].name+" A,B";
		rootBody = centGrav1;

		SBody::BodyType type = s.m_systems[m_path.systemIndex].starType[0];
		star[0] = NewBody();
		star[0]->name = s.m_systems[m_path.systemIndex].name+" A";
		star[0]->parent = centGrav1;
		MakeStarOfType(star[0], type, rand);
		
		star[1] = NewBody();
		star[1]->name = s.m_systems[m_path.systemIndex].name+" B";
		star[1]->parent = centGrav1;
		MakeStarOfTypeLighterThan(star[1], s.m_systems[m_path.systemIndex].starType[1],
				star[0]->mass, rand);

		centGrav1->mass = star[0]->mass + star[1]->mass;
		centGrav1->children.push_back(star[0]);
		centGrav1->children.push_back(star[1]);
		const fixed minDist1 = (star[0]->radius + star[1]->radius) * AU_SOL_RADIUS;
try_that_again_guvnah:
		MakeBinaryPair(star[0], star[1], minDist1, rand);

		m_numStars = 2;

		if (numStars > 2) {
			if (star[0]->orbMax > fixed(100,1)) {
				// reduce to < 100 AU...
				goto try_that_again_guvnah;
			}
			// 3rd and maybe 4th star
			if (numStars == 3) {
				star[2] = NewBody();
				star[2]->name = s.m_systems[m_path.systemIndex].name+" C";
				star[2]->orbMin = 0;
				star[2]->orbMax = 0;
				MakeStarOfTypeLighterThan(star[2], s.m_systems[m_path.systemIndex].starType[2],
					star[0]->mass, rand);
				centGrav2 = star[2];
				m_numStars = 3;
			} else {
				centGrav2 = NewBody();
				centGrav2->type = SBody::TYPE_GRAVPOINT;
				centGrav2->name = s.m_systems[m_path.systemIndex].name+" C,D";
				centGrav2->orbMax = 0;

				star[2] = NewBody();
				star[2]->name = s.m_systems[m_path.systemIndex].name+" C";
				star[2]->parent = centGrav2;
				MakeStarOfTypeLighterThan(star[2], s.m_systems[m_path.systemIndex].starType[2],
					star[0]->mass, rand);
				
				star[3] = NewBody();
				star[3]->name = s.m_systems[m_path.systemIndex].name+" D";
				star[3]->parent = centGrav2;
				MakeStarOfTypeLighterThan(star[3], s.m_systems[m_path.systemIndex].starType[3],
					star[2]->mass, rand);

				const fixed minDist2 = (star[2]->radius + star[3]->radius) * AU_SOL_RADIUS;
				MakeBinaryPair(star[2], star[3], minDist2, rand);
				centGrav2->mass = star[2]->mass + star[3]->mass;
				centGrav2->children.push_back(star[2]);
				centGrav2->children.push_back(star[3]);
				m_numStars = 4;
			}
			SBody *superCentGrav = NewBody();
			superCentGrav->type = SBody::TYPE_GRAVPOINT;
			superCentGrav->parent = NULL;
			superCentGrav->name = s.m_systems[m_path.systemIndex].name;
			centGrav1->parent = superCentGrav;
			centGrav2->parent = superCentGrav;
			rootBody = superCentGrav;
			const fixed minDistSuper = star[0]->orbMax + star[2]->orbMax;
			MakeBinaryPair(centGrav1, centGrav2, 4*minDistSuper, rand);
			superCentGrav->children.push_back(centGrav1);
			superCentGrav->children.push_back(centGrav2);

		}
	}

	m_metallicity = starMetallicities[rootBody->type];

	for (int i=0; i<m_numStars; i++) MakePlanetsAround(star[i], rand);

	if (m_numStars > 1) MakePlanetsAround(centGrav1, rand);
	if (m_numStars == 4) MakePlanetsAround(centGrav2, rand);

	Populate(true);

#ifdef DEBUG_DUMP
	Dump();
#endif /* DEBUG_DUMP */
}

#ifdef DEBUG_DUMP
struct thing_t {
	SBody* obj;
	vector3d pos;
	vector3d vel;
};
void StarSystem::Dump()
{
	std::vector<SBody*> obj_stack;
	std::vector<vector3d> pos_stack;
	std::vector<thing_t> output;
	
	SBody *obj = rootBody;
	vector3d pos = vector3d(0.0);

	while (obj) {
		vector3d p2 = pos;
		if (obj->parent) {
			p2 = pos + obj->orbit.OrbitalPosAtTime(1.0);
			pos = pos + obj->orbit.OrbitalPosAtTime(0.0);
		}

		if ((obj->type != SBody::TYPE_GRAVPOINT) &&
		    (obj->GetSuperType() != SBody::SUPERTYPE_STARPORT)) {
			struct thing_t t;
			t.obj = obj;
			t.pos = pos;
			t.vel = (p2-pos);
			output.push_back(t);
		}
		for (std::vector<SBody*>::iterator i = obj->children.begin();
				i != obj->children.end(); ++i) {
			obj_stack.push_back(*i);
			pos_stack.push_back(pos);
		}
		if (obj_stack.size() == 0) break;
		pos = pos_stack.back();
		obj = obj_stack.back();
		pos_stack.pop_back();
		obj_stack.pop_back();
	}

	FILE *f = fopen("starsystem.dump", "w");
	fprintf(f, "%d bodies\n", output.size());
	fprintf(f, "0 steps\n");
	for (std::vector<thing_t>::iterator i = output.begin();
			i != output.end(); ++i) {
		fprintf(f, "B:%lf,%lf:%lf,%lf,%lf,%lf:%lf:%d:%lf,%lf,%lf\n",
				(*i).pos.x, (*i).pos.y, (*i).pos.z,
				(*i).vel.x, (*i).vel.y, (*i).vel.z,
				(*i).obj->GetMass(), 0,
				1.0, 1.0, 1.0);
	}
	fclose(f);
	printf("Junk dumped to starsystem.dump\n");
}
#endif /* DEBUG_DUMP */

/*
 * http://en.wikipedia.org/wiki/Hill_sphere
 */
fixed SBody::CalcHillRadius() const
{
	if (GetSuperType() <= SUPERTYPE_STAR) {
		return fixed(0);
	} else {
		// playing with precision since these numbers get small
		// masses in earth masses
		fixedf<32> mprimary = parent->GetMassInEarths();

		fixedf<48> a = semiMajorAxis;
		fixedf<48> e = eccentricity;

		return fixed(a * (fixedf<48>(1,1)-e) *
				fixedf<48>::CubeRootOf(fixedf<48>(
						mass / (fixedf<32>(3,1)*mprimary))));
		
		//fixed hr = semiMajorAxis*(fixed(1,1) - eccentricity) *
		//  fixedcuberoot(mass / (3*mprimary));
	}
}

static fixed mass_from_disk_area(fixed a, fixed b, fixed max)
{
	// so, density of the disk with distance from star goes like so: 1 - x/discMax
	//
	// --- 
	//    ---
	//       --- <- zero at discMax
	//
	// Which turned into a disc becomes 2*pi*x - (2*pi*x*x)/discMax
	// Integral of which is: pi*x*x - (2/(3*discMax))*pi*x*x*x
	//
	// Because get_disc_density divides total_mass by
	// mass_from_disk_area(0, discMax, discMax) to find density, the
	// constant factors (pi) in this equation drop out.
	//
	b = (b > max ? max : b);
	assert(b>=a);
	assert(a<=max);
	assert(b<=max);
	assert(a>=0);
	fixed one_over_3max = fixed(2,1)/(3*max);
	return (b*b - one_over_3max*b*b*b) -
		(a*a - one_over_3max*a*a*a);
}

static fixed get_disc_density(SBody *primary, fixed discMin, fixed discMax, fixed percentOfPrimaryMass)
{
	discMax = std::max(discMax, discMin);
	fixed total = mass_from_disk_area(discMin, discMax, discMax);
	return primary->GetMassInEarths() * percentOfPrimaryMass / total;
}

void StarSystem::MakePlanetsAround(SBody *primary, MTRand &rand)
{
	fixed discMin = fixed(0);
	fixed discMax = fixed(5000,1);
	fixed discDensity;

	SBody::BodySuperType superType = primary->GetSuperType();

	if (superType <= SBody::SUPERTYPE_STAR) {
		if (primary->type == SBody::TYPE_GRAVPOINT) {
			/* around a binary */
			discMin = primary->children[0]->orbMax * SAFE_DIST_FROM_BINARY;
		} else {
			/* correct thing is roche limit, but lets ignore that because
			 * it depends on body densities and gives some strange results */
			discMin = 4 * primary->radius * AU_SOL_RADIUS;
		}
		if (primary->type == SBody::TYPE_WHITE_DWARF) {
			// white dwarfs will have started as stars < 8 solar
			// masses or so, so pick discMax according to that
			// We give it a larger discMin because it used to be a much larger star
			discMin = 1000 * primary->radius * AU_SOL_RADIUS;
			discMax = 100 * rand.NFixed(2);		// rand-splitting again
			discMax *= fixed::SqrtOf(fixed(1,2) + fixed(8,1)*rand.Fixed());
		} else {
			discMax = 100 * rand.NFixed(2)*fixed::SqrtOf(primary->mass);
		}
		// having limited discMin by bin-separation/fake roche, and
		// discMax by some relation to star mass, we can now compute
		// disc density
		discDensity = rand.Fixed() * get_disc_density(primary, discMin, discMax, fixed(2,100));

		if ((superType == SBody::SUPERTYPE_STAR) && (primary->parent)) {
			// limit planets out to 10% distance to star's binary companion
			discMax = std::min(discMax, primary->orbMin * fixed(1,10));
		}

		/* in trinary and quaternary systems don't bump into other pair... */
		if (m_numStars >= 3) {
			discMax = std::min(discMax, fixed(5,100)*rootBody->children[0]->orbMin);
		}
	} else {
		fixed primary_rad = primary->radius * AU_EARTH_RADIUS;
		discMin = 4 * primary_rad;
		/* use hill radius to find max size of moon system. for stars botch it.
		   And use planets orbit around its primary as a scaler to a moon's orbit*/
		discMax = std::min(discMax, fixed(1,20)*
			primary->CalcHillRadius()*primary->orbMin*fixed(1,10));
		
		discDensity = rand.Fixed() * get_disc_density(primary, discMin, discMax, fixed(1,500));
	}

	//fixed discDensity = 20*rand.NFixed(4);

	//printf("Around %s: Range %f -> %f AU\n", primary->name.c_str(), discMin.ToDouble(), discMax.ToDouble());

	fixed initialJump = rand.NFixed(5);
	fixed pos = (fixed(1,1) - initialJump)*discMin + (initialJump*discMax);

	while (pos < discMax) {
		// periapsis, apoapsis = closest, farthest distance in orbit
		fixed periapsis = pos + pos*fixed(1,2)*rand.NFixed(2);/* + jump */;
		fixed ecc = rand.NFixed(3);
		fixed semiMajorAxis = periapsis / (fixed(1,1) - ecc);
		fixed apoapsis = 2*semiMajorAxis - periapsis;
		if (apoapsis > discMax) break;

		fixed mass;
		{
			const fixed a = pos;
			const fixed b = fixed(135,100)*apoapsis;
			mass = mass_from_disk_area(a, b, discMax);
			mass *= rand.Fixed() * discDensity;
		}

		SBody *planet = NewBody();
		planet->eccentricity = ecc;
		planet->axialTilt = fixed(100,157)*rand.NFixed(2);
		planet->semiMajorAxis = semiMajorAxis;
		planet->type = SBody::TYPE_PLANET_TERRESTRIAL;
		planet->seed = rand.Int32();
		planet->tmp = 0;
		planet->parent = primary;
		planet->mass = mass;
		planet->rotationPeriod = fixed(rand.Int32(1,200), 24);

		planet->orbit.eccentricity = ecc.ToDouble();
		planet->orbit.semiMajorAxis = semiMajorAxis.ToDouble() * AU;
		planet->orbit.period = calc_orbital_period(planet->orbit.semiMajorAxis, primary->GetMass());

		double r1 = rand.Double(2*M_PI);		// function parameter evaluation order is implementation-dependent
		double r2 = rand.NDouble(5);			// can't put two rands in the same expression
		planet->orbit.rotMatrix = matrix4x4d::RotateYMatrix(r1) *
			matrix4x4d::RotateXMatrix(-0.5*M_PI + r2*M_PI/2.0);

		planet->orbMin = periapsis;
		planet->orbMax = apoapsis;
		primary->children.push_back(planet);

		/* minimum separation between planets of 1.35 */
		pos = apoapsis * fixed(135,100);
	}

	int idx=0;
	bool make_moons = superType <= SBody::SUPERTYPE_STAR;
	
	for (std::vector<SBody*>::iterator i = primary->children.begin(); i != primary->children.end(); ++i) {
		// planets around a binary pair [gravpoint] -- ignore the stars...
		if ((*i)->GetSuperType() == SBody::SUPERTYPE_STAR) continue;
		// Turn them into something!!!!!!!
		char buf[8];
		if (superType <= SBody::SUPERTYPE_STAR) {
			// planet naming scheme
			snprintf(buf, sizeof(buf), " %c", 'a'+idx);
		} else {
			// moon naming scheme
			snprintf(buf, sizeof(buf), " %d", 1+idx);
		}
		(*i)->name = primary->name+buf;
		(*i)->PickPlanetType(this, rand);
		if (make_moons) MakePlanetsAround(*i, rand);
		idx++;
	}
}

/*
 * For moons distance from star is not orbMin, orbMax.
 */
const SBody *SBody::FindStarAndTrueOrbitalRange(fixed &orbMin_, fixed &orbMax_)
{
	const SBody *planet = this;
	const SBody *star = this->parent;

	assert(star);

	/* while not found star yet.. */
	while (star->GetSuperType() > SBody::SUPERTYPE_STAR) {
		planet = star;
		star = star->parent;
	}

	orbMin_ = planet->orbMin;
	orbMax_ = planet->orbMax;
	return star;
}

void SBody::PickPlanetType(StarSystem *system, MTRand &rand)
{
	fixed albedo = fixed(0);
	fixed greenhouse = fixed(0);

	fixed minDistToStar, maxDistToStar, averageDistToStar;
	const SBody *star = FindStarAndTrueOrbitalRange(minDistToStar, maxDistToStar);
	averageDistToStar = (minDistToStar+maxDistToStar)>>1;

	/* first calculate blackbody temp (no greenhouse effect, zero albedo) */
	int bbody_temp = CalcSurfaceTemp(star, averageDistToStar, albedo, greenhouse);
	
	averageTemp = bbody_temp;

	// radius is just the cube root of the mass. we get some more fractional
	// bits for small bodies otherwise we can easily end up with 0 radius
	// which breaks stuff elsewhere
	if (mass <= fixed(1,1))
		radius = fixed(fixedf<48>::CubeRootOf(fixedf<48>(mass)));
	else
		radius = fixed::CubeRootOf(mass);
	// enforce minimum size of 10km
	radius = std::max(radius, fixed(1,630000));

	m_metallicity = system->m_metallicity * rand.Fixed();
	// harder to be volcanic when you are tiny (you cool down)
	m_volcanicity = std::min(fixed(1,1), mass) * rand.Fixed();
	m_atmosOxidizing = rand.Fixed();
	m_life = fixed(0);
	m_volatileGas = fixed(0);
	m_volatileLiquid = fixed(0);
	m_volatileIces = fixed(0);

	// pick body type
	if (mass > 317*13) {
		// more than 13 jupiter masses can fuse deuterium - is a brown dwarf
		type = SBody::TYPE_BROWN_DWARF;
		averageTemp = averageTemp + rand.Int32(starTypeInfo[type].tempMin,
					starTypeInfo[type].tempMax);
		// prevent mass exceeding 65 jupiter masses or so, when it becomes a star
		// XXX since TYPE_BROWN_DWARF is supertype star, mass is now in
		// solar masses. what a fucking mess
		mass = std::min(mass, fixed(317*65, 1)) / 332998;
		//Radius is too high as it now uses the planetary calculations to work out radius (Cube root of mass)
		// So tell it to use the star data instead:
		radius = fixed(rand.Int32(starTypeInfo[type].radius[0],
				starTypeInfo[type].radius[1]), 100);
	} else if (mass > 6) {
		type = SBody::TYPE_PLANET_GAS_GIANT;
	} else if (mass > fixed(1, 15000)) {
		type = SBody::TYPE_PLANET_TERRESTRIAL;

		fixed amount_volatiles = fixed(2,1)*rand.Fixed();
		if (rand.Int32(3)) amount_volatiles *= mass;
		// total atmosphere loss
		if (rand.Fixed() > mass) amount_volatiles = fixed(0);

		//printf("Amount volatiles: %f\n", amount_volatiles.ToFloat());
		// fudge how much of the volatiles are in which state
		greenhouse = fixed(0);
		albedo = fixed(0);
		// CO2 sublimation
		if (averageTemp > 195) greenhouse += amount_volatiles * fixed(1,3);
		else albedo += fixed(2,6);
		// H2O liquid
		if (averageTemp > 273) greenhouse += amount_volatiles * fixed(1,5);
		else albedo += fixed(3,6);
		// H2O boils
		if (averageTemp > 373) greenhouse += amount_volatiles * fixed(1,3);

		averageTemp = CalcSurfaceTemp(star, averageDistToStar, albedo, greenhouse);

		const fixed proportion_gas = averageTemp / (fixed(100,1) + averageTemp);
		m_volatileGas = proportion_gas * amount_volatiles;

		const fixed proportion_liquid = (fixed(1,1)-proportion_gas) * (averageTemp / (fixed(50,1) + averageTemp));
		m_volatileLiquid = proportion_liquid * amount_volatiles;

		const fixed proportion_ices = fixed(1,1) - (proportion_gas + proportion_liquid);
		m_volatileIces = proportion_ices * amount_volatiles;

		//printf("temp %dK, gas:liquid:ices %f:%f:%f\n", averageTemp, proportion_gas.ToFloat(),
		//		proportion_liquid.ToFloat(), proportion_ices.ToFloat());

		if ((m_volatileLiquid > fixed(0)) &&
		    (averageTemp > CELSIUS-60) &&
		    (averageTemp < CELSIUS+200)) {
			// try for life
			int minTemp = CalcSurfaceTemp(star, maxDistToStar, albedo, greenhouse);
			int maxTemp = CalcSurfaceTemp(star, minDistToStar, albedo, greenhouse);

			if ((star->type != TYPE_BROWN_DWARF) &&
			    (star->type != TYPE_WHITE_DWARF) &&
			    (star->type != TYPE_STAR_O) &&
			    (minTemp > CELSIUS-10) && (minTemp < CELSIUS+90) &&
			    (maxTemp > CELSIUS-10) && (maxTemp < CELSIUS+90)) {
				m_life = rand.Fixed();
			}
		}
	} else {
		type = SBody::TYPE_PLANET_ASTEROID;
	}
}

void StarSystem::MakeShortDescription(MTRand &rand)
{
	m_econType = 0;
	if ((m_industrial > m_metallicity) && (m_industrial > m_agricultural)) {
		m_econType = ECON_INDUSTRY;
	} else if (m_metallicity > m_agricultural) {
		m_econType = ECON_MINING;
	} else {
		m_econType = ECON_AGRICULTURE;
	}

	if (m_unexplored) {
		m_shortDesc = Lang::UNEXPLORED_SYSTEM_NO_DATA;
	}

	/* Total population is in billions */
	else if(m_totalPop == 0) {
		m_shortDesc = Lang::SMALL_SCALE_PROSPECTING_NO_SETTLEMENTS;
	} else if (m_totalPop < fixed(1,10)) {
		switch (m_econType) {
			case ECON_INDUSTRY: m_shortDesc = Lang::SMALL_INDUSTRIAL_OUTPOST; break;
			case ECON_MINING: m_shortDesc = Lang::SOME_ESTABLISHED_MINING; break;
			case ECON_AGRICULTURE: m_shortDesc = Lang::YOUNG_FARMING_COLONY; break;
		}
	} else if (m_totalPop < fixed(1,2)) {
		switch (m_econType) {
			case ECON_INDUSTRY: m_shortDesc = Lang::INDUSTRIAL_COLONY; break;
			case ECON_MINING: m_shortDesc = Lang::MINING_COLONY; break;
			case ECON_AGRICULTURE: m_shortDesc = Lang::OUTDOOR_AGRICULTURAL_WORLD; break;
		}
	} else if (m_totalPop < fixed(5,1)) {
		switch (m_econType) {
			case ECON_INDUSTRY: m_shortDesc = Lang::HEAVY_INDUSTRY; break;
			case ECON_MINING: m_shortDesc = Lang::EXTENSIVE_MINING; break;
			case ECON_AGRICULTURE: m_shortDesc = Lang::THRIVING_OUTDOOR_WORLD; break;
		}
	} else {
		switch (m_econType) {
			case ECON_INDUSTRY: m_shortDesc = Lang::INDUSTRIAL_HUB_SYSTEM; break;
			case ECON_MINING: m_shortDesc = Lang::VAST_STRIP_MINE; break;
			case ECON_AGRICULTURE: m_shortDesc = Lang::HIGH_POPULATION_OUTDOOR_WORLD; break;
		}
	}
}

/* percent */
#define MAX_COMMODITY_BASE_PRICE_ADJUSTMENT 25

void StarSystem::Populate(bool addSpaceStations)
{
	unsigned long _init[5] = { m_path.systemIndex, m_path.sectorX, m_path.sectorY, m_path.sectorZ, UNIVERSE_SEED };
	MTRand rand;
	rand.seed(_init, 5);

	/* Various system-wide characteristics */
	m_humanProx = fixed(3,1) / isqrt(9 + 10*(m_path.sectorX*m_path.sectorX + m_path.sectorY*m_path.sectorY + m_path.sectorZ*m_path.sectorZ));
	m_techlevel = (m_humanProx*5).ToInt32() + rand.Int32(-2,2);
	m_techlevel = Clamp(m_techlevel, 1, 5);
	m_econType = ECON_INDUSTRY;
	m_industrial = rand.Fixed();
	m_agricultural = 0;

	/* system attributes */
	m_totalPop = fixed(0);
	rootBody->PopulateStage1(this, m_totalPop);
	if (m_totalPop == 0) m_techlevel = 0;
	
//	printf("Trading rates:\n");
	// So now we have balances of trade of various commodities.
	// Lets use black magic to turn these into percentage base price
	// alterations
	int maximum = 0;
	for (int i=Equip::FIRST_COMMODITY; i<=Equip::LAST_COMMODITY; i++) {
		maximum = std::max(abs(m_tradeLevel[i]), maximum);
	}
	if (maximum) for (int i=Equip::FIRST_COMMODITY; i<=Equip::LAST_COMMODITY; i++) {
		m_tradeLevel[i] = (m_tradeLevel[i] * MAX_COMMODITY_BASE_PRICE_ADJUSTMENT) / maximum;
		m_tradeLevel[i] += rand.Int32(-5, 5);
	}
	
// Unused?
//	for (int i=(int)Equip::FIRST_COMMODITY; i<=(int)Equip::LAST_COMMODITY; i++) {
//		Equip::Type t = (Equip::Type)i;
//		const EquipType &type = Equip::types[t];
//		printf("%s: %d%%\n", type.name, m_tradeLevel[t]);
//	}
//	printf("System total population %.3f billion, tech level %d\n", m_totalPop.ToFloat(), m_techlevel);
	Polit::GetSysPolitStarSystem(this, m_totalPop, m_polit);

	if (addSpaceStations) {
		rootBody->PopulateAddStations(this);
	}

	if (!m_shortDesc.size())
		MakeShortDescription(rand);
}

/*
 * Set natural resources, tech level, industry strengths and population levels
 */
void SBody::PopulateStage1(StarSystem *system, fixed &outTotalPop)
{
	for (unsigned int i=0; i<children.size(); i++) {
		children[i]->PopulateStage1(system, outTotalPop);
	}

	// unexplored systems have no population (that we know about)
	if (system->m_unexplored) {
		m_population = outTotalPop = fixed(0);
		return;
	}

	unsigned long _init[6] = { system->m_path.systemIndex, system->m_path.sectorX,
			system->m_path.sectorY, system->m_path.sectorZ, UNIVERSE_SEED, this->seed };
	MTRand rand;
	rand.seed(_init, 6);

	m_population = fixed(0);

	/* Bad type of planet for settlement */
	if ((averageTemp > CELSIUS+100) || (averageTemp < 100) ||
	    (type != SBody::TYPE_PLANET_TERRESTRIAL)) {
        
        // orbital starports should carry a small amount of population
        if (type == SBody::TYPE_STARPORT_ORBITAL) {
			m_population = fixed(1,100000);
			outTotalPop += m_population;
        }

		return;
	}

	m_agricultural = fixed(0);

	if (m_life > fixed(9,10)) {
		m_agricultural = Clamp(fixed(1,1) - fixed(CELSIUS+25-averageTemp, 40), fixed(0), fixed(1,1));
		system->m_agricultural += 2*m_agricultural;
	} else if (m_life > fixed(1,2)) {
		m_agricultural = Clamp(fixed(1,1) - fixed(CELSIUS+30-averageTemp, 50), fixed(0), fixed(1,1));
		system->m_agricultural += 1*m_agricultural;
	} else {
		// don't bother populating crap planets
		if (m_metallicity < fixed(5,10)) return;
	}

	const int NUM_CONSUMABLES = 10;
	const Equip::Type consumables[NUM_CONSUMABLES] = { 
		Equip::AIR_PROCESSORS,
		Equip::GRAIN,
		Equip::FRUIT_AND_VEG,
		Equip::ANIMAL_MEAT,
		Equip::LIQUOR,
		Equip::CONSUMER_GOODS,
		Equip::MEDICINES,
		Equip::HAND_WEAPONS,
		Equip::NARCOTICS,
		Equip::LIQUID_OXYGEN
	};

	/* Commodities we produce (mining and agriculture) */
	for (int i=Equip::FIRST_COMMODITY; i<Equip::LAST_COMMODITY; i++) {
		Equip::Type t = Equip::Type(i);
		const EquipType &itype = Equip::types[t];
		if (itype.techLevel > system->m_techlevel) continue;

		fixed affinity = fixed(1,1);
		if (itype.econType & ECON_AGRICULTURE) {
			affinity *= 2*m_agricultural;
		}
		if (itype.econType & ECON_INDUSTRY) affinity *= system->m_industrial;
		// make industry after we see if agriculture and mining are viable
		if (itype.econType & ECON_MINING) {
			affinity *= m_metallicity;
		}
		affinity *= rand.Fixed();
		// producing consumables is wise
		for (int j=0; j<NUM_CONSUMABLES; j++) {
			if (i == consumables[j]) affinity *= 2; break;
		}
		assert(affinity >= 0);
		/* workforce... */
		m_population += affinity * system->m_humanProx;
		
		int howmuch = (affinity * 256).ToInt32();

		system->m_tradeLevel[t] += -2*howmuch;
		for (int j=0; j<EQUIP_INPUTS; j++) {
			if (!itype.inputs[j]) continue;
			system->m_tradeLevel[itype.inputs[j]] += howmuch;
		}
	}

	if (!system->m_hasCustomBodies && m_population > fixed(1,10))
		name = NameGenerator::PlanetName(rand);
	
	// Add a bunch of things people consume
	for (int i=0; i<NUM_CONSUMABLES; i++) {
		Equip::Type t = consumables[i];
		if (m_life > fixed(1,2)) {
			// life planets can make this jizz probably
			if ((t == Equip::AIR_PROCESSORS) ||
			    (t == Equip::LIQUID_OXYGEN) ||
			    (t == Equip::GRAIN) ||
			    (t == Equip::FRUIT_AND_VEG) ||
			    (t == Equip::ANIMAL_MEAT)) {
				continue;
			}
		}
		system->m_tradeLevel[t] += rand.Int32(32,128);
	}
	// well, outdoor worlds should have way more people
	m_population = fixed(1,10)*m_population + m_population*m_agricultural;

//	printf("%s: pop %.3f billion\n", name.c_str(), m_population.ToFloat());

	outTotalPop += m_population;
}

void SBody::PopulateAddStations(StarSystem *system)
{
	for (unsigned int i=0; i<children.size(); i++) {
		children[i]->PopulateAddStations(system);
	}
	unsigned long _init[6] = { system->m_path.systemIndex, system->m_path.sectorX,
			system->m_path.sectorY, system->m_path.sectorZ, this->seed, UNIVERSE_SEED };
	MTRand rand;
	rand.seed(_init, 6);

	if (m_population < fixed(1,1000)) return;

	fixed pop = m_population + rand.Fixed();

	fixed orbMaxS = fixed(1,4)*this->CalcHillRadius();
	fixed orbMinS = 4 * this->radius * AU_EARTH_RADIUS;
	if (children.size()) orbMaxS = std::min(orbMaxS, fixed(1,2) * children[0]->orbMin);

	// starports - orbital
	pop -= rand.Fixed();
	if ((orbMinS < orbMaxS) && (pop >= 0)) {
	
		SBody *sp = system->NewBody();
		sp->type = SBody::TYPE_STARPORT_ORBITAL;
		sp->seed = rand.Int32();
		sp->tmp = 0;
		sp->parent = this;
		sp->rotationPeriod = fixed(1,3600);
		sp->averageTemp = this->averageTemp;
		sp->mass = 0;
		sp->name = stringf(Lang::SOMEWHERE_SPACEPORT, formatarg("spaceport", NameGenerator::Surname(rand)));
		/* just always plonk starports in near orbit */
		sp->semiMajorAxis = orbMinS;
		sp->eccentricity = fixed(0);
		sp->axialTilt = fixed(0);
		sp->orbit.eccentricity = 0;
		sp->orbit.semiMajorAxis = sp->semiMajorAxis.ToDouble()*AU;
		sp->orbit.period = calc_orbital_period(sp->orbit.semiMajorAxis, this->mass.ToDouble() * EARTH_MASS);
		sp->orbit.rotMatrix = matrix4x4d::Identity();
		children.insert(children.begin(), sp);
		system->m_spaceStations.push_back(sp);
		sp->orbMin = sp->semiMajorAxis;
		sp->orbMax = sp->semiMajorAxis;

		pop -= rand.Fixed();
		if (pop > 0) {
			SBody *sp2 = system->NewBody();
			SystemPath path2 = sp2->path;
			*sp2 = *sp;
			sp2->path = path2;
			sp2->orbit.rotMatrix = matrix4x4d::RotateZMatrix(M_PI);
			sp2->name = stringf(Lang::SOMEWHERE_SPACEPORT, formatarg("spaceport", NameGenerator::Surname(rand)));
			children.insert(children.begin(), sp2);
			system->m_spaceStations.push_back(sp2);
		}
	}
	// starports - surface
	pop = m_population + rand.Fixed();
	int max = 6;
	while (max-- > 0) {
		pop -= rand.Fixed();
		if (pop < 0) break;

		SBody *sp = system->NewBody();
		sp->type = SBody::TYPE_STARPORT_SURFACE;
		sp->seed = rand.Int32();
		sp->tmp = 0;
		sp->parent = this;
		sp->averageTemp = this->averageTemp;
		sp->mass = 0;
		sp->name = stringf(Lang::SOMEWHERE_STARPORT, formatarg("starport", NameGenerator::Surname(rand)));
		memset(&sp->orbit, 0, sizeof(Orbit));
		position_settlement_on_planet(sp);
		children.insert(children.begin(), sp);
		system->m_spaceStations.push_back(sp);
	}
}

StarSystem::~StarSystem()
{
	if (rootBody) delete rootBody;
}

SBody::~SBody()
{
	for (std::vector<SBody*>::iterator i = children.begin(); i != children.end(); ++i) {
		delete (*i);
	}
}

void StarSystem::Serialize(Serializer::Writer &wr, StarSystem *s)
{
	if (s) {
		wr.Byte(1);
		wr.Int32(s->m_path.sectorX);
		wr.Int32(s->m_path.sectorY);
		wr.Int32(s->m_path.sectorZ);
		wr.Int32(s->m_path.systemIndex);
	} else {
		wr.Byte(0);
	}
}

StarSystem *StarSystem::Unserialize(Serializer::Reader &rd)
{
	if (rd.Byte()) {
		int sec_x = rd.Int32();
		int sec_y = rd.Int32();
		int sec_z = rd.Int32();
		int sys_idx = rd.Int32();
		return StarSystem::GetCached(SystemPath(sec_x, sec_y, sec_z, sys_idx));
	} else {
		return 0;
	}
}

typedef std::map<SystemPath,StarSystem*> SystemCacheMap;
static SystemCacheMap s_cachedSystems;

StarSystem *StarSystem::GetCached(const SystemPath &path)
{
	StarSystem *s = 0;

	SystemPath sysPath(path);
	sysPath.bodyIndex = 0;

	SystemCacheMap::const_iterator it = s_cachedSystems.find(sysPath);
	if (it != s_cachedSystems.end()) {
		s = it->second;
	} else {
		s = new StarSystem(sysPath);
		s_cachedSystems.insert( SystemCacheMap::value_type(sysPath, s) );
	}

	s->IncRefCount();
	return s;
}

void StarSystem::ShrinkCache()
{
<<<<<<< HEAD
	// from http://stackoverflow.com/questions/4600567/c-deleting-elements-with-iterator
	// The idea is to walk the iterator forward from the start of the container to the end, 
	// checking at each step whether the current key/value pair should be deleted. 
	// If so, a copy of the iterator is made and the iterator is advanced to the next step (to avoid iterator invalidation), 
	// then the copied iterator is removed from the container. Otherwise, the iterator is advanced as usual.
	std::map<SysLoc,StarSystem*>::iterator iter = s_cachedSystems.begin();
	while (iter != s_cachedSystems.end())
	{
		StarSystem *s = (*iter).second;
		if ((NULL!=s) && s->GetRefCount() == 0)
		{
			std::map<SysLoc,StarSystem*>::iterator iterTemp = iter;
			++iter;
			delete s;
			s_cachedSystems.erase( iterTemp ); 
		}
		else
		{
			++iter;
		}
=======
	std::map<SystemPath,StarSystem*>::iterator i = s_cachedSystems.begin();
	while (i != s_cachedSystems.end()) {
		StarSystem *s = (*i).second;
		if (s->GetRefCount() == 0) {
			delete s;
			s_cachedSystems.erase(i++);
		}
		else
			i++;
>>>>>>> e1278ae6
	}
}<|MERGE_RESOLUTION|>--- conflicted
+++ resolved
@@ -1,1984 +1,1961 @@
-#include "StarSystem.h"
-#include "Sector.h"
-#include "Serializer.h"
-#include "NameGenerator.h"
-#include <map>
-#include "utils.h"
-#include "Lang.h"
-#include "StringF.h"
-
-#define CELSIUS	273.15
-//#define DEBUG_DUMP
-
-// minimum moon mass a little under Europa's
-static const fixed MIN_MOON_MASS = fixed(1,30000); // earth masses
-static const fixed MIN_MOON_DIST = fixed(15,10000); // AUs
-static const fixed MAX_MOON_DIST = fixed(2, 100); // AUs
-// if binary stars have separation s, planets can have stable
-// orbits at (0.5 * s * SAFE_DIST_FROM_BINARY)
-static const fixed SAFE_DIST_FROM_BINARY = fixed(5,1);
-static const fixed PLANET_MIN_SEPARATION = fixed(135,100);
-
-// very crudely
-static const fixed AU_SOL_RADIUS = fixed(305,65536);
-static const fixed AU_EARTH_RADIUS = fixed(3, 65536);
-
-// indexed by enum type turd  
-float StarSystem::starColors[][3] = {
-	{ 0, 0, 0 }, // gravpoint
-	{ 0.5, 0.0, 0.0 }, // brown dwarf
-	{ 0.4, 0.4, 0.8 }, // white dwarf
-	{ 1.0, 0.2, 0.0 }, // M
-	{ 1.0, 0.6, 0.1 }, // K
-	{ 1.0, 1.0, 0.4 }, // G
-	{ 1.0, 1.0, 0.8 }, // F
-	{ 1.0, 1.0, 1.0 }, // A
-	{ 0.7, 0.7, 1.0 }, // B
-	{ 1.0, 0.7, 1.0 }, // O
-	{ 1.0, 0.2, 0.0 }, // M Giant
-	{ 1.0, 0.6, 0.1 }, // K Giant
-	{ 1.0, 1.0, 0.4 }, // G Giant
-	{ 1.0, 1.0, 0.8 }, // F Giant
-	{ 1.0, 1.0, 1.0 }, // A Giant
-	{ 0.7, 0.7, 1.0 }, // B Giant
-	{ 1.0, 0.7, 1.0 }, // O Giant
-	{ 1.0, 0.2, 0.0 }, // M Super Giant
-	{ 1.0, 0.6, 0.1 }, // K Super Giant
-	{ 1.0, 1.0, 0.4 }, // G Super Giant
-	{ 1.0, 1.0, 0.8 }, // F Super Giant
-	{ 1.0, 1.0, 1.0 }, // A Super Giant
-	{ 0.7, 0.7, 1.0 }, // B Super Giant
-	{ 1.0, 0.7, 1.0 }, // O Super Giant
-	{ 1.0, 0.2, 0.0 }, // M Hyper Giant
-	{ 1.0, 0.6, 0.1 }, // K Hyper Giant
-	{ 1.0, 1.0, 0.4 }, // G Hyper Giant
-	{ 1.0, 1.0, 0.8 }, // F Hyper Giant
-	{ 1.0, 1.0, 1.0 }, // A Hyper Giant
-	{ 0.7, 0.7, 1.0 }, // B Hyper Giant
-	{ 1.0, 0.7, 1.0 }, // O Hyper Giant
-	{ 1.0, 0.2, 0.0 }, // Red/M Wolf Rayet Star
-	{ 0.7, 0.7, 1.0 }, // Blue/B Wolf Rayet Star
-	{ 1.0, 0.7, 1.0 }, // Purple-Blue/O Wolf Rayet Star
-	{ 0.3, 0.7, 0.3 }, // Stellar Blackhole
-	{ 0.2, 0.9, 0.2 }, // Intermediate mass Black-hole
-	{ 0.0, 1.0, 0.0 }, // Super massive black hole
-};
-
-// indexed by enum type turd  
-float StarSystem::starRealColors[][3] = {
-	{ 0, 0, 0 }, // gravpoint
-	{ 0.5, 0.0, 0.0 }, // brown dwarf
-	{ 1.0, 1.0, 1.0 }, // white dwarf
-	{ 1.0, 0.5, 0.2 }, // M
-	{ 1.0, 1.0, 0.4 }, // K
-	{ 1.0, 1.0, 0.95 }, // G
-	{ 1.0, 1.0, 1.0 }, // F
-	{ 1.0, 1.0, 1.0 }, // A
-	{ 0.8, 0.8, 1.0 }, // B
-	{ 1.0, 0.8, 1.0 },  // O
-	{ 1.0, 0.5, 0.2 }, // M Giant
-	{ 1.0, 1.0, 0.4 }, // K Giant
-	{ 1.0, 1.0, 0.95 }, // G Giant
-	{ 1.0, 1.0, 1.0 }, // F Giant
-	{ 1.0, 1.0, 1.0 }, // A Giant
-	{ 0.8, 0.8, 1.0 }, // B Giant
-	{ 1.0, 0.8, 1.0 },  // O Giant
-	{ 1.0, 0.5, 0.2 }, // M Super Giant
-	{ 1.0, 1.0, 0.4 }, // K Super Giant
-	{ 1.0, 1.0, 0.95 }, // G Super Giant
-	{ 1.0, 1.0, 1.0 }, // F Super Giant
-	{ 1.0, 1.0, 1.0 }, // A Super Giant
-	{ 0.8, 0.8, 1.0 }, // B Super Giant
-	{ 1.0, 0.8, 1.0 },  // O Super Giant
-	{ 1.0, 0.5, 0.2 }, // M Hyper Giant
-	{ 1.0, 1.0, 0.4 }, // K Hyper Giant
-	{ 1.0, 1.0, 0.95 }, // G Hyper Giant
-	{ 1.0, 1.0, 1.0 }, // F Hyper Giant
-	{ 1.0, 1.0, 1.0 }, // A Hyper Giant
-	{ 0.8, 0.8, 1.0 }, // B Hyper Giant
-	{ 1.0, 0.8, 1.0 },  // O Hyper Giant
-	{ 1.0, 0.6, 0.6 }, // M WF
-	{ 0.8, 0.8, 1.0 }, // B WF
-	{ 1.0, 0.8, 1.0 },  // O WF
-	{ 1.0, 1.0, 1.0 },  // small Black hole
-	{ 0.06, 0.0, 0.08 }, // med BH
-	{ 0.04, 0.0, 0.06 }, // massive BH
-};
-
-double StarSystem::starLuminosities[] = {
-	0,
-	0.0003, // brown dwarf
-	0.1, // white dwarf
-	0.08, // M0
-	0.38, // K0
-	1.2, // G0
-	5.1, // F0
-	24.0, // A0
-	100.0, // B0
-	200.0, // O5
-	1000.0, // M0 Giant
-	2000.0, // K0 Giant
-	4000.0, // G0 Giant
-	6000.0, // F0 Giant
-	8000.0, // A0 Giant
-	9000.0, // B0 Giant
-	12000.0, // O5 Giant
-	12000.0, // M0 Super Giant
-	14000.0, // K0 Super Giant
-	18000.0, // G0 Super Giant
-	24000.0, // F0 Super Giant
-	30000.0, // A0 Super Giant
-	50000.0, // B0 Super Giant
-	100000.0, // O5 Super Giant
-	125000.0, // M0 Hyper Giant
-	150000.0, // K0 Hyper Giant
-	175000.0, // G0 Hyper Giant
-	200000.0, // F0 Hyper Giant
-	200000.0, // A0 Hyper Giant
-	200000.0, // B0 Hyper Giant
-	200000.0, // O5 Hyper Giant
-	50000.0, // M WF
-	100000.0, // B WF
-	200000.0, // O WF
-	0.0003, // Stellar Black hole
-	0.00003, // IM Black hole
-	0.000003, // Supermassive Black hole
-};
-
-float StarSystem::starScale[] = {  // Used in sector view
-	0,
-	0.6, // brown dwarf
-	0.5, // white dwarf
-	0.7, // M
-	0.8, // K
-	0.8, // G
-	0.9, // F
-	1.0, // A
-	1.1, // B
-	1.1, // O
-	1.3, // M Giant
-	1.2, // K G
-	1.2, // G G
-	1.2, // F G
-	1.1, // A G
-	1.1, // B G 
-	1.2, // O G
-	1.8, // M Super Giant
-	1.6, // K SG
-	1.5, // G SG
-	1.5, // F SG
-	1.4, // A SG
-	1.3, // B SG
-	1.3, // O SG
-	2.5, // M Hyper Giant
-	2.2, // K HG
-	2.2, // G HG
-	2.1, // F HG
-	2.1, // A HG
-	2.0, // B HG
-	1.9, // O HG
-	1.1, // M WF
-	1.3, // B WF
-	1.6, // O WF
-	1.0, // Black hole
-	2.5, // Intermediate-mass blackhole
-	4.0  // Supermassive blackhole
-};
-
-fixed StarSystem::starMetallicities[] = {
-	fixed(0,1),
-	fixed(9,10), // brown dwarf
-	fixed(5,10), // white dwarf
-	fixed(7,10), // M0
-	fixed(6,10), // K0
-	fixed(5,10), // G0
-	fixed(4,10), // F0
-	fixed(3,10), // A0
-	fixed(2,10), // B0
-	fixed(1,10), // O5
-	fixed(8,10), // M0 Giant
-	fixed(65,100), // K0 Giant
-	fixed(55,100), // G0 Giant
-	fixed(4,10), // F0 Giant
-	fixed(3,10), // A0 Giant
-	fixed(2,10), // B0 Giant
-	fixed(1,10), // O5 Giant
-	fixed(9,10), // M0 Super Giant
-	fixed(7,10), // K0 Super Giant
-	fixed(6,10), // G0 Super Giant
-	fixed(4,10), // F0 Super Giant
-	fixed(3,10), // A0 Super Giant
-	fixed(2,10), // B0 Super Giant
-	fixed(1,10), // O5 Super Giant
-	fixed(1,1), // M0 Hyper Giant
-	fixed(7,10), // K0 Hyper Giant
-	fixed(6,10), // G0 Hyper Giant
-	fixed(4,10), // F0 Hyper Giant
-	fixed(3,10), // A0 Hyper Giant
-	fixed(2,10), // B0 Hyper Giant
-	fixed(1,10), // O5 Hyper Giant
-	fixed(1,1), // M WF
-	fixed(8,10), // B WF
-	fixed(6,10), // O WF
-	fixed(1,1), // Blackholes  /give them high metallicity, so any rocks that happen to be there will be mining hotspots. FUN :)
-	fixed(1,1), // "
-	fixed(1,1)  // "
-};
-
-static const struct StarTypeInfo {
-	SBody::BodySuperType supertype;
-	int mass[2]; // min,max % sol for stars, unused for planets
-	int radius[2]; // min,max % sol radii for stars, % earth radii for planets
-	int tempMin, tempMax;
-} starTypeInfo[] = {
-	{
-		SBody::SUPERTYPE_NONE, {}, {},
-        0, 0
-	}, {
-		SBody::SUPERTYPE_STAR, //Brown Dwarf
-		{2,8}, {10,30},
-		1000, 2000
-	}, {
-		SBody::SUPERTYPE_STAR,  //white dwarf
-		{20,100}, {1,2}, 
-		4000, 40000
-	}, {
-		SBody::SUPERTYPE_STAR, //M
-		{10,47}, {30,60},
-		2000, 3500
-	}, {
-		SBody::SUPERTYPE_STAR, //K
-		{50,78}, {60,100},
-		3500, 5000
-	}, { 
-		SBody::SUPERTYPE_STAR, //G
-		{80,110}, {80,120},
-		5000, 6000
-	}, {
-		SBody::SUPERTYPE_STAR, //F
-		{115,170}, {110,150},
-		6000, 7500
-	}, {
-		SBody::SUPERTYPE_STAR, //A
-		{180,320}, {120,220},
-		7500, 10000
-	}, {
-		SBody::SUPERTYPE_STAR,  //B
-		{200,300}, {120,290},
-		10000, 30000
-	}, {
-		SBody::SUPERTYPE_STAR, //O
-		{300,400}, {200,310},
-		30000, 60000
-	}, {
-		SBody::SUPERTYPE_STAR, //M Giant
-		{60,357}, {2000,5000},
-		2500, 3500
-	}, {
-		SBody::SUPERTYPE_STAR, //K Giant
-		{125,500}, {1500,3000},
-		3500, 5000
-	}, { 
-		SBody::SUPERTYPE_STAR, //G Giant
-		{200,800}, {1000,2000},
-		5000, 6000
-	}, {
-		SBody::SUPERTYPE_STAR, //F Giant
-		{250,900}, {800,1500},
-		6000, 7500
-	}, {
-		SBody::SUPERTYPE_STAR, //A Giant
-		{400,1000}, {600,1000},
-		7500, 10000
-	}, {
-		SBody::SUPERTYPE_STAR,  //B Giant
-		{500,1000}, {600,1000},
-		10000, 30000
-	}, {
-		SBody::SUPERTYPE_STAR, //O Giant
-		{600,1200}, {600,1000},
-		30000, 60000
-	}, {
-		SBody::SUPERTYPE_STAR, //M Super Giant
-		{1050,5000}, {7000,15000},
-		2500, 3500
-	}, {
-		SBody::SUPERTYPE_STAR, //K Super Giant
-		{1100,5000}, {5000,9000},
-		3500, 5000
-	}, { 
-		SBody::SUPERTYPE_STAR, //G Super Giant
-		{1200,5000}, {4000,8000},
-		5000, 6000
-	}, {
-		SBody::SUPERTYPE_STAR, //F Super Giant
-		{1500,6000}, {3500,7000},
-		6000, 7500
-	}, {
-		SBody::SUPERTYPE_STAR, //A Super Giant
-		{2000,8000}, {3000,6000},
-		7500, 10000
-	}, {
-		SBody::SUPERTYPE_STAR,  //B Super Giant
-		{3000,9000}, {2500,5000},
-		10000, 30000
-	}, {
-		SBody::SUPERTYPE_STAR, //O Super Giant
-		{5000,10000}, {2000,4000},
-		30000, 60000
-	}, {
-		SBody::SUPERTYPE_STAR, //M Hyper Giant
-		{5000,15000}, {20000,40000},
-		2500, 3500
-	}, {
-		SBody::SUPERTYPE_STAR, //K Hyper Giant
-		{5000,17000}, {17000,25000},
-		3500, 5000
-	}, { 
-		SBody::SUPERTYPE_STAR, //G Hyper Giant
-		{5000,18000}, {14000,20000},
-		5000, 6000
-	}, {
-		SBody::SUPERTYPE_STAR, //F Hyper Giant
-		{5000,19000}, {12000,17500},
-		6000, 7500
-	}, {
-		SBody::SUPERTYPE_STAR, //A Hyper Giant
-		{5000,20000}, {10000,15000},
-		7500, 10000
-	}, {
-		SBody::SUPERTYPE_STAR,  //B Hyper Giant
-		{5000,23000}, {6000,10000},
-		10000, 30000
-	}, {
-		SBody::SUPERTYPE_STAR, //O Hyper Giant
-		{10000,30000}, {4000,7000},
-		30000, 60000
-	}, {
-		SBody::SUPERTYPE_STAR,  // M WF
-		{2000,5000}, {2500,5000},
-		25000, 35000
-	}, {
-		SBody::SUPERTYPE_STAR,  // B WF
-		{2000,7500}, {2500,5000},
-		35000, 45000
-	}, {
-		SBody::SUPERTYPE_STAR,  // O WF
-		{2000,10000}, {2500,5000},
-		45000, 60000
-	}, {
-		SBody::SUPERTYPE_STAR,  // S BH
-		{20,2000}, {0.00002,0.00004},
-		10, 24
-	}, {
-		SBody::SUPERTYPE_STAR,  // IM BH
-		{9e5,1e6}, {100,500},
-		1, 10
-	}, {
-		SBody::SUPERTYPE_STAR,  // SM BH
-		{2e6,5e6}, {10000,20000},
-		10, 24
-	}
-/*	}, {
-		SBody::SUPERTYPE_GAS_GIANT,
-		{}, 950, Lang::MEDIUM_GAS_GIANT,
-	}, {
-		SBody::SUPERTYPE_GAS_GIANT,
-		{}, 1110, Lang::LARGE_GAS_GIANT,
-	}, {
-		SBody::SUPERTYPE_GAS_GIANT,
-		{}, 1500, Lang::VERY_LARGE_GAS_GIANT,
-	}, {
-		SBody::SUPERTYPE_ROCKY_PLANET,
-		{}, 1, Lang::ASTEROID,
-		"icons/object_planet_asteroid.png"
-	}, {
-		SBody::SUPERTYPE_ROCKY_PLANET,
-		{}, 2, "Large asteroid",
-	}, {
-		SBody::SUPERTYPE_ROCKY_PLANET,
-		{}, 26, "Small, rocky dwarf planet", // moon radius
-	}, {
-		SBody::SUPERTYPE_ROCKY_PLANET,
-		{}, 26, "Small, rocky dwarf planet", // dwarf2 for moon-like colours
-	}, {
-		SBody::SUPERTYPE_ROCKY_PLANET,
-		{}, 52, "Small, rocky planet with a thin atmosphere", // mars radius
-	}, {
-		SBody::SUPERTYPE_ROCKY_PLANET,
-		{}, 100, "Rocky frozen planet with a thin nitrogen atmosphere", // earth radius
-	}, {
-		SBody::SUPERTYPE_ROCKY_PLANET,
-		{}, 100, "Dead world that once housed it's own intricate ecosystem.", // earth radius
-	}, {
-		SBody::SUPERTYPE_ROCKY_PLANET,
-		{}, 100, "Rocky planet with a carbon dioxide atmosphere",
-	}, {
-		SBody::SUPERTYPE_ROCKY_PLANET,
-		{}, 100, "Rocky planet with a methane atmosphere",
-	}, {
-		SBody::SUPERTYPE_ROCKY_PLANET,
-		{}, 100, "Water world with vast oceans and a thick nitrogen atmosphere",
-	}, {
-		SBody::SUPERTYPE_ROCKY_PLANET,
-		{}, 100, "Rocky planet with a thick carbon dioxide atmosphere",
-	}, {
-		SBody::SUPERTYPE_ROCKY_PLANET,
-		{}, 100, "Rocky planet with a thick methane atmosphere",
-	}, {
-		SBody::SUPERTYPE_ROCKY_PLANET,
-		{}, 100, "Highly volcanic world",
-	}, {
-		SBody::SUPERTYPE_ROCKY_PLANET,
-		{}, 100, "World with indigenous life and an oxygen atmosphere",
-	}, {
-		SBody::SUPERTYPE_ROCKY_PLANET,
-		{}, 60, "Marginal terraformed world with minimal plant life",
-	}, {
-		SBody::SUPERTYPE_ROCKY_PLANET,
-		{}, 90, "Fully terraformed world with introduced species from numerous successful colonies",
-	}, {
-		SBody::SUPERTYPE_STARPORT,
-		{}, 0, Lang::ORBITAL_STARPORT,
-	}, {
-		SBody::SUPERTYPE_STARPORT,
-		{}, 0, Lang::STARPORT,
-	}*/
-};
-
-SBody::BodySuperType SBody::GetSuperType() const
-{
-	switch (type) {
-		case TYPE_BROWN_DWARF:
-		case TYPE_WHITE_DWARF:
-		case TYPE_STAR_M:
-		case TYPE_STAR_K:
-		case TYPE_STAR_G:
-		case TYPE_STAR_F:
-		case TYPE_STAR_A:
-		case TYPE_STAR_B:
-		case TYPE_STAR_O:
-		case TYPE_STAR_M_GIANT:
-		case TYPE_STAR_K_GIANT:
-		case TYPE_STAR_G_GIANT:
-		case TYPE_STAR_F_GIANT:
-		case TYPE_STAR_A_GIANT:
-		case TYPE_STAR_B_GIANT:
-		case TYPE_STAR_O_GIANT:
-		case TYPE_STAR_M_SUPER_GIANT:
-		case TYPE_STAR_K_SUPER_GIANT:
-		case TYPE_STAR_G_SUPER_GIANT:
-		case TYPE_STAR_F_SUPER_GIANT:
-		case TYPE_STAR_A_SUPER_GIANT:
-		case TYPE_STAR_B_SUPER_GIANT:
-		case TYPE_STAR_O_SUPER_GIANT:
-		case TYPE_STAR_M_HYPER_GIANT:
-		case TYPE_STAR_K_HYPER_GIANT:
-		case TYPE_STAR_G_HYPER_GIANT:
-		case TYPE_STAR_F_HYPER_GIANT:
-		case TYPE_STAR_A_HYPER_GIANT:
-		case TYPE_STAR_B_HYPER_GIANT:
-		case TYPE_STAR_O_HYPER_GIANT:
-		case TYPE_STAR_M_WF:
-		case TYPE_STAR_B_WF:
-		case TYPE_STAR_O_WF:
-		case TYPE_STAR_S_BH:
-		case TYPE_STAR_IM_BH:
-		case TYPE_STAR_SM_BH:
-		     return SUPERTYPE_STAR;
-		case TYPE_PLANET_GAS_GIANT:
-		     return SUPERTYPE_GAS_GIANT;
-		case TYPE_PLANET_ASTEROID:
-		case TYPE_PLANET_TERRESTRIAL:
-		     return SUPERTYPE_ROCKY_PLANET;
-		case TYPE_STARPORT_ORBITAL:
-		case TYPE_STARPORT_SURFACE:
-		     return SUPERTYPE_STARPORT;
-		case TYPE_GRAVPOINT:
-             return SUPERTYPE_NONE;
-        default:
-             fprintf( stderr, "Warning: Invalid SuperBody Type found.\n");
-             return SUPERTYPE_NONE;
-	}
-    return SUPERTYPE_NONE;
-}
-
-std::string SBody::GetAstroDescription()
-{
-	switch (type) {
-	case TYPE_BROWN_DWARF: return Lang::BROWN_DWARF;
-	case TYPE_WHITE_DWARF: return Lang::WHITE_DWARF;
-	case TYPE_STAR_M: return Lang::STAR_M;
-	case TYPE_STAR_K: return Lang::STAR_K;
-	case TYPE_STAR_G: return Lang::STAR_G;
-	case TYPE_STAR_F: return Lang::STAR_F;
-	case TYPE_STAR_A: return Lang::STAR_A;
-	case TYPE_STAR_B: return Lang::STAR_B;
-	case TYPE_STAR_O: return Lang::STAR_O;
-	case TYPE_STAR_M_GIANT: return Lang::STAR_M_GIANT;
-	case TYPE_STAR_K_GIANT: return Lang::STAR_K_GIANT;
-	case TYPE_STAR_G_GIANT: return Lang::STAR_G_GIANT;
-	case TYPE_STAR_F_GIANT: return Lang::STAR_AF_GIANT;
-	case TYPE_STAR_A_GIANT: return Lang::STAR_AF_GIANT;
-	case TYPE_STAR_B_GIANT: return Lang::STAR_B_GIANT;
-	case TYPE_STAR_O_GIANT: return Lang::STAR_O_GIANT;
-	case TYPE_STAR_M_SUPER_GIANT: return Lang::STAR_M_SUPER_GIANT;
-	case TYPE_STAR_K_SUPER_GIANT: return Lang::STAR_K_SUPER_GIANT;
-	case TYPE_STAR_G_SUPER_GIANT: return Lang::STAR_G_SUPER_GIANT;
-	case TYPE_STAR_F_SUPER_GIANT: return Lang::STAR_AF_SUPER_GIANT;
-	case TYPE_STAR_A_SUPER_GIANT: return Lang::STAR_AF_SUPER_GIANT;
-	case TYPE_STAR_B_SUPER_GIANT: return Lang::STAR_B_SUPER_GIANT;
-	case TYPE_STAR_O_SUPER_GIANT: return Lang::STAR_O_SUPER_GIANT;
-	case TYPE_STAR_M_HYPER_GIANT: return Lang::STAR_M_HYPER_GIANT;
-	case TYPE_STAR_K_HYPER_GIANT: return Lang::STAR_K_HYPER_GIANT;
-	case TYPE_STAR_G_HYPER_GIANT: return Lang::STAR_G_HYPER_GIANT;
-	case TYPE_STAR_F_HYPER_GIANT: return Lang::STAR_AF_HYPER_GIANT;
-	case TYPE_STAR_A_HYPER_GIANT: return Lang::STAR_AF_HYPER_GIANT;
-	case TYPE_STAR_B_HYPER_GIANT: return Lang::STAR_B_HYPER_GIANT;
-	case TYPE_STAR_O_HYPER_GIANT: return Lang::STAR_O_HYPER_GIANT;
-	case TYPE_STAR_M_WF: return Lang::STAR_M_WF;
-	case TYPE_STAR_B_WF: return Lang::STAR_B_WF;
-	case TYPE_STAR_O_WF: return Lang::STAR_O_WF;
-	case TYPE_STAR_S_BH: return Lang::STAR_S_BH;
-	case TYPE_STAR_IM_BH: return Lang::STAR_IM_BH;
-	case TYPE_STAR_SM_BH: return Lang::STAR_SM_BH;
-	case TYPE_PLANET_GAS_GIANT:
-		if (mass > 800) return Lang::VERY_LARGE_GAS_GIANT;
-		if (mass > 300) return Lang::LARGE_GAS_GIANT;
-		if (mass > 80) return Lang::MEDIUM_GAS_GIANT;
-		else return Lang::SMALL_GAS_GIANT;
-	case TYPE_PLANET_ASTEROID: return Lang::ASTEROID;
-	case TYPE_PLANET_TERRESTRIAL: {
-		std::string s;
-		if (mass > fixed(2,1)) s = Lang::MASSIVE;
-		else if (mass > fixed(3,2)) s = Lang::LARGE;
-		else if (mass < fixed(1,10)) s = Lang::TINY;
-		else if (mass < fixed(1,5)) s = Lang::SMALL;
-
-		if (m_volcanicity > fixed(7,10)) {
-			if (s.size()) s += Lang::COMMA_HIGHLY_VOLCANIC;
-			else s = Lang::HIGHLY_VOLCANIC;
-		}
-
-		if (m_volatileIces + m_volatileLiquid > fixed(4,5)) {
-			if (m_volatileIces > m_volatileLiquid) {
-				if (averageTemp < fixed(250)) {
-					s += Lang::ICE_WORLD;
-				} else s += Lang::ROCKY_PLANET;
-			} else {
-				if (averageTemp < fixed(250)) {
-					s += Lang::ICE_WORLD;
-				} else {
-					s += Lang::OCEANICWORLD;
-				}
-			}
-		} else if (m_volatileLiquid > fixed(2,5)){
-			if (averageTemp > fixed(250)) {
-				s += Lang::PLANET_CONTAINING_LIQUID_WATER;
-			} else {
-				s += Lang::PLANET_WITH_SOME_ICE;
-			}
-		} else if (m_volatileLiquid > fixed(1,5)){
-			s += Lang::ROCKY_PLANET_CONTAINING_COME_LIQUIDS;
-		} else {
-			s += Lang::ROCKY_PLANET;
-		}
-
-		if (m_volatileGas < fixed(1,100)) {
-			s += Lang::WITH_NO_SIGNIFICANT_ATMOSPHERE;
-		} else {
-			std::string thickness;
-			if (m_volatileGas < fixed(1,10)) thickness = Lang::TENUOUS;
-			else if (m_volatileGas < fixed(1,5)) thickness = Lang::THIN;
-			else if (m_volatileGas < fixed(2,1)) {}
-			else if (m_volatileGas < fixed(4,1)) thickness = Lang::THICK;
-			else thickness = Lang::VERY_DENSE;
-
-			if (m_atmosOxidizing > fixed(95,100)) {
-				s += Lang::WITH_A+thickness+Lang::O2_ATMOSPHERE;
-			} else if (m_atmosOxidizing > fixed(7,10)) {
-				s += Lang::WITH_A+thickness+Lang::CO2_ATMOSPHERE;
-			} else if (m_atmosOxidizing > fixed(65,100)) {
-				s += Lang::WITH_A+thickness+Lang::CO_ATMOSPHERE;
-			} else if (m_atmosOxidizing > fixed(55,100)) {
-				s += Lang::WITH_A+thickness+Lang::CH4_ATMOSPHERE;
-			} else if (m_atmosOxidizing > fixed(3,10)) {
-				s += Lang::WITH_A+thickness+Lang::H_ATMOSPHERE;
-			} else if (m_atmosOxidizing > fixed(2,10)) {
-				s += Lang::WITH_A+thickness+Lang::HE_ATMOSPHERE;
-			} else if (m_atmosOxidizing > fixed(15,100)) {
-				s += Lang::WITH_A+thickness+Lang::AR_ATMOSPHERE;
-			} else if (m_atmosOxidizing > fixed(1,10)) {
-				s += Lang::WITH_A+thickness+Lang::S_ATMOSPHERE;
-			} else {
-				s += Lang::WITH_A+thickness+Lang::N_ATMOSPHERE;
-			}
-		}
-
-		if (m_life > fixed(1,2)) {
-			s += Lang::AND_HIGHLY_COMPLEX_ECOSYSTEM;
-		} else if (m_life > fixed(1,10)) {
-			s += Lang::AND_INDIGENOUS_PLANT_LIFE;
-		} else if (m_life > fixed(0)) {
-			s += Lang::AND_INDIGENOUS_MICROBIAL_LIFE;
-		} else {
-			s += ".";
-		}
-		
-		return s;
-	}
-	case TYPE_STARPORT_ORBITAL:
-		return Lang::ORBITAL_STARPORT;
-	case TYPE_STARPORT_SURFACE:
-		return Lang::STARPORT;
-	case TYPE_GRAVPOINT:
-    default:
-        fprintf( stderr, "Warning: Invalid Astro Body Description found.\n");
-        return Lang::UNKNOWN;
-	}
-    return Lang::UNKNOWN;
-}
-
-const char *SBody::GetIcon()
-{
-	switch (type) {
-	case TYPE_BROWN_DWARF: return "icons/object_brown_dwarf.png";
-	case TYPE_WHITE_DWARF: return "icons/object_white_dwarf.png";
-	case TYPE_STAR_M: return "icons/object_star_m.png";
-	case TYPE_STAR_K: return "icons/object_star_k.png";
-	case TYPE_STAR_G: return "icons/object_star_g.png";
-	case TYPE_STAR_F: return "icons/object_star_f.png";
-	case TYPE_STAR_A: return "icons/object_star_a.png";
-	case TYPE_STAR_B: return "icons/object_star_b.png";
-	case TYPE_STAR_O: return "icons/object_star_b.png"; //shares B graphic for now
-	case TYPE_STAR_M_GIANT: return "icons/object_star_m_giant.png";
-	case TYPE_STAR_K_GIANT: return "icons/object_star_k_giant.png";
-	case TYPE_STAR_G_GIANT: return "icons/object_star_g_giant.png";
-	case TYPE_STAR_F_GIANT: return "icons/object_star_f_giant.png";
-	case TYPE_STAR_A_GIANT: return "icons/object_star_a_giant.png";
-	case TYPE_STAR_B_GIANT: return "icons/object_star_b_giant.png";
-	case TYPE_STAR_O_GIANT: return "icons/object_star_o.png"; // uses old O type graphic
-	case TYPE_STAR_M_SUPER_GIANT: return "icons/object_star_m_super_giant.png";
-	case TYPE_STAR_K_SUPER_GIANT: return "icons/object_star_k_super_giant.png";
-	case TYPE_STAR_G_SUPER_GIANT: return "icons/object_star_g_super_giant.png";
-	case TYPE_STAR_F_SUPER_GIANT: return "icons/object_star_g_super_giant.png"; //shares G graphic for now
-	case TYPE_STAR_A_SUPER_GIANT: return "icons/object_star_a_super_giant.png";
-	case TYPE_STAR_B_SUPER_GIANT: return "icons/object_star_b_super_giant.png";
-	case TYPE_STAR_O_SUPER_GIANT: return "icons/object_star_b_super_giant.png";// uses B type graphic for now
-	case TYPE_STAR_M_HYPER_GIANT: return "icons/object_star_m_hyper_giant.png";
-	case TYPE_STAR_K_HYPER_GIANT: return "icons/object_star_k_hyper_giant.png";
-	case TYPE_STAR_G_HYPER_GIANT: return "icons/object_star_g_hyper_giant.png";
-	case TYPE_STAR_F_HYPER_GIANT: return "icons/object_star_f_hyper_giant.png";
-	case TYPE_STAR_A_HYPER_GIANT: return "icons/object_star_a_hyper_giant.png";
-	case TYPE_STAR_B_HYPER_GIANT: return "icons/object_star_b_hyper_giant.png";
-	case TYPE_STAR_O_HYPER_GIANT: return "icons/object_star_b_hyper_giant.png";// uses B type graphic for now
-	case TYPE_STAR_M_WF: return "icons/object_star_m_wf.png"; 
-	case TYPE_STAR_B_WF: return "icons/object_star_b_wf.png";
-	case TYPE_STAR_O_WF: return "icons/object_star_o_wf.png";
-	case TYPE_STAR_S_BH: return "icons/object_star_bh.png";
-	case TYPE_STAR_IM_BH: return "icons/object_star_smbh.png";
-	case TYPE_STAR_SM_BH: return "icons/object_star_smbh.png";
-	case TYPE_PLANET_GAS_GIANT:
-		if (mass > 800) {
-			if (averageTemp > 1000) return "icons/object_planet_large_gas_giant_hot.png";
-			else return "icons/object_planet_large_gas_giant.png";
-		}
-		if (mass > 300) {
-			if (averageTemp > 1000) return "icons/object_planet_large_gas_giant_hot.png";
-			else return "icons/object_planet_large_gas_giant.png";
-		}
-		if (mass > 80) {
-			if (averageTemp > 1000) return "icons/object_planet_medium_gas_giant_hot.png";
-			else return "icons/object_planet_medium_gas_giant.png";
-		}
-		else {
-			if (averageTemp > 1000) return "icons/object_planet_small_gas_giant_hot.png";
-			else return "icons/object_planet_small_gas_giant.png";
-		}
-	case TYPE_PLANET_ASTEROID:
-		return "icons/object_planet_asteroid.png";
-	case TYPE_PLANET_TERRESTRIAL:
-		if (m_volatileLiquid > fixed(7,10)) {
-			if (averageTemp > 250) return "icons/object_planet_water.png";
-			else return "icons/object_planet_ice.png";
-		}
-		if ((m_life > fixed(9,10)) &&
-			(m_volatileGas > fixed(6,10))) return "icons/object_planet_life.png";
-		if ((m_life > fixed(8,10)) &&
-			(m_volatileGas > fixed(5,10))) return "icons/object_planet_life6.png";
-		if ((m_life > fixed(7,10)) &&
-			(m_volatileGas > fixed(45,100))) return "icons/object_planet_life7.png";
-		if ((m_life > fixed(6,10)) &&
-			(m_volatileGas > fixed(4,10))) return "icons/object_planet_life8.png";
-		if ((m_life > fixed(5,10)) &&
-			(m_volatileGas > fixed(3,10))) return "icons/object_planet_life4.png";
-		if ((m_life > fixed(4,10)) &&
-			(m_volatileGas > fixed(2,10))) return "icons/object_planet_life5.png";
-		if ((m_life > fixed(1,10)) &&
-			(m_volatileGas > fixed(2,10))) return "icons/object_planet_life2.png";
-		if (m_life > fixed(1,10)) return "icons/object_planet_life3.png";
-		if (mass < fixed(1,100)) return "icons/object_planet_dwarf.png";
-		if (mass < fixed(1,10)) return "icons/object_planet_small.png";
-		if ((m_volatileLiquid < fixed(1,10)) &&
-			(m_volatileGas > fixed(1,5))) return "icons/object_planet_desert.png";
-		
-		if (m_volatileIces + m_volatileLiquid > fixed(3,5)) {
-			if (m_volatileIces > m_volatileLiquid) {
-				if (averageTemp < 250)	return "icons/object_planet_ice.png";
-			} else { 
-				if (averageTemp > 250) {
-					return "icons/object_planet_water.png";
-				} else return "icons/object_planet_ice.png";
-			}
-		}
-
-		if (m_volatileGas > fixed(1,2)) {
-			if (m_atmosOxidizing < fixed(1,2)) {
-				if (averageTemp > 300) return "icons/object_planet_methane3.png";
-				else if (averageTemp > 250) return "icons/object_planet_methane2.png";
-				else return "icons/object_planet_methane.png";
-			} else {
-				if (averageTemp > 300) return "icons/object_planet_co2_2.png";
-				else if (averageTemp > 250) {
-					if ((m_volatileLiquid > fixed(3,10)) && (m_volatileGas > fixed(2,10)))
-						return "icons/object_planet_co2_4.png";
-					else return "icons/object_planet_co2_3.png";
-				} else return "icons/object_planet_co2.png";
-			}
-		}
-
-		if ((m_volatileLiquid > fixed(1,10)) &&  
-		   (m_volatileGas < fixed(1,10))) return "icons/object_planet_ice.png";
-		if (m_volcanicity > fixed(7,10)) return "icons/object_planet_volcanic.png";
-		return "icons/object_planet_small.png";
-		/*
-		"icons/object_planet_water_n1.png"
-		"icons/object_planet_life3.png"
-		"icons/object_planet_life2.png"
-		*/
-	case TYPE_STARPORT_ORBITAL:
-		return "icons/object_orbital_starport.png";
-	case TYPE_GRAVPOINT:
-	case TYPE_STARPORT_SURFACE:
-    default:
-        fprintf( stderr, "Warning: Invalid body icon.\n");
-		return 0;
-	}
-    return 0;
-}
-
-/*
- * Position a surface starport anywhere. Space.cpp::MakeFrameFor() ensures it
- * is on dry land (discarding this position if necessary)
- */
-static void position_settlement_on_planet(SBody *b)
-{
-	MTRand r(b->seed);
-	// used for orientation on planet surface
-	double r2 = r.Double(); 	// function parameter evaluation order is implementation-dependent
-	double r1 = r.Double();		// can't put two rands in the same expression
-	b->orbit.rotMatrix = matrix4x4d::RotateZMatrix(2*M_PI*r1) *
-			matrix4x4d::RotateYMatrix(2*M_PI*r2);
-}
-
-double SBody::GetMaxChildOrbitalDistance() const
-{
-	double max = 0;
-	for (unsigned int i=0; i<children.size(); i++) {
-		if (children[i]->orbMax.ToDouble() > max) {
-			max = children[i]->orbMax.ToDouble();	
-		}
-	}
-	return AU * max;
-}
-
-
-/*
- * These are the nice floating point surface temp calculating turds.
- *
-static const double boltzman_const = 5.6704e-8;
-static double calcEnergyPerUnitAreaAtDist(double star_radius, double star_temp, double object_dist)
-{
-	const double total_solar_emission = boltzman_const *
-		star_temp*star_temp*star_temp*star_temp*
-		4*M_PI*star_radius*star_radius;
-
-	return total_solar_emission / (4*M_PI*object_dist*object_dist);
-}
-
-// bond albedo, not geometric
-static double CalcSurfaceTemp(double star_radius, double star_temp, double object_dist, double albedo, double greenhouse)
-{
-	const double energy_per_meter2 = calcEnergyPerUnitAreaAtDist(star_radius, star_temp, object_dist);
-	const double surface_temp = pow(energy_per_meter2*(1-albedo)/(4*(1-greenhouse)*boltzman_const), 0.25);
-	return surface_temp;
-}
-*/
-/*
- * Instead we use these butt-ugly overflow-prone spat of ejaculate:
- */
-/*
- * star_radius in sol radii
- * star_temp in kelvin,
- * object_dist in AU
- * return Watts/m^2
- */
-static fixed calcEnergyPerUnitAreaAtDist(fixed star_radius, int star_temp, fixed object_dist)
-{
-	fixed temp = star_temp * fixed(1,10000);
-	const fixed total_solar_emission =
-		temp*temp*temp*temp*star_radius*star_radius;
-	
-	return fixed(1744665451,100000)*(total_solar_emission / (object_dist*object_dist));
-}
-
-static int CalcSurfaceTemp(const SBody *primary, fixed distToPrimary, fixed albedo, fixed greenhouse)
-{
-	fixed energy_per_meter2;
-	if (primary->type == SBody::TYPE_GRAVPOINT) {
-		// binary. take energies of both stars
-		energy_per_meter2 = calcEnergyPerUnitAreaAtDist(primary->children[0]->radius,
-			primary->children[0]->averageTemp, distToPrimary);
-		energy_per_meter2 += calcEnergyPerUnitAreaAtDist(primary->children[1]->radius,
-			primary->children[1]->averageTemp, distToPrimary);
-	} else {
-		energy_per_meter2 = calcEnergyPerUnitAreaAtDist(primary->radius, primary->averageTemp, distToPrimary);
-	}
-	const fixed surface_temp_pow4 = energy_per_meter2*(1-albedo)/(1-greenhouse);
-	return int(isqrt(isqrt((surface_temp_pow4.v>>fixed::FRAC)*4409673)));
-}
-
-vector3d Orbit::OrbitalPosAtTime(double t) const
-{
-	const double e = eccentricity;
-	// mean anomaly
-	const double M = 2*M_PI*t / period;
-	// eccentric anomaly
-	// NR method to solve for E: M = E-sin(E)
-	double E = M;
-	for (int iter=5; iter > 0; --iter) {
-		E = E - (E-e*(sin(E))-M) / (1.0 - e*cos(E));
-	}
-	// heliocentric distance
-	double r = semiMajorAxis * (1.0 - e*cos(E));
-	// true anomaly (angle of orbit position)
-	double cos_v = (cos(E) - e) / (1.0 - e*cos(E));
-	double sin_v = (sqrt(1.0-e*e)*sin(E))/ (1.0 - e*cos(E));
-
-	vector3d pos = vector3d(-cos_v*r, sin_v*r, 0);
-	pos = rotMatrix * pos;
-	return pos;
-}
-
-vector3d Orbit::EvenSpacedPosAtTime(double t) const
-{
-	const double e = eccentricity;
-	const double M = 2*M_PI*t;
-	const double v = 2*atan(sqrt((1+e)/(1-e)) * tan(M/2.0));
-	const double r = semiMajorAxis * (1 - e*e) / (1 + e*cos(v));
-	vector3d pos = vector3d(-cos(v)*r, sin(v)*r, 0);
-	pos = rotMatrix * pos;
-	return pos;
-}
-
-double calc_orbital_period(double semiMajorAxis, double centralMass)
-{
-	return 2.0*M_PI*sqrt((semiMajorAxis*semiMajorAxis*semiMajorAxis)/(G*centralMass));
-}
-
-template <class T>
-static void shuffle_array(MTRand &rand, T *array, int len)
-{
-	for (int i=0; i<len; i++) {
-		int pos = rand.Int32(len);
-		T temp = array[i];
-		array[i] = array[pos];
-		array[pos] = temp;
-	}
-}
-
-SBody *StarSystem::GetBodyByPath(const SystemPath &path) const
-{
-    assert(m_path.IsSameSystem(path));
-	assert(path.bodyIndex < m_bodies.size());
-
-	return m_bodies[path.bodyIndex];
-}
-
-SystemPath StarSystem::GetPathOf(const SBody *sbody) const
-{
-	return sbody->path;
-}
-
-/*
-struct CustomSBody {
-	const char *name; // null to end system
-	SBody::BodyType type;
-	int primaryIdx;  // -1 for primary
-	fixed radius; // in earth radii for planets, sol radii for stars
-	fixed mass; // earth masses or sol masses
-	int averageTemp; // kelvin
-	fixed semiMajorAxis; // in AUs
-	fixed eccentricity;
-};
-*/
-void StarSystem::CustomGetKidsOf(SBody *parent, const std::list<CustomSBody> *children, int *outHumanInfestedness, MTRand &rand)
-{
-	for (std::list<CustomSBody>::const_iterator i = children->begin(); i != children->end(); i++) {
-		const CustomSBody *csbody = &(*i);
-
-		SBody *kid = NewBody();
-		kid->type = csbody->type;
-		kid->parent = parent;
-		kid->seed = csbody->want_rand_seed ? rand.Int32() : csbody->seed;
-		kid->radius = csbody->radius;
-		kid->averageTemp = csbody->averageTemp;
-		kid->name = csbody->name;
-
-		kid->mass = csbody->mass;
-		if (kid->type == SBody::TYPE_PLANET_ASTEROID) kid->mass /= 100000;
-
-		kid->m_metallicity    = csbody->metallicity;
-		kid->m_volatileGas    = csbody->volatileGas;
-		kid->m_volatileLiquid = csbody->volatileLiquid;
-		kid->m_volatileIces   = csbody->volatileIces;
-		kid->m_volcanicity    = csbody->volcanicity;
-		kid->m_atmosOxidizing = csbody->atmosOxidizing;
-		kid->m_life           = csbody->life;
-
-		kid->rotationPeriod = csbody->rotationPeriod;
-		kid->eccentricity = csbody->eccentricity;
-		kid->orbitalOffset = csbody->orbitalOffset;
-		kid->axialTilt = csbody->axialTilt;
-		kid->semiMajorAxis = csbody->semiMajorAxis;
-		kid->orbit.eccentricity = csbody->eccentricity.ToDouble();
-		kid->orbit.semiMajorAxis = csbody->semiMajorAxis.ToDouble() * AU;
-		kid->orbit.period = calc_orbital_period(kid->orbit.semiMajorAxis, parent->GetMass());
-		if (csbody->heightMapFilename.length() > 0) kid->heightMapFilename = csbody->heightMapFilename.c_str();
-
-		if (kid->type == SBody::TYPE_STARPORT_SURFACE) {
-			kid->orbit.rotMatrix = matrix4x4d::RotateYMatrix(csbody->longitude) *
-				matrix4x4d::RotateXMatrix(-0.5*M_PI + csbody->latitude);
-		} else {
-			if (kid->orbit.semiMajorAxis < 1.2 * parent->GetRadius()) {
-				Error("%s's orbit is too close to its parent", csbody->name.c_str());
-			}
-			double offset = csbody->want_rand_offset ? rand.Double(2*M_PI) : (csbody->orbitalOffset.ToDouble()*M_PI);
-			kid->orbit.rotMatrix = matrix4x4d::RotateYMatrix(offset) * matrix4x4d::RotateXMatrix(-0.5*M_PI + csbody->latitude);
-		}
-		if (kid->GetSuperType() == SBody::SUPERTYPE_STARPORT) {
-			(*outHumanInfestedness)++;
-            m_spaceStations.push_back(kid);
-		}
-		parent->children.push_back(kid);
-
-		// perihelion and aphelion (in AUs)
-		kid->orbMin = csbody->semiMajorAxis - csbody->eccentricity*csbody->semiMajorAxis;
-		kid->orbMax = 2*csbody->semiMajorAxis - kid->orbMin;
-
-		CustomGetKidsOf(kid, &csbody->children, outHumanInfestedness, rand);
-	}
-
-}
-
-void StarSystem::GenerateFromCustom(const CustomSystem *customSys, MTRand &rand)
-{
-	const CustomSBody *csbody = &customSys->sBody;
-
-	rootBody = NewBody();
-	rootBody->type = csbody->type;
-	rootBody->parent = NULL;
-	rootBody->seed = csbody->want_rand_seed ? rand.Int32() : csbody->seed;
-	rootBody->seed = rand.Int32();
-	rootBody->radius = csbody->radius;
-	rootBody->mass = csbody->mass;
-	rootBody->averageTemp = csbody->averageTemp;
-	rootBody->name = csbody->name;
-
-	int humanInfestedness = 0;
-	CustomGetKidsOf(rootBody, &csbody->children, &humanInfestedness, rand);
-	Populate(false);
-
-}
-
-void StarSystem::MakeStarOfType(SBody *sbody, SBody::BodyType type, MTRand &rand)
-{
-	sbody->type = type;
-	sbody->radius = fixed(rand.Int32(starTypeInfo[type].radius[0],
-				starTypeInfo[type].radius[1]), 100);
-	sbody->mass = fixed(rand.Int32(starTypeInfo[type].mass[0],
-				starTypeInfo[type].mass[1]), 100);
-	sbody->averageTemp = rand.Int32(starTypeInfo[type].tempMin,
-				starTypeInfo[type].tempMax);
-}
-
-void StarSystem::MakeRandomStar(SBody *sbody, MTRand &rand)
-{
-	SBody::BodyType type = SBody::BodyType(rand.Int32(SBody::TYPE_STAR_MIN, SBody::TYPE_STAR_MAX));
-	MakeStarOfType(sbody, type, rand);
-}
-
-void StarSystem::MakeStarOfTypeLighterThan(SBody *sbody, SBody::BodyType type, fixed maxMass, MTRand &rand)
-{
-	int tries = 16;
-	do {
-		MakeStarOfType(sbody, type, rand);
-	} while ((sbody->mass > maxMass) && (--tries));
-}
-
-void StarSystem::MakeBinaryPair(SBody *a, SBody *b, fixed minDist, MTRand &rand)
-{
-	fixed m = a->mass + b->mass;
-	fixed a0 = b->mass / m;
-	fixed a1 = a->mass / m;
-	a->eccentricity = rand.NFixed(3);
-	int mul = 1;
-
-	do {
-		switch (rand.Int32(3)) {
-			case 2: a->semiMajorAxis = fixed(rand.Int32(100,10000), 100); break;
-			case 1: a->semiMajorAxis = fixed(rand.Int32(10,1000), 100); break;
-			default:
-			case 0: a->semiMajorAxis = fixed(rand.Int32(1,100), 100); break;
-		}
-		a->semiMajorAxis *= mul;
-		mul *= 2;
-	} while (a->semiMajorAxis < minDist);
-
-	a->orbit.eccentricity = a->eccentricity.ToDouble();
-	a->orbit.semiMajorAxis = AU * (a->semiMajorAxis * a0).ToDouble();
-	a->orbit.period = 60*60*24*365* a->semiMajorAxis.ToDouble() * sqrt(a->semiMajorAxis.ToDouble() / m.ToDouble());
-	
-	const float rotX = -0.5*M_PI;//(float)(rand.Double()*M_PI/2.0);
-	const float rotY = float(rand.Double(M_PI));
-	a->orbit.rotMatrix = matrix4x4d::RotateYMatrix(rotY) * matrix4x4d::RotateXMatrix(rotX);
-	b->orbit.rotMatrix = matrix4x4d::RotateYMatrix(rotY-M_PI) * matrix4x4d::RotateXMatrix(rotX);
-
-	b->orbit.eccentricity = a->eccentricity.ToDouble();
-	b->orbit.semiMajorAxis = AU * (a->semiMajorAxis * a1).ToDouble();
-	b->orbit.period = a->orbit.period;
-	
-	fixed orbMin = a->semiMajorAxis - a->eccentricity*a->semiMajorAxis;
-	fixed orbMax = 2*a->semiMajorAxis - orbMin;
-	a->orbMin = orbMin;
-	b->orbMin = orbMin;
-	a->orbMax = orbMax;
-	b->orbMax = orbMax;
-}
-
-SBody::SBody()
-{
-	heightMapFilename = 0;
-}
-
-/*
- * As my excellent comrades have pointed out, choices that depend on floating
- * point crap will result in different universes on different platforms.
- *
- * We must be sneaky and avoid floating point in these places.
- */
-StarSystem::StarSystem(const SystemPath &path) : m_path(path)
-{
-	memset(m_tradeLevel, 0, sizeof(m_tradeLevel));
-	rootBody = 0;
-
-	Sector s = Sector(m_path.sectorX, m_path.sectorY, m_path.sectorZ);
-	assert(m_path.systemIndex >= 0 && m_path.systemIndex < s.m_systems.size());
-
-	m_seed = s.m_systems[m_path.systemIndex].seed;
-	m_name = s.m_systems[m_path.systemIndex].name;
-
-	unsigned long _init[6] = { m_path.systemIndex, m_path.sectorX, m_path.sectorY, m_path.sectorZ, UNIVERSE_SEED, m_seed };
-	MTRand rand(_init, 6);
-
-	/*
-	 * 0 - ~500ly from sol: explored
-	 * ~500ly - ~700ly (65-90 sectors): gradual
-	 * ~700ly+: unexplored
-	 */
-	int dist = isqrt(1 + m_path.sectorX*m_path.sectorX + m_path.sectorY*m_path.sectorY + m_path.sectorZ*m_path.sectorZ);
-	m_unexplored = (dist > 90) || (dist > 65 && rand.Int32(dist) > 40);
-
-	m_isCustom = m_hasCustomBodies = false;
-	if (s.m_systems[m_path.systemIndex].customSys) {
-		m_isCustom = true;
-		const CustomSystem *custom = s.m_systems[m_path.systemIndex].customSys;
-		m_numStars = custom->numStars;
-		if (custom->shortDesc.length() > 0) m_shortDesc = custom->shortDesc;
-		if (custom->longDesc.length() > 0) m_longDesc = custom->longDesc;
-		if (!custom->IsRandom()) {
-			m_hasCustomBodies = true;
-			GenerateFromCustom(s.m_systems[m_path.systemIndex].customSys, rand);
-			return;
-		}
-	}
-
-	SBody *star[4];
-	SBody *centGrav1, *centGrav2;
-
-	const int numStars = s.m_systems[m_path.systemIndex].numStars;
-	assert((numStars >= 1) && (numStars <= 4));
-
-	if (numStars == 1) {
-		SBody::BodyType type = s.m_systems[m_path.systemIndex].starType[0];
-		star[0] = NewBody();
-		star[0]->parent = NULL;
-		star[0]->name = s.m_systems[m_path.systemIndex].name;
-		star[0]->orbMin = 0;
-		star[0]->orbMax = 0;
-		MakeStarOfType(star[0], type, rand);
-		rootBody = star[0];
-		m_numStars = 1;
-	} else {
-		centGrav1 = NewBody();
-		centGrav1->type = SBody::TYPE_GRAVPOINT;
-		centGrav1->parent = NULL;
-		centGrav1->name = s.m_systems[m_path.systemIndex].name+" A,B";
-		rootBody = centGrav1;
-
-		SBody::BodyType type = s.m_systems[m_path.systemIndex].starType[0];
-		star[0] = NewBody();
-		star[0]->name = s.m_systems[m_path.systemIndex].name+" A";
-		star[0]->parent = centGrav1;
-		MakeStarOfType(star[0], type, rand);
-		
-		star[1] = NewBody();
-		star[1]->name = s.m_systems[m_path.systemIndex].name+" B";
-		star[1]->parent = centGrav1;
-		MakeStarOfTypeLighterThan(star[1], s.m_systems[m_path.systemIndex].starType[1],
-				star[0]->mass, rand);
-
-		centGrav1->mass = star[0]->mass + star[1]->mass;
-		centGrav1->children.push_back(star[0]);
-		centGrav1->children.push_back(star[1]);
-		const fixed minDist1 = (star[0]->radius + star[1]->radius) * AU_SOL_RADIUS;
-try_that_again_guvnah:
-		MakeBinaryPair(star[0], star[1], minDist1, rand);
-
-		m_numStars = 2;
-
-		if (numStars > 2) {
-			if (star[0]->orbMax > fixed(100,1)) {
-				// reduce to < 100 AU...
-				goto try_that_again_guvnah;
-			}
-			// 3rd and maybe 4th star
-			if (numStars == 3) {
-				star[2] = NewBody();
-				star[2]->name = s.m_systems[m_path.systemIndex].name+" C";
-				star[2]->orbMin = 0;
-				star[2]->orbMax = 0;
-				MakeStarOfTypeLighterThan(star[2], s.m_systems[m_path.systemIndex].starType[2],
-					star[0]->mass, rand);
-				centGrav2 = star[2];
-				m_numStars = 3;
-			} else {
-				centGrav2 = NewBody();
-				centGrav2->type = SBody::TYPE_GRAVPOINT;
-				centGrav2->name = s.m_systems[m_path.systemIndex].name+" C,D";
-				centGrav2->orbMax = 0;
-
-				star[2] = NewBody();
-				star[2]->name = s.m_systems[m_path.systemIndex].name+" C";
-				star[2]->parent = centGrav2;
-				MakeStarOfTypeLighterThan(star[2], s.m_systems[m_path.systemIndex].starType[2],
-					star[0]->mass, rand);
-				
-				star[3] = NewBody();
-				star[3]->name = s.m_systems[m_path.systemIndex].name+" D";
-				star[3]->parent = centGrav2;
-				MakeStarOfTypeLighterThan(star[3], s.m_systems[m_path.systemIndex].starType[3],
-					star[2]->mass, rand);
-
-				const fixed minDist2 = (star[2]->radius + star[3]->radius) * AU_SOL_RADIUS;
-				MakeBinaryPair(star[2], star[3], minDist2, rand);
-				centGrav2->mass = star[2]->mass + star[3]->mass;
-				centGrav2->children.push_back(star[2]);
-				centGrav2->children.push_back(star[3]);
-				m_numStars = 4;
-			}
-			SBody *superCentGrav = NewBody();
-			superCentGrav->type = SBody::TYPE_GRAVPOINT;
-			superCentGrav->parent = NULL;
-			superCentGrav->name = s.m_systems[m_path.systemIndex].name;
-			centGrav1->parent = superCentGrav;
-			centGrav2->parent = superCentGrav;
-			rootBody = superCentGrav;
-			const fixed minDistSuper = star[0]->orbMax + star[2]->orbMax;
-			MakeBinaryPair(centGrav1, centGrav2, 4*minDistSuper, rand);
-			superCentGrav->children.push_back(centGrav1);
-			superCentGrav->children.push_back(centGrav2);
-
-		}
-	}
-
-	m_metallicity = starMetallicities[rootBody->type];
-
-	for (int i=0; i<m_numStars; i++) MakePlanetsAround(star[i], rand);
-
-	if (m_numStars > 1) MakePlanetsAround(centGrav1, rand);
-	if (m_numStars == 4) MakePlanetsAround(centGrav2, rand);
-
-	Populate(true);
-
-#ifdef DEBUG_DUMP
-	Dump();
-#endif /* DEBUG_DUMP */
-}
-
-#ifdef DEBUG_DUMP
-struct thing_t {
-	SBody* obj;
-	vector3d pos;
-	vector3d vel;
-};
-void StarSystem::Dump()
-{
-	std::vector<SBody*> obj_stack;
-	std::vector<vector3d> pos_stack;
-	std::vector<thing_t> output;
-	
-	SBody *obj = rootBody;
-	vector3d pos = vector3d(0.0);
-
-	while (obj) {
-		vector3d p2 = pos;
-		if (obj->parent) {
-			p2 = pos + obj->orbit.OrbitalPosAtTime(1.0);
-			pos = pos + obj->orbit.OrbitalPosAtTime(0.0);
-		}
-
-		if ((obj->type != SBody::TYPE_GRAVPOINT) &&
-		    (obj->GetSuperType() != SBody::SUPERTYPE_STARPORT)) {
-			struct thing_t t;
-			t.obj = obj;
-			t.pos = pos;
-			t.vel = (p2-pos);
-			output.push_back(t);
-		}
-		for (std::vector<SBody*>::iterator i = obj->children.begin();
-				i != obj->children.end(); ++i) {
-			obj_stack.push_back(*i);
-			pos_stack.push_back(pos);
-		}
-		if (obj_stack.size() == 0) break;
-		pos = pos_stack.back();
-		obj = obj_stack.back();
-		pos_stack.pop_back();
-		obj_stack.pop_back();
-	}
-
-	FILE *f = fopen("starsystem.dump", "w");
-	fprintf(f, "%d bodies\n", output.size());
-	fprintf(f, "0 steps\n");
-	for (std::vector<thing_t>::iterator i = output.begin();
-			i != output.end(); ++i) {
-		fprintf(f, "B:%lf,%lf:%lf,%lf,%lf,%lf:%lf:%d:%lf,%lf,%lf\n",
-				(*i).pos.x, (*i).pos.y, (*i).pos.z,
-				(*i).vel.x, (*i).vel.y, (*i).vel.z,
-				(*i).obj->GetMass(), 0,
-				1.0, 1.0, 1.0);
-	}
-	fclose(f);
-	printf("Junk dumped to starsystem.dump\n");
-}
-#endif /* DEBUG_DUMP */
-
-/*
- * http://en.wikipedia.org/wiki/Hill_sphere
- */
-fixed SBody::CalcHillRadius() const
-{
-	if (GetSuperType() <= SUPERTYPE_STAR) {
-		return fixed(0);
-	} else {
-		// playing with precision since these numbers get small
-		// masses in earth masses
-		fixedf<32> mprimary = parent->GetMassInEarths();
-
-		fixedf<48> a = semiMajorAxis;
-		fixedf<48> e = eccentricity;
-
-		return fixed(a * (fixedf<48>(1,1)-e) *
-				fixedf<48>::CubeRootOf(fixedf<48>(
-						mass / (fixedf<32>(3,1)*mprimary))));
-		
-		//fixed hr = semiMajorAxis*(fixed(1,1) - eccentricity) *
-		//  fixedcuberoot(mass / (3*mprimary));
-	}
-}
-
-static fixed mass_from_disk_area(fixed a, fixed b, fixed max)
-{
-	// so, density of the disk with distance from star goes like so: 1 - x/discMax
-	//
-	// --- 
-	//    ---
-	//       --- <- zero at discMax
-	//
-	// Which turned into a disc becomes 2*pi*x - (2*pi*x*x)/discMax
-	// Integral of which is: pi*x*x - (2/(3*discMax))*pi*x*x*x
-	//
-	// Because get_disc_density divides total_mass by
-	// mass_from_disk_area(0, discMax, discMax) to find density, the
-	// constant factors (pi) in this equation drop out.
-	//
-	b = (b > max ? max : b);
-	assert(b>=a);
-	assert(a<=max);
-	assert(b<=max);
-	assert(a>=0);
-	fixed one_over_3max = fixed(2,1)/(3*max);
-	return (b*b - one_over_3max*b*b*b) -
-		(a*a - one_over_3max*a*a*a);
-}
-
-static fixed get_disc_density(SBody *primary, fixed discMin, fixed discMax, fixed percentOfPrimaryMass)
-{
-	discMax = std::max(discMax, discMin);
-	fixed total = mass_from_disk_area(discMin, discMax, discMax);
-	return primary->GetMassInEarths() * percentOfPrimaryMass / total;
-}
-
-void StarSystem::MakePlanetsAround(SBody *primary, MTRand &rand)
-{
-	fixed discMin = fixed(0);
-	fixed discMax = fixed(5000,1);
-	fixed discDensity;
-
-	SBody::BodySuperType superType = primary->GetSuperType();
-
-	if (superType <= SBody::SUPERTYPE_STAR) {
-		if (primary->type == SBody::TYPE_GRAVPOINT) {
-			/* around a binary */
-			discMin = primary->children[0]->orbMax * SAFE_DIST_FROM_BINARY;
-		} else {
-			/* correct thing is roche limit, but lets ignore that because
-			 * it depends on body densities and gives some strange results */
-			discMin = 4 * primary->radius * AU_SOL_RADIUS;
-		}
-		if (primary->type == SBody::TYPE_WHITE_DWARF) {
-			// white dwarfs will have started as stars < 8 solar
-			// masses or so, so pick discMax according to that
-			// We give it a larger discMin because it used to be a much larger star
-			discMin = 1000 * primary->radius * AU_SOL_RADIUS;
-			discMax = 100 * rand.NFixed(2);		// rand-splitting again
-			discMax *= fixed::SqrtOf(fixed(1,2) + fixed(8,1)*rand.Fixed());
-		} else {
-			discMax = 100 * rand.NFixed(2)*fixed::SqrtOf(primary->mass);
-		}
-		// having limited discMin by bin-separation/fake roche, and
-		// discMax by some relation to star mass, we can now compute
-		// disc density
-		discDensity = rand.Fixed() * get_disc_density(primary, discMin, discMax, fixed(2,100));
-
-		if ((superType == SBody::SUPERTYPE_STAR) && (primary->parent)) {
-			// limit planets out to 10% distance to star's binary companion
-			discMax = std::min(discMax, primary->orbMin * fixed(1,10));
-		}
-
-		/* in trinary and quaternary systems don't bump into other pair... */
-		if (m_numStars >= 3) {
-			discMax = std::min(discMax, fixed(5,100)*rootBody->children[0]->orbMin);
-		}
-	} else {
-		fixed primary_rad = primary->radius * AU_EARTH_RADIUS;
-		discMin = 4 * primary_rad;
-		/* use hill radius to find max size of moon system. for stars botch it.
-		   And use planets orbit around its primary as a scaler to a moon's orbit*/
-		discMax = std::min(discMax, fixed(1,20)*
-			primary->CalcHillRadius()*primary->orbMin*fixed(1,10));
-		
-		discDensity = rand.Fixed() * get_disc_density(primary, discMin, discMax, fixed(1,500));
-	}
-
-	//fixed discDensity = 20*rand.NFixed(4);
-
-	//printf("Around %s: Range %f -> %f AU\n", primary->name.c_str(), discMin.ToDouble(), discMax.ToDouble());
-
-	fixed initialJump = rand.NFixed(5);
-	fixed pos = (fixed(1,1) - initialJump)*discMin + (initialJump*discMax);
-
-	while (pos < discMax) {
-		// periapsis, apoapsis = closest, farthest distance in orbit
-		fixed periapsis = pos + pos*fixed(1,2)*rand.NFixed(2);/* + jump */;
-		fixed ecc = rand.NFixed(3);
-		fixed semiMajorAxis = periapsis / (fixed(1,1) - ecc);
-		fixed apoapsis = 2*semiMajorAxis - periapsis;
-		if (apoapsis > discMax) break;
-
-		fixed mass;
-		{
-			const fixed a = pos;
-			const fixed b = fixed(135,100)*apoapsis;
-			mass = mass_from_disk_area(a, b, discMax);
-			mass *= rand.Fixed() * discDensity;
-		}
-
-		SBody *planet = NewBody();
-		planet->eccentricity = ecc;
-		planet->axialTilt = fixed(100,157)*rand.NFixed(2);
-		planet->semiMajorAxis = semiMajorAxis;
-		planet->type = SBody::TYPE_PLANET_TERRESTRIAL;
-		planet->seed = rand.Int32();
-		planet->tmp = 0;
-		planet->parent = primary;
-		planet->mass = mass;
-		planet->rotationPeriod = fixed(rand.Int32(1,200), 24);
-
-		planet->orbit.eccentricity = ecc.ToDouble();
-		planet->orbit.semiMajorAxis = semiMajorAxis.ToDouble() * AU;
-		planet->orbit.period = calc_orbital_period(planet->orbit.semiMajorAxis, primary->GetMass());
-
-		double r1 = rand.Double(2*M_PI);		// function parameter evaluation order is implementation-dependent
-		double r2 = rand.NDouble(5);			// can't put two rands in the same expression
-		planet->orbit.rotMatrix = matrix4x4d::RotateYMatrix(r1) *
-			matrix4x4d::RotateXMatrix(-0.5*M_PI + r2*M_PI/2.0);
-
-		planet->orbMin = periapsis;
-		planet->orbMax = apoapsis;
-		primary->children.push_back(planet);
-
-		/* minimum separation between planets of 1.35 */
-		pos = apoapsis * fixed(135,100);
-	}
-
-	int idx=0;
-	bool make_moons = superType <= SBody::SUPERTYPE_STAR;
-	
-	for (std::vector<SBody*>::iterator i = primary->children.begin(); i != primary->children.end(); ++i) {
-		// planets around a binary pair [gravpoint] -- ignore the stars...
-		if ((*i)->GetSuperType() == SBody::SUPERTYPE_STAR) continue;
-		// Turn them into something!!!!!!!
-		char buf[8];
-		if (superType <= SBody::SUPERTYPE_STAR) {
-			// planet naming scheme
-			snprintf(buf, sizeof(buf), " %c", 'a'+idx);
-		} else {
-			// moon naming scheme
-			snprintf(buf, sizeof(buf), " %d", 1+idx);
-		}
-		(*i)->name = primary->name+buf;
-		(*i)->PickPlanetType(this, rand);
-		if (make_moons) MakePlanetsAround(*i, rand);
-		idx++;
-	}
-}
-
-/*
- * For moons distance from star is not orbMin, orbMax.
- */
-const SBody *SBody::FindStarAndTrueOrbitalRange(fixed &orbMin_, fixed &orbMax_)
-{
-	const SBody *planet = this;
-	const SBody *star = this->parent;
-
-	assert(star);
-
-	/* while not found star yet.. */
-	while (star->GetSuperType() > SBody::SUPERTYPE_STAR) {
-		planet = star;
-		star = star->parent;
-	}
-
-	orbMin_ = planet->orbMin;
-	orbMax_ = planet->orbMax;
-	return star;
-}
-
-void SBody::PickPlanetType(StarSystem *system, MTRand &rand)
-{
-	fixed albedo = fixed(0);
-	fixed greenhouse = fixed(0);
-
-	fixed minDistToStar, maxDistToStar, averageDistToStar;
-	const SBody *star = FindStarAndTrueOrbitalRange(minDistToStar, maxDistToStar);
-	averageDistToStar = (minDistToStar+maxDistToStar)>>1;
-
-	/* first calculate blackbody temp (no greenhouse effect, zero albedo) */
-	int bbody_temp = CalcSurfaceTemp(star, averageDistToStar, albedo, greenhouse);
-	
-	averageTemp = bbody_temp;
-
-	// radius is just the cube root of the mass. we get some more fractional
-	// bits for small bodies otherwise we can easily end up with 0 radius
-	// which breaks stuff elsewhere
-	if (mass <= fixed(1,1))
-		radius = fixed(fixedf<48>::CubeRootOf(fixedf<48>(mass)));
-	else
-		radius = fixed::CubeRootOf(mass);
-	// enforce minimum size of 10km
-	radius = std::max(radius, fixed(1,630000));
-
-	m_metallicity = system->m_metallicity * rand.Fixed();
-	// harder to be volcanic when you are tiny (you cool down)
-	m_volcanicity = std::min(fixed(1,1), mass) * rand.Fixed();
-	m_atmosOxidizing = rand.Fixed();
-	m_life = fixed(0);
-	m_volatileGas = fixed(0);
-	m_volatileLiquid = fixed(0);
-	m_volatileIces = fixed(0);
-
-	// pick body type
-	if (mass > 317*13) {
-		// more than 13 jupiter masses can fuse deuterium - is a brown dwarf
-		type = SBody::TYPE_BROWN_DWARF;
-		averageTemp = averageTemp + rand.Int32(starTypeInfo[type].tempMin,
-					starTypeInfo[type].tempMax);
-		// prevent mass exceeding 65 jupiter masses or so, when it becomes a star
-		// XXX since TYPE_BROWN_DWARF is supertype star, mass is now in
-		// solar masses. what a fucking mess
-		mass = std::min(mass, fixed(317*65, 1)) / 332998;
-		//Radius is too high as it now uses the planetary calculations to work out radius (Cube root of mass)
-		// So tell it to use the star data instead:
-		radius = fixed(rand.Int32(starTypeInfo[type].radius[0],
-				starTypeInfo[type].radius[1]), 100);
-	} else if (mass > 6) {
-		type = SBody::TYPE_PLANET_GAS_GIANT;
-	} else if (mass > fixed(1, 15000)) {
-		type = SBody::TYPE_PLANET_TERRESTRIAL;
-
-		fixed amount_volatiles = fixed(2,1)*rand.Fixed();
-		if (rand.Int32(3)) amount_volatiles *= mass;
-		// total atmosphere loss
-		if (rand.Fixed() > mass) amount_volatiles = fixed(0);
-
-		//printf("Amount volatiles: %f\n", amount_volatiles.ToFloat());
-		// fudge how much of the volatiles are in which state
-		greenhouse = fixed(0);
-		albedo = fixed(0);
-		// CO2 sublimation
-		if (averageTemp > 195) greenhouse += amount_volatiles * fixed(1,3);
-		else albedo += fixed(2,6);
-		// H2O liquid
-		if (averageTemp > 273) greenhouse += amount_volatiles * fixed(1,5);
-		else albedo += fixed(3,6);
-		// H2O boils
-		if (averageTemp > 373) greenhouse += amount_volatiles * fixed(1,3);
-
-		averageTemp = CalcSurfaceTemp(star, averageDistToStar, albedo, greenhouse);
-
-		const fixed proportion_gas = averageTemp / (fixed(100,1) + averageTemp);
-		m_volatileGas = proportion_gas * amount_volatiles;
-
-		const fixed proportion_liquid = (fixed(1,1)-proportion_gas) * (averageTemp / (fixed(50,1) + averageTemp));
-		m_volatileLiquid = proportion_liquid * amount_volatiles;
-
-		const fixed proportion_ices = fixed(1,1) - (proportion_gas + proportion_liquid);
-		m_volatileIces = proportion_ices * amount_volatiles;
-
-		//printf("temp %dK, gas:liquid:ices %f:%f:%f\n", averageTemp, proportion_gas.ToFloat(),
-		//		proportion_liquid.ToFloat(), proportion_ices.ToFloat());
-
-		if ((m_volatileLiquid > fixed(0)) &&
-		    (averageTemp > CELSIUS-60) &&
-		    (averageTemp < CELSIUS+200)) {
-			// try for life
-			int minTemp = CalcSurfaceTemp(star, maxDistToStar, albedo, greenhouse);
-			int maxTemp = CalcSurfaceTemp(star, minDistToStar, albedo, greenhouse);
-
-			if ((star->type != TYPE_BROWN_DWARF) &&
-			    (star->type != TYPE_WHITE_DWARF) &&
-			    (star->type != TYPE_STAR_O) &&
-			    (minTemp > CELSIUS-10) && (minTemp < CELSIUS+90) &&
-			    (maxTemp > CELSIUS-10) && (maxTemp < CELSIUS+90)) {
-				m_life = rand.Fixed();
-			}
-		}
-	} else {
-		type = SBody::TYPE_PLANET_ASTEROID;
-	}
-}
-
-void StarSystem::MakeShortDescription(MTRand &rand)
-{
-	m_econType = 0;
-	if ((m_industrial > m_metallicity) && (m_industrial > m_agricultural)) {
-		m_econType = ECON_INDUSTRY;
-	} else if (m_metallicity > m_agricultural) {
-		m_econType = ECON_MINING;
-	} else {
-		m_econType = ECON_AGRICULTURE;
-	}
-
-	if (m_unexplored) {
-		m_shortDesc = Lang::UNEXPLORED_SYSTEM_NO_DATA;
-	}
-
-	/* Total population is in billions */
-	else if(m_totalPop == 0) {
-		m_shortDesc = Lang::SMALL_SCALE_PROSPECTING_NO_SETTLEMENTS;
-	} else if (m_totalPop < fixed(1,10)) {
-		switch (m_econType) {
-			case ECON_INDUSTRY: m_shortDesc = Lang::SMALL_INDUSTRIAL_OUTPOST; break;
-			case ECON_MINING: m_shortDesc = Lang::SOME_ESTABLISHED_MINING; break;
-			case ECON_AGRICULTURE: m_shortDesc = Lang::YOUNG_FARMING_COLONY; break;
-		}
-	} else if (m_totalPop < fixed(1,2)) {
-		switch (m_econType) {
-			case ECON_INDUSTRY: m_shortDesc = Lang::INDUSTRIAL_COLONY; break;
-			case ECON_MINING: m_shortDesc = Lang::MINING_COLONY; break;
-			case ECON_AGRICULTURE: m_shortDesc = Lang::OUTDOOR_AGRICULTURAL_WORLD; break;
-		}
-	} else if (m_totalPop < fixed(5,1)) {
-		switch (m_econType) {
-			case ECON_INDUSTRY: m_shortDesc = Lang::HEAVY_INDUSTRY; break;
-			case ECON_MINING: m_shortDesc = Lang::EXTENSIVE_MINING; break;
-			case ECON_AGRICULTURE: m_shortDesc = Lang::THRIVING_OUTDOOR_WORLD; break;
-		}
-	} else {
-		switch (m_econType) {
-			case ECON_INDUSTRY: m_shortDesc = Lang::INDUSTRIAL_HUB_SYSTEM; break;
-			case ECON_MINING: m_shortDesc = Lang::VAST_STRIP_MINE; break;
-			case ECON_AGRICULTURE: m_shortDesc = Lang::HIGH_POPULATION_OUTDOOR_WORLD; break;
-		}
-	}
-}
-
-/* percent */
-#define MAX_COMMODITY_BASE_PRICE_ADJUSTMENT 25
-
-void StarSystem::Populate(bool addSpaceStations)
-{
-	unsigned long _init[5] = { m_path.systemIndex, m_path.sectorX, m_path.sectorY, m_path.sectorZ, UNIVERSE_SEED };
-	MTRand rand;
-	rand.seed(_init, 5);
-
-	/* Various system-wide characteristics */
-	m_humanProx = fixed(3,1) / isqrt(9 + 10*(m_path.sectorX*m_path.sectorX + m_path.sectorY*m_path.sectorY + m_path.sectorZ*m_path.sectorZ));
-	m_techlevel = (m_humanProx*5).ToInt32() + rand.Int32(-2,2);
-	m_techlevel = Clamp(m_techlevel, 1, 5);
-	m_econType = ECON_INDUSTRY;
-	m_industrial = rand.Fixed();
-	m_agricultural = 0;
-
-	/* system attributes */
-	m_totalPop = fixed(0);
-	rootBody->PopulateStage1(this, m_totalPop);
-	if (m_totalPop == 0) m_techlevel = 0;
-	
-//	printf("Trading rates:\n");
-	// So now we have balances of trade of various commodities.
-	// Lets use black magic to turn these into percentage base price
-	// alterations
-	int maximum = 0;
-	for (int i=Equip::FIRST_COMMODITY; i<=Equip::LAST_COMMODITY; i++) {
-		maximum = std::max(abs(m_tradeLevel[i]), maximum);
-	}
-	if (maximum) for (int i=Equip::FIRST_COMMODITY; i<=Equip::LAST_COMMODITY; i++) {
-		m_tradeLevel[i] = (m_tradeLevel[i] * MAX_COMMODITY_BASE_PRICE_ADJUSTMENT) / maximum;
-		m_tradeLevel[i] += rand.Int32(-5, 5);
-	}
-	
-// Unused?
-//	for (int i=(int)Equip::FIRST_COMMODITY; i<=(int)Equip::LAST_COMMODITY; i++) {
-//		Equip::Type t = (Equip::Type)i;
-//		const EquipType &type = Equip::types[t];
-//		printf("%s: %d%%\n", type.name, m_tradeLevel[t]);
-//	}
-//	printf("System total population %.3f billion, tech level %d\n", m_totalPop.ToFloat(), m_techlevel);
-	Polit::GetSysPolitStarSystem(this, m_totalPop, m_polit);
-
-	if (addSpaceStations) {
-		rootBody->PopulateAddStations(this);
-	}
-
-	if (!m_shortDesc.size())
-		MakeShortDescription(rand);
-}
-
-/*
- * Set natural resources, tech level, industry strengths and population levels
- */
-void SBody::PopulateStage1(StarSystem *system, fixed &outTotalPop)
-{
-	for (unsigned int i=0; i<children.size(); i++) {
-		children[i]->PopulateStage1(system, outTotalPop);
-	}
-
-	// unexplored systems have no population (that we know about)
-	if (system->m_unexplored) {
-		m_population = outTotalPop = fixed(0);
-		return;
-	}
-
-	unsigned long _init[6] = { system->m_path.systemIndex, system->m_path.sectorX,
-			system->m_path.sectorY, system->m_path.sectorZ, UNIVERSE_SEED, this->seed };
-	MTRand rand;
-	rand.seed(_init, 6);
-
-	m_population = fixed(0);
-
-	/* Bad type of planet for settlement */
-	if ((averageTemp > CELSIUS+100) || (averageTemp < 100) ||
-	    (type != SBody::TYPE_PLANET_TERRESTRIAL)) {
-        
-        // orbital starports should carry a small amount of population
-        if (type == SBody::TYPE_STARPORT_ORBITAL) {
-			m_population = fixed(1,100000);
-			outTotalPop += m_population;
-        }
-
-		return;
-	}
-
-	m_agricultural = fixed(0);
-
-	if (m_life > fixed(9,10)) {
-		m_agricultural = Clamp(fixed(1,1) - fixed(CELSIUS+25-averageTemp, 40), fixed(0), fixed(1,1));
-		system->m_agricultural += 2*m_agricultural;
-	} else if (m_life > fixed(1,2)) {
-		m_agricultural = Clamp(fixed(1,1) - fixed(CELSIUS+30-averageTemp, 50), fixed(0), fixed(1,1));
-		system->m_agricultural += 1*m_agricultural;
-	} else {
-		// don't bother populating crap planets
-		if (m_metallicity < fixed(5,10)) return;
-	}
-
-	const int NUM_CONSUMABLES = 10;
-	const Equip::Type consumables[NUM_CONSUMABLES] = { 
-		Equip::AIR_PROCESSORS,
-		Equip::GRAIN,
-		Equip::FRUIT_AND_VEG,
-		Equip::ANIMAL_MEAT,
-		Equip::LIQUOR,
-		Equip::CONSUMER_GOODS,
-		Equip::MEDICINES,
-		Equip::HAND_WEAPONS,
-		Equip::NARCOTICS,
-		Equip::LIQUID_OXYGEN
-	};
-
-	/* Commodities we produce (mining and agriculture) */
-	for (int i=Equip::FIRST_COMMODITY; i<Equip::LAST_COMMODITY; i++) {
-		Equip::Type t = Equip::Type(i);
-		const EquipType &itype = Equip::types[t];
-		if (itype.techLevel > system->m_techlevel) continue;
-
-		fixed affinity = fixed(1,1);
-		if (itype.econType & ECON_AGRICULTURE) {
-			affinity *= 2*m_agricultural;
-		}
-		if (itype.econType & ECON_INDUSTRY) affinity *= system->m_industrial;
-		// make industry after we see if agriculture and mining are viable
-		if (itype.econType & ECON_MINING) {
-			affinity *= m_metallicity;
-		}
-		affinity *= rand.Fixed();
-		// producing consumables is wise
-		for (int j=0; j<NUM_CONSUMABLES; j++) {
-			if (i == consumables[j]) affinity *= 2; break;
-		}
-		assert(affinity >= 0);
-		/* workforce... */
-		m_population += affinity * system->m_humanProx;
-		
-		int howmuch = (affinity * 256).ToInt32();
-
-		system->m_tradeLevel[t] += -2*howmuch;
-		for (int j=0; j<EQUIP_INPUTS; j++) {
-			if (!itype.inputs[j]) continue;
-			system->m_tradeLevel[itype.inputs[j]] += howmuch;
-		}
-	}
-
-	if (!system->m_hasCustomBodies && m_population > fixed(1,10))
-		name = NameGenerator::PlanetName(rand);
-	
-	// Add a bunch of things people consume
-	for (int i=0; i<NUM_CONSUMABLES; i++) {
-		Equip::Type t = consumables[i];
-		if (m_life > fixed(1,2)) {
-			// life planets can make this jizz probably
-			if ((t == Equip::AIR_PROCESSORS) ||
-			    (t == Equip::LIQUID_OXYGEN) ||
-			    (t == Equip::GRAIN) ||
-			    (t == Equip::FRUIT_AND_VEG) ||
-			    (t == Equip::ANIMAL_MEAT)) {
-				continue;
-			}
-		}
-		system->m_tradeLevel[t] += rand.Int32(32,128);
-	}
-	// well, outdoor worlds should have way more people
-	m_population = fixed(1,10)*m_population + m_population*m_agricultural;
-
-//	printf("%s: pop %.3f billion\n", name.c_str(), m_population.ToFloat());
-
-	outTotalPop += m_population;
-}
-
-void SBody::PopulateAddStations(StarSystem *system)
-{
-	for (unsigned int i=0; i<children.size(); i++) {
-		children[i]->PopulateAddStations(system);
-	}
-	unsigned long _init[6] = { system->m_path.systemIndex, system->m_path.sectorX,
-			system->m_path.sectorY, system->m_path.sectorZ, this->seed, UNIVERSE_SEED };
-	MTRand rand;
-	rand.seed(_init, 6);
-
-	if (m_population < fixed(1,1000)) return;
-
-	fixed pop = m_population + rand.Fixed();
-
-	fixed orbMaxS = fixed(1,4)*this->CalcHillRadius();
-	fixed orbMinS = 4 * this->radius * AU_EARTH_RADIUS;
-	if (children.size()) orbMaxS = std::min(orbMaxS, fixed(1,2) * children[0]->orbMin);
-
-	// starports - orbital
-	pop -= rand.Fixed();
-	if ((orbMinS < orbMaxS) && (pop >= 0)) {
-	
-		SBody *sp = system->NewBody();
-		sp->type = SBody::TYPE_STARPORT_ORBITAL;
-		sp->seed = rand.Int32();
-		sp->tmp = 0;
-		sp->parent = this;
-		sp->rotationPeriod = fixed(1,3600);
-		sp->averageTemp = this->averageTemp;
-		sp->mass = 0;
-		sp->name = stringf(Lang::SOMEWHERE_SPACEPORT, formatarg("spaceport", NameGenerator::Surname(rand)));
-		/* just always plonk starports in near orbit */
-		sp->semiMajorAxis = orbMinS;
-		sp->eccentricity = fixed(0);
-		sp->axialTilt = fixed(0);
-		sp->orbit.eccentricity = 0;
-		sp->orbit.semiMajorAxis = sp->semiMajorAxis.ToDouble()*AU;
-		sp->orbit.period = calc_orbital_period(sp->orbit.semiMajorAxis, this->mass.ToDouble() * EARTH_MASS);
-		sp->orbit.rotMatrix = matrix4x4d::Identity();
-		children.insert(children.begin(), sp);
-		system->m_spaceStations.push_back(sp);
-		sp->orbMin = sp->semiMajorAxis;
-		sp->orbMax = sp->semiMajorAxis;
-
-		pop -= rand.Fixed();
-		if (pop > 0) {
-			SBody *sp2 = system->NewBody();
-			SystemPath path2 = sp2->path;
-			*sp2 = *sp;
-			sp2->path = path2;
-			sp2->orbit.rotMatrix = matrix4x4d::RotateZMatrix(M_PI);
-			sp2->name = stringf(Lang::SOMEWHERE_SPACEPORT, formatarg("spaceport", NameGenerator::Surname(rand)));
-			children.insert(children.begin(), sp2);
-			system->m_spaceStations.push_back(sp2);
-		}
-	}
-	// starports - surface
-	pop = m_population + rand.Fixed();
-	int max = 6;
-	while (max-- > 0) {
-		pop -= rand.Fixed();
-		if (pop < 0) break;
-
-		SBody *sp = system->NewBody();
-		sp->type = SBody::TYPE_STARPORT_SURFACE;
-		sp->seed = rand.Int32();
-		sp->tmp = 0;
-		sp->parent = this;
-		sp->averageTemp = this->averageTemp;
-		sp->mass = 0;
-		sp->name = stringf(Lang::SOMEWHERE_STARPORT, formatarg("starport", NameGenerator::Surname(rand)));
-		memset(&sp->orbit, 0, sizeof(Orbit));
-		position_settlement_on_planet(sp);
-		children.insert(children.begin(), sp);
-		system->m_spaceStations.push_back(sp);
-	}
-}
-
-StarSystem::~StarSystem()
-{
-	if (rootBody) delete rootBody;
-}
-
-SBody::~SBody()
-{
-	for (std::vector<SBody*>::iterator i = children.begin(); i != children.end(); ++i) {
-		delete (*i);
-	}
-}
-
-void StarSystem::Serialize(Serializer::Writer &wr, StarSystem *s)
-{
-	if (s) {
-		wr.Byte(1);
-		wr.Int32(s->m_path.sectorX);
-		wr.Int32(s->m_path.sectorY);
-		wr.Int32(s->m_path.sectorZ);
-		wr.Int32(s->m_path.systemIndex);
-	} else {
-		wr.Byte(0);
-	}
-}
-
-StarSystem *StarSystem::Unserialize(Serializer::Reader &rd)
-{
-	if (rd.Byte()) {
-		int sec_x = rd.Int32();
-		int sec_y = rd.Int32();
-		int sec_z = rd.Int32();
-		int sys_idx = rd.Int32();
-		return StarSystem::GetCached(SystemPath(sec_x, sec_y, sec_z, sys_idx));
-	} else {
-		return 0;
-	}
-}
-
-typedef std::map<SystemPath,StarSystem*> SystemCacheMap;
-static SystemCacheMap s_cachedSystems;
-
-StarSystem *StarSystem::GetCached(const SystemPath &path)
-{
-	StarSystem *s = 0;
-
-	SystemPath sysPath(path);
-	sysPath.bodyIndex = 0;
-
-	SystemCacheMap::const_iterator it = s_cachedSystems.find(sysPath);
-	if (it != s_cachedSystems.end()) {
-		s = it->second;
-	} else {
-		s = new StarSystem(sysPath);
-		s_cachedSystems.insert( SystemCacheMap::value_type(sysPath, s) );
-	}
-
-	s->IncRefCount();
-	return s;
-}
-
-void StarSystem::ShrinkCache()
-{
-<<<<<<< HEAD
-	// from http://stackoverflow.com/questions/4600567/c-deleting-elements-with-iterator
-	// The idea is to walk the iterator forward from the start of the container to the end, 
-	// checking at each step whether the current key/value pair should be deleted. 
-	// If so, a copy of the iterator is made and the iterator is advanced to the next step (to avoid iterator invalidation), 
-	// then the copied iterator is removed from the container. Otherwise, the iterator is advanced as usual.
-	std::map<SysLoc,StarSystem*>::iterator iter = s_cachedSystems.begin();
-	while (iter != s_cachedSystems.end())
-	{
-		StarSystem *s = (*iter).second;
-		if ((NULL!=s) && s->GetRefCount() == 0)
-		{
-			std::map<SysLoc,StarSystem*>::iterator iterTemp = iter;
-			++iter;
-			delete s;
-			s_cachedSystems.erase( iterTemp ); 
-		}
-		else
-		{
-			++iter;
-		}
-=======
-	std::map<SystemPath,StarSystem*>::iterator i = s_cachedSystems.begin();
-	while (i != s_cachedSystems.end()) {
-		StarSystem *s = (*i).second;
-		if (s->GetRefCount() == 0) {
-			delete s;
-			s_cachedSystems.erase(i++);
-		}
-		else
-			i++;
->>>>>>> e1278ae6
-	}
-}+#include "StarSystem.h"
+#include "Sector.h"
+#include "Serializer.h"
+#include "NameGenerator.h"
+#include <map>
+#include "utils.h"
+#include "Lang.h"
+#include "StringF.h"
+
+#define CELSIUS	273.15
+//#define DEBUG_DUMP
+
+// minimum moon mass a little under Europa's
+static const fixed MIN_MOON_MASS = fixed(1,30000); // earth masses
+static const fixed MIN_MOON_DIST = fixed(15,10000); // AUs
+static const fixed MAX_MOON_DIST = fixed(2, 100); // AUs
+// if binary stars have separation s, planets can have stable
+// orbits at (0.5 * s * SAFE_DIST_FROM_BINARY)
+static const fixed SAFE_DIST_FROM_BINARY = fixed(5,1);
+static const fixed PLANET_MIN_SEPARATION = fixed(135,100);
+
+// very crudely
+static const fixed AU_SOL_RADIUS = fixed(305,65536);
+static const fixed AU_EARTH_RADIUS = fixed(3, 65536);
+
+// indexed by enum type turd  
+float StarSystem::starColors[][3] = {
+	{ 0, 0, 0 }, // gravpoint
+	{ 0.5, 0.0, 0.0 }, // brown dwarf
+	{ 0.4, 0.4, 0.8 }, // white dwarf
+	{ 1.0, 0.2, 0.0 }, // M
+	{ 1.0, 0.6, 0.1 }, // K
+	{ 1.0, 1.0, 0.4 }, // G
+	{ 1.0, 1.0, 0.8 }, // F
+	{ 1.0, 1.0, 1.0 }, // A
+	{ 0.7, 0.7, 1.0 }, // B
+	{ 1.0, 0.7, 1.0 }, // O
+	{ 1.0, 0.2, 0.0 }, // M Giant
+	{ 1.0, 0.6, 0.1 }, // K Giant
+	{ 1.0, 1.0, 0.4 }, // G Giant
+	{ 1.0, 1.0, 0.8 }, // F Giant
+	{ 1.0, 1.0, 1.0 }, // A Giant
+	{ 0.7, 0.7, 1.0 }, // B Giant
+	{ 1.0, 0.7, 1.0 }, // O Giant
+	{ 1.0, 0.2, 0.0 }, // M Super Giant
+	{ 1.0, 0.6, 0.1 }, // K Super Giant
+	{ 1.0, 1.0, 0.4 }, // G Super Giant
+	{ 1.0, 1.0, 0.8 }, // F Super Giant
+	{ 1.0, 1.0, 1.0 }, // A Super Giant
+	{ 0.7, 0.7, 1.0 }, // B Super Giant
+	{ 1.0, 0.7, 1.0 }, // O Super Giant
+	{ 1.0, 0.2, 0.0 }, // M Hyper Giant
+	{ 1.0, 0.6, 0.1 }, // K Hyper Giant
+	{ 1.0, 1.0, 0.4 }, // G Hyper Giant
+	{ 1.0, 1.0, 0.8 }, // F Hyper Giant
+	{ 1.0, 1.0, 1.0 }, // A Hyper Giant
+	{ 0.7, 0.7, 1.0 }, // B Hyper Giant
+	{ 1.0, 0.7, 1.0 }, // O Hyper Giant
+	{ 1.0, 0.2, 0.0 }, // Red/M Wolf Rayet Star
+	{ 0.7, 0.7, 1.0 }, // Blue/B Wolf Rayet Star
+	{ 1.0, 0.7, 1.0 }, // Purple-Blue/O Wolf Rayet Star
+	{ 0.3, 0.7, 0.3 }, // Stellar Blackhole
+	{ 0.2, 0.9, 0.2 }, // Intermediate mass Black-hole
+	{ 0.0, 1.0, 0.0 }, // Super massive black hole
+};
+
+// indexed by enum type turd  
+float StarSystem::starRealColors[][3] = {
+	{ 0, 0, 0 }, // gravpoint
+	{ 0.5, 0.0, 0.0 }, // brown dwarf
+	{ 1.0, 1.0, 1.0 }, // white dwarf
+	{ 1.0, 0.5, 0.2 }, // M
+	{ 1.0, 1.0, 0.4 }, // K
+	{ 1.0, 1.0, 0.95 }, // G
+	{ 1.0, 1.0, 1.0 }, // F
+	{ 1.0, 1.0, 1.0 }, // A
+	{ 0.8, 0.8, 1.0 }, // B
+	{ 1.0, 0.8, 1.0 },  // O
+	{ 1.0, 0.5, 0.2 }, // M Giant
+	{ 1.0, 1.0, 0.4 }, // K Giant
+	{ 1.0, 1.0, 0.95 }, // G Giant
+	{ 1.0, 1.0, 1.0 }, // F Giant
+	{ 1.0, 1.0, 1.0 }, // A Giant
+	{ 0.8, 0.8, 1.0 }, // B Giant
+	{ 1.0, 0.8, 1.0 },  // O Giant
+	{ 1.0, 0.5, 0.2 }, // M Super Giant
+	{ 1.0, 1.0, 0.4 }, // K Super Giant
+	{ 1.0, 1.0, 0.95 }, // G Super Giant
+	{ 1.0, 1.0, 1.0 }, // F Super Giant
+	{ 1.0, 1.0, 1.0 }, // A Super Giant
+	{ 0.8, 0.8, 1.0 }, // B Super Giant
+	{ 1.0, 0.8, 1.0 },  // O Super Giant
+	{ 1.0, 0.5, 0.2 }, // M Hyper Giant
+	{ 1.0, 1.0, 0.4 }, // K Hyper Giant
+	{ 1.0, 1.0, 0.95 }, // G Hyper Giant
+	{ 1.0, 1.0, 1.0 }, // F Hyper Giant
+	{ 1.0, 1.0, 1.0 }, // A Hyper Giant
+	{ 0.8, 0.8, 1.0 }, // B Hyper Giant
+	{ 1.0, 0.8, 1.0 },  // O Hyper Giant
+	{ 1.0, 0.6, 0.6 }, // M WF
+	{ 0.8, 0.8, 1.0 }, // B WF
+	{ 1.0, 0.8, 1.0 },  // O WF
+	{ 1.0, 1.0, 1.0 },  // small Black hole
+	{ 0.06, 0.0, 0.08 }, // med BH
+	{ 0.04, 0.0, 0.06 }, // massive BH
+};
+
+double StarSystem::starLuminosities[] = {
+	0,
+	0.0003, // brown dwarf
+	0.1, // white dwarf
+	0.08, // M0
+	0.38, // K0
+	1.2, // G0
+	5.1, // F0
+	24.0, // A0
+	100.0, // B0
+	200.0, // O5
+	1000.0, // M0 Giant
+	2000.0, // K0 Giant
+	4000.0, // G0 Giant
+	6000.0, // F0 Giant
+	8000.0, // A0 Giant
+	9000.0, // B0 Giant
+	12000.0, // O5 Giant
+	12000.0, // M0 Super Giant
+	14000.0, // K0 Super Giant
+	18000.0, // G0 Super Giant
+	24000.0, // F0 Super Giant
+	30000.0, // A0 Super Giant
+	50000.0, // B0 Super Giant
+	100000.0, // O5 Super Giant
+	125000.0, // M0 Hyper Giant
+	150000.0, // K0 Hyper Giant
+	175000.0, // G0 Hyper Giant
+	200000.0, // F0 Hyper Giant
+	200000.0, // A0 Hyper Giant
+	200000.0, // B0 Hyper Giant
+	200000.0, // O5 Hyper Giant
+	50000.0, // M WF
+	100000.0, // B WF
+	200000.0, // O WF
+	0.0003, // Stellar Black hole
+	0.00003, // IM Black hole
+	0.000003, // Supermassive Black hole
+};
+
+float StarSystem::starScale[] = {  // Used in sector view
+	0,
+	0.6, // brown dwarf
+	0.5, // white dwarf
+	0.7, // M
+	0.8, // K
+	0.8, // G
+	0.9, // F
+	1.0, // A
+	1.1, // B
+	1.1, // O
+	1.3, // M Giant
+	1.2, // K G
+	1.2, // G G
+	1.2, // F G
+	1.1, // A G
+	1.1, // B G 
+	1.2, // O G
+	1.8, // M Super Giant
+	1.6, // K SG
+	1.5, // G SG
+	1.5, // F SG
+	1.4, // A SG
+	1.3, // B SG
+	1.3, // O SG
+	2.5, // M Hyper Giant
+	2.2, // K HG
+	2.2, // G HG
+	2.1, // F HG
+	2.1, // A HG
+	2.0, // B HG
+	1.9, // O HG
+	1.1, // M WF
+	1.3, // B WF
+	1.6, // O WF
+	1.0, // Black hole
+	2.5, // Intermediate-mass blackhole
+	4.0  // Supermassive blackhole
+};
+
+fixed StarSystem::starMetallicities[] = {
+	fixed(0,1),
+	fixed(9,10), // brown dwarf
+	fixed(5,10), // white dwarf
+	fixed(7,10), // M0
+	fixed(6,10), // K0
+	fixed(5,10), // G0
+	fixed(4,10), // F0
+	fixed(3,10), // A0
+	fixed(2,10), // B0
+	fixed(1,10), // O5
+	fixed(8,10), // M0 Giant
+	fixed(65,100), // K0 Giant
+	fixed(55,100), // G0 Giant
+	fixed(4,10), // F0 Giant
+	fixed(3,10), // A0 Giant
+	fixed(2,10), // B0 Giant
+	fixed(1,10), // O5 Giant
+	fixed(9,10), // M0 Super Giant
+	fixed(7,10), // K0 Super Giant
+	fixed(6,10), // G0 Super Giant
+	fixed(4,10), // F0 Super Giant
+	fixed(3,10), // A0 Super Giant
+	fixed(2,10), // B0 Super Giant
+	fixed(1,10), // O5 Super Giant
+	fixed(1,1), // M0 Hyper Giant
+	fixed(7,10), // K0 Hyper Giant
+	fixed(6,10), // G0 Hyper Giant
+	fixed(4,10), // F0 Hyper Giant
+	fixed(3,10), // A0 Hyper Giant
+	fixed(2,10), // B0 Hyper Giant
+	fixed(1,10), // O5 Hyper Giant
+	fixed(1,1), // M WF
+	fixed(8,10), // B WF
+	fixed(6,10), // O WF
+	fixed(1,1), // Blackholes  /give them high metallicity, so any rocks that happen to be there will be mining hotspots. FUN :)
+	fixed(1,1), // "
+	fixed(1,1)  // "
+};
+
+static const struct StarTypeInfo {
+	SBody::BodySuperType supertype;
+	int mass[2]; // min,max % sol for stars, unused for planets
+	int radius[2]; // min,max % sol radii for stars, % earth radii for planets
+	int tempMin, tempMax;
+} starTypeInfo[] = {
+	{
+		SBody::SUPERTYPE_NONE, {}, {},
+        0, 0
+	}, {
+		SBody::SUPERTYPE_STAR, //Brown Dwarf
+		{2,8}, {10,30},
+		1000, 2000
+	}, {
+		SBody::SUPERTYPE_STAR,  //white dwarf
+		{20,100}, {1,2}, 
+		4000, 40000
+	}, {
+		SBody::SUPERTYPE_STAR, //M
+		{10,47}, {30,60},
+		2000, 3500
+	}, {
+		SBody::SUPERTYPE_STAR, //K
+		{50,78}, {60,100},
+		3500, 5000
+	}, { 
+		SBody::SUPERTYPE_STAR, //G
+		{80,110}, {80,120},
+		5000, 6000
+	}, {
+		SBody::SUPERTYPE_STAR, //F
+		{115,170}, {110,150},
+		6000, 7500
+	}, {
+		SBody::SUPERTYPE_STAR, //A
+		{180,320}, {120,220},
+		7500, 10000
+	}, {
+		SBody::SUPERTYPE_STAR,  //B
+		{200,300}, {120,290},
+		10000, 30000
+	}, {
+		SBody::SUPERTYPE_STAR, //O
+		{300,400}, {200,310},
+		30000, 60000
+	}, {
+		SBody::SUPERTYPE_STAR, //M Giant
+		{60,357}, {2000,5000},
+		2500, 3500
+	}, {
+		SBody::SUPERTYPE_STAR, //K Giant
+		{125,500}, {1500,3000},
+		3500, 5000
+	}, { 
+		SBody::SUPERTYPE_STAR, //G Giant
+		{200,800}, {1000,2000},
+		5000, 6000
+	}, {
+		SBody::SUPERTYPE_STAR, //F Giant
+		{250,900}, {800,1500},
+		6000, 7500
+	}, {
+		SBody::SUPERTYPE_STAR, //A Giant
+		{400,1000}, {600,1000},
+		7500, 10000
+	}, {
+		SBody::SUPERTYPE_STAR,  //B Giant
+		{500,1000}, {600,1000},
+		10000, 30000
+	}, {
+		SBody::SUPERTYPE_STAR, //O Giant
+		{600,1200}, {600,1000},
+		30000, 60000
+	}, {
+		SBody::SUPERTYPE_STAR, //M Super Giant
+		{1050,5000}, {7000,15000},
+		2500, 3500
+	}, {
+		SBody::SUPERTYPE_STAR, //K Super Giant
+		{1100,5000}, {5000,9000},
+		3500, 5000
+	}, { 
+		SBody::SUPERTYPE_STAR, //G Super Giant
+		{1200,5000}, {4000,8000},
+		5000, 6000
+	}, {
+		SBody::SUPERTYPE_STAR, //F Super Giant
+		{1500,6000}, {3500,7000},
+		6000, 7500
+	}, {
+		SBody::SUPERTYPE_STAR, //A Super Giant
+		{2000,8000}, {3000,6000},
+		7500, 10000
+	}, {
+		SBody::SUPERTYPE_STAR,  //B Super Giant
+		{3000,9000}, {2500,5000},
+		10000, 30000
+	}, {
+		SBody::SUPERTYPE_STAR, //O Super Giant
+		{5000,10000}, {2000,4000},
+		30000, 60000
+	}, {
+		SBody::SUPERTYPE_STAR, //M Hyper Giant
+		{5000,15000}, {20000,40000},
+		2500, 3500
+	}, {
+		SBody::SUPERTYPE_STAR, //K Hyper Giant
+		{5000,17000}, {17000,25000},
+		3500, 5000
+	}, { 
+		SBody::SUPERTYPE_STAR, //G Hyper Giant
+		{5000,18000}, {14000,20000},
+		5000, 6000
+	}, {
+		SBody::SUPERTYPE_STAR, //F Hyper Giant
+		{5000,19000}, {12000,17500},
+		6000, 7500
+	}, {
+		SBody::SUPERTYPE_STAR, //A Hyper Giant
+		{5000,20000}, {10000,15000},
+		7500, 10000
+	}, {
+		SBody::SUPERTYPE_STAR,  //B Hyper Giant
+		{5000,23000}, {6000,10000},
+		10000, 30000
+	}, {
+		SBody::SUPERTYPE_STAR, //O Hyper Giant
+		{10000,30000}, {4000,7000},
+		30000, 60000
+	}, {
+		SBody::SUPERTYPE_STAR,  // M WF
+		{2000,5000}, {2500,5000},
+		25000, 35000
+	}, {
+		SBody::SUPERTYPE_STAR,  // B WF
+		{2000,7500}, {2500,5000},
+		35000, 45000
+	}, {
+		SBody::SUPERTYPE_STAR,  // O WF
+		{2000,10000}, {2500,5000},
+		45000, 60000
+	}, {
+		SBody::SUPERTYPE_STAR,  // S BH
+		{20,2000}, {0.00002,0.00004},
+		10, 24
+	}, {
+		SBody::SUPERTYPE_STAR,  // IM BH
+		{9e5,1e6}, {100,500},
+		1, 10
+	}, {
+		SBody::SUPERTYPE_STAR,  // SM BH
+		{2e6,5e6}, {10000,20000},
+		10, 24
+	}
+/*	}, {
+		SBody::SUPERTYPE_GAS_GIANT,
+		{}, 950, Lang::MEDIUM_GAS_GIANT,
+	}, {
+		SBody::SUPERTYPE_GAS_GIANT,
+		{}, 1110, Lang::LARGE_GAS_GIANT,
+	}, {
+		SBody::SUPERTYPE_GAS_GIANT,
+		{}, 1500, Lang::VERY_LARGE_GAS_GIANT,
+	}, {
+		SBody::SUPERTYPE_ROCKY_PLANET,
+		{}, 1, Lang::ASTEROID,
+		"icons/object_planet_asteroid.png"
+	}, {
+		SBody::SUPERTYPE_ROCKY_PLANET,
+		{}, 2, "Large asteroid",
+	}, {
+		SBody::SUPERTYPE_ROCKY_PLANET,
+		{}, 26, "Small, rocky dwarf planet", // moon radius
+	}, {
+		SBody::SUPERTYPE_ROCKY_PLANET,
+		{}, 26, "Small, rocky dwarf planet", // dwarf2 for moon-like colours
+	}, {
+		SBody::SUPERTYPE_ROCKY_PLANET,
+		{}, 52, "Small, rocky planet with a thin atmosphere", // mars radius
+	}, {
+		SBody::SUPERTYPE_ROCKY_PLANET,
+		{}, 100, "Rocky frozen planet with a thin nitrogen atmosphere", // earth radius
+	}, {
+		SBody::SUPERTYPE_ROCKY_PLANET,
+		{}, 100, "Dead world that once housed it's own intricate ecosystem.", // earth radius
+	}, {
+		SBody::SUPERTYPE_ROCKY_PLANET,
+		{}, 100, "Rocky planet with a carbon dioxide atmosphere",
+	}, {
+		SBody::SUPERTYPE_ROCKY_PLANET,
+		{}, 100, "Rocky planet with a methane atmosphere",
+	}, {
+		SBody::SUPERTYPE_ROCKY_PLANET,
+		{}, 100, "Water world with vast oceans and a thick nitrogen atmosphere",
+	}, {
+		SBody::SUPERTYPE_ROCKY_PLANET,
+		{}, 100, "Rocky planet with a thick carbon dioxide atmosphere",
+	}, {
+		SBody::SUPERTYPE_ROCKY_PLANET,
+		{}, 100, "Rocky planet with a thick methane atmosphere",
+	}, {
+		SBody::SUPERTYPE_ROCKY_PLANET,
+		{}, 100, "Highly volcanic world",
+	}, {
+		SBody::SUPERTYPE_ROCKY_PLANET,
+		{}, 100, "World with indigenous life and an oxygen atmosphere",
+	}, {
+		SBody::SUPERTYPE_ROCKY_PLANET,
+		{}, 60, "Marginal terraformed world with minimal plant life",
+	}, {
+		SBody::SUPERTYPE_ROCKY_PLANET,
+		{}, 90, "Fully terraformed world with introduced species from numerous successful colonies",
+	}, {
+		SBody::SUPERTYPE_STARPORT,
+		{}, 0, Lang::ORBITAL_STARPORT,
+	}, {
+		SBody::SUPERTYPE_STARPORT,
+		{}, 0, Lang::STARPORT,
+	}*/
+};
+
+SBody::BodySuperType SBody::GetSuperType() const
+{
+	switch (type) {
+		case TYPE_BROWN_DWARF:
+		case TYPE_WHITE_DWARF:
+		case TYPE_STAR_M:
+		case TYPE_STAR_K:
+		case TYPE_STAR_G:
+		case TYPE_STAR_F:
+		case TYPE_STAR_A:
+		case TYPE_STAR_B:
+		case TYPE_STAR_O:
+		case TYPE_STAR_M_GIANT:
+		case TYPE_STAR_K_GIANT:
+		case TYPE_STAR_G_GIANT:
+		case TYPE_STAR_F_GIANT:
+		case TYPE_STAR_A_GIANT:
+		case TYPE_STAR_B_GIANT:
+		case TYPE_STAR_O_GIANT:
+		case TYPE_STAR_M_SUPER_GIANT:
+		case TYPE_STAR_K_SUPER_GIANT:
+		case TYPE_STAR_G_SUPER_GIANT:
+		case TYPE_STAR_F_SUPER_GIANT:
+		case TYPE_STAR_A_SUPER_GIANT:
+		case TYPE_STAR_B_SUPER_GIANT:
+		case TYPE_STAR_O_SUPER_GIANT:
+		case TYPE_STAR_M_HYPER_GIANT:
+		case TYPE_STAR_K_HYPER_GIANT:
+		case TYPE_STAR_G_HYPER_GIANT:
+		case TYPE_STAR_F_HYPER_GIANT:
+		case TYPE_STAR_A_HYPER_GIANT:
+		case TYPE_STAR_B_HYPER_GIANT:
+		case TYPE_STAR_O_HYPER_GIANT:
+		case TYPE_STAR_M_WF:
+		case TYPE_STAR_B_WF:
+		case TYPE_STAR_O_WF:
+		case TYPE_STAR_S_BH:
+		case TYPE_STAR_IM_BH:
+		case TYPE_STAR_SM_BH:
+		     return SUPERTYPE_STAR;
+		case TYPE_PLANET_GAS_GIANT:
+		     return SUPERTYPE_GAS_GIANT;
+		case TYPE_PLANET_ASTEROID:
+		case TYPE_PLANET_TERRESTRIAL:
+		     return SUPERTYPE_ROCKY_PLANET;
+		case TYPE_STARPORT_ORBITAL:
+		case TYPE_STARPORT_SURFACE:
+		     return SUPERTYPE_STARPORT;
+		case TYPE_GRAVPOINT:
+             return SUPERTYPE_NONE;
+        default:
+             fprintf( stderr, "Warning: Invalid SuperBody Type found.\n");
+             return SUPERTYPE_NONE;
+	}
+    return SUPERTYPE_NONE;
+}
+
+std::string SBody::GetAstroDescription()
+{
+	switch (type) {
+	case TYPE_BROWN_DWARF: return Lang::BROWN_DWARF;
+	case TYPE_WHITE_DWARF: return Lang::WHITE_DWARF;
+	case TYPE_STAR_M: return Lang::STAR_M;
+	case TYPE_STAR_K: return Lang::STAR_K;
+	case TYPE_STAR_G: return Lang::STAR_G;
+	case TYPE_STAR_F: return Lang::STAR_F;
+	case TYPE_STAR_A: return Lang::STAR_A;
+	case TYPE_STAR_B: return Lang::STAR_B;
+	case TYPE_STAR_O: return Lang::STAR_O;
+	case TYPE_STAR_M_GIANT: return Lang::STAR_M_GIANT;
+	case TYPE_STAR_K_GIANT: return Lang::STAR_K_GIANT;
+	case TYPE_STAR_G_GIANT: return Lang::STAR_G_GIANT;
+	case TYPE_STAR_F_GIANT: return Lang::STAR_AF_GIANT;
+	case TYPE_STAR_A_GIANT: return Lang::STAR_AF_GIANT;
+	case TYPE_STAR_B_GIANT: return Lang::STAR_B_GIANT;
+	case TYPE_STAR_O_GIANT: return Lang::STAR_O_GIANT;
+	case TYPE_STAR_M_SUPER_GIANT: return Lang::STAR_M_SUPER_GIANT;
+	case TYPE_STAR_K_SUPER_GIANT: return Lang::STAR_K_SUPER_GIANT;
+	case TYPE_STAR_G_SUPER_GIANT: return Lang::STAR_G_SUPER_GIANT;
+	case TYPE_STAR_F_SUPER_GIANT: return Lang::STAR_AF_SUPER_GIANT;
+	case TYPE_STAR_A_SUPER_GIANT: return Lang::STAR_AF_SUPER_GIANT;
+	case TYPE_STAR_B_SUPER_GIANT: return Lang::STAR_B_SUPER_GIANT;
+	case TYPE_STAR_O_SUPER_GIANT: return Lang::STAR_O_SUPER_GIANT;
+	case TYPE_STAR_M_HYPER_GIANT: return Lang::STAR_M_HYPER_GIANT;
+	case TYPE_STAR_K_HYPER_GIANT: return Lang::STAR_K_HYPER_GIANT;
+	case TYPE_STAR_G_HYPER_GIANT: return Lang::STAR_G_HYPER_GIANT;
+	case TYPE_STAR_F_HYPER_GIANT: return Lang::STAR_AF_HYPER_GIANT;
+	case TYPE_STAR_A_HYPER_GIANT: return Lang::STAR_AF_HYPER_GIANT;
+	case TYPE_STAR_B_HYPER_GIANT: return Lang::STAR_B_HYPER_GIANT;
+	case TYPE_STAR_O_HYPER_GIANT: return Lang::STAR_O_HYPER_GIANT;
+	case TYPE_STAR_M_WF: return Lang::STAR_M_WF;
+	case TYPE_STAR_B_WF: return Lang::STAR_B_WF;
+	case TYPE_STAR_O_WF: return Lang::STAR_O_WF;
+	case TYPE_STAR_S_BH: return Lang::STAR_S_BH;
+	case TYPE_STAR_IM_BH: return Lang::STAR_IM_BH;
+	case TYPE_STAR_SM_BH: return Lang::STAR_SM_BH;
+	case TYPE_PLANET_GAS_GIANT:
+		if (mass > 800) return Lang::VERY_LARGE_GAS_GIANT;
+		if (mass > 300) return Lang::LARGE_GAS_GIANT;
+		if (mass > 80) return Lang::MEDIUM_GAS_GIANT;
+		else return Lang::SMALL_GAS_GIANT;
+	case TYPE_PLANET_ASTEROID: return Lang::ASTEROID;
+	case TYPE_PLANET_TERRESTRIAL: {
+		std::string s;
+		if (mass > fixed(2,1)) s = Lang::MASSIVE;
+		else if (mass > fixed(3,2)) s = Lang::LARGE;
+		else if (mass < fixed(1,10)) s = Lang::TINY;
+		else if (mass < fixed(1,5)) s = Lang::SMALL;
+
+		if (m_volcanicity > fixed(7,10)) {
+			if (s.size()) s += Lang::COMMA_HIGHLY_VOLCANIC;
+			else s = Lang::HIGHLY_VOLCANIC;
+		}
+
+		if (m_volatileIces + m_volatileLiquid > fixed(4,5)) {
+			if (m_volatileIces > m_volatileLiquid) {
+				if (averageTemp < fixed(250)) {
+					s += Lang::ICE_WORLD;
+				} else s += Lang::ROCKY_PLANET;
+			} else {
+				if (averageTemp < fixed(250)) {
+					s += Lang::ICE_WORLD;
+				} else {
+					s += Lang::OCEANICWORLD;
+				}
+			}
+		} else if (m_volatileLiquid > fixed(2,5)){
+			if (averageTemp > fixed(250)) {
+				s += Lang::PLANET_CONTAINING_LIQUID_WATER;
+			} else {
+				s += Lang::PLANET_WITH_SOME_ICE;
+			}
+		} else if (m_volatileLiquid > fixed(1,5)){
+			s += Lang::ROCKY_PLANET_CONTAINING_COME_LIQUIDS;
+		} else {
+			s += Lang::ROCKY_PLANET;
+		}
+
+		if (m_volatileGas < fixed(1,100)) {
+			s += Lang::WITH_NO_SIGNIFICANT_ATMOSPHERE;
+		} else {
+			std::string thickness;
+			if (m_volatileGas < fixed(1,10)) thickness = Lang::TENUOUS;
+			else if (m_volatileGas < fixed(1,5)) thickness = Lang::THIN;
+			else if (m_volatileGas < fixed(2,1)) {}
+			else if (m_volatileGas < fixed(4,1)) thickness = Lang::THICK;
+			else thickness = Lang::VERY_DENSE;
+
+			if (m_atmosOxidizing > fixed(95,100)) {
+				s += Lang::WITH_A+thickness+Lang::O2_ATMOSPHERE;
+			} else if (m_atmosOxidizing > fixed(7,10)) {
+				s += Lang::WITH_A+thickness+Lang::CO2_ATMOSPHERE;
+			} else if (m_atmosOxidizing > fixed(65,100)) {
+				s += Lang::WITH_A+thickness+Lang::CO_ATMOSPHERE;
+			} else if (m_atmosOxidizing > fixed(55,100)) {
+				s += Lang::WITH_A+thickness+Lang::CH4_ATMOSPHERE;
+			} else if (m_atmosOxidizing > fixed(3,10)) {
+				s += Lang::WITH_A+thickness+Lang::H_ATMOSPHERE;
+			} else if (m_atmosOxidizing > fixed(2,10)) {
+				s += Lang::WITH_A+thickness+Lang::HE_ATMOSPHERE;
+			} else if (m_atmosOxidizing > fixed(15,100)) {
+				s += Lang::WITH_A+thickness+Lang::AR_ATMOSPHERE;
+			} else if (m_atmosOxidizing > fixed(1,10)) {
+				s += Lang::WITH_A+thickness+Lang::S_ATMOSPHERE;
+			} else {
+				s += Lang::WITH_A+thickness+Lang::N_ATMOSPHERE;
+			}
+		}
+
+		if (m_life > fixed(1,2)) {
+			s += Lang::AND_HIGHLY_COMPLEX_ECOSYSTEM;
+		} else if (m_life > fixed(1,10)) {
+			s += Lang::AND_INDIGENOUS_PLANT_LIFE;
+		} else if (m_life > fixed(0)) {
+			s += Lang::AND_INDIGENOUS_MICROBIAL_LIFE;
+		} else {
+			s += ".";
+		}
+		
+		return s;
+	}
+	case TYPE_STARPORT_ORBITAL:
+		return Lang::ORBITAL_STARPORT;
+	case TYPE_STARPORT_SURFACE:
+		return Lang::STARPORT;
+	case TYPE_GRAVPOINT:
+    default:
+        fprintf( stderr, "Warning: Invalid Astro Body Description found.\n");
+        return Lang::UNKNOWN;
+	}
+    return Lang::UNKNOWN;
+}
+
+const char *SBody::GetIcon()
+{
+	switch (type) {
+	case TYPE_BROWN_DWARF: return "icons/object_brown_dwarf.png";
+	case TYPE_WHITE_DWARF: return "icons/object_white_dwarf.png";
+	case TYPE_STAR_M: return "icons/object_star_m.png";
+	case TYPE_STAR_K: return "icons/object_star_k.png";
+	case TYPE_STAR_G: return "icons/object_star_g.png";
+	case TYPE_STAR_F: return "icons/object_star_f.png";
+	case TYPE_STAR_A: return "icons/object_star_a.png";
+	case TYPE_STAR_B: return "icons/object_star_b.png";
+	case TYPE_STAR_O: return "icons/object_star_b.png"; //shares B graphic for now
+	case TYPE_STAR_M_GIANT: return "icons/object_star_m_giant.png";
+	case TYPE_STAR_K_GIANT: return "icons/object_star_k_giant.png";
+	case TYPE_STAR_G_GIANT: return "icons/object_star_g_giant.png";
+	case TYPE_STAR_F_GIANT: return "icons/object_star_f_giant.png";
+	case TYPE_STAR_A_GIANT: return "icons/object_star_a_giant.png";
+	case TYPE_STAR_B_GIANT: return "icons/object_star_b_giant.png";
+	case TYPE_STAR_O_GIANT: return "icons/object_star_o.png"; // uses old O type graphic
+	case TYPE_STAR_M_SUPER_GIANT: return "icons/object_star_m_super_giant.png";
+	case TYPE_STAR_K_SUPER_GIANT: return "icons/object_star_k_super_giant.png";
+	case TYPE_STAR_G_SUPER_GIANT: return "icons/object_star_g_super_giant.png";
+	case TYPE_STAR_F_SUPER_GIANT: return "icons/object_star_g_super_giant.png"; //shares G graphic for now
+	case TYPE_STAR_A_SUPER_GIANT: return "icons/object_star_a_super_giant.png";
+	case TYPE_STAR_B_SUPER_GIANT: return "icons/object_star_b_super_giant.png";
+	case TYPE_STAR_O_SUPER_GIANT: return "icons/object_star_b_super_giant.png";// uses B type graphic for now
+	case TYPE_STAR_M_HYPER_GIANT: return "icons/object_star_m_hyper_giant.png";
+	case TYPE_STAR_K_HYPER_GIANT: return "icons/object_star_k_hyper_giant.png";
+	case TYPE_STAR_G_HYPER_GIANT: return "icons/object_star_g_hyper_giant.png";
+	case TYPE_STAR_F_HYPER_GIANT: return "icons/object_star_f_hyper_giant.png";
+	case TYPE_STAR_A_HYPER_GIANT: return "icons/object_star_a_hyper_giant.png";
+	case TYPE_STAR_B_HYPER_GIANT: return "icons/object_star_b_hyper_giant.png";
+	case TYPE_STAR_O_HYPER_GIANT: return "icons/object_star_b_hyper_giant.png";// uses B type graphic for now
+	case TYPE_STAR_M_WF: return "icons/object_star_m_wf.png"; 
+	case TYPE_STAR_B_WF: return "icons/object_star_b_wf.png";
+	case TYPE_STAR_O_WF: return "icons/object_star_o_wf.png";
+	case TYPE_STAR_S_BH: return "icons/object_star_bh.png";
+	case TYPE_STAR_IM_BH: return "icons/object_star_smbh.png";
+	case TYPE_STAR_SM_BH: return "icons/object_star_smbh.png";
+	case TYPE_PLANET_GAS_GIANT:
+		if (mass > 800) {
+			if (averageTemp > 1000) return "icons/object_planet_large_gas_giant_hot.png";
+			else return "icons/object_planet_large_gas_giant.png";
+		}
+		if (mass > 300) {
+			if (averageTemp > 1000) return "icons/object_planet_large_gas_giant_hot.png";
+			else return "icons/object_planet_large_gas_giant.png";
+		}
+		if (mass > 80) {
+			if (averageTemp > 1000) return "icons/object_planet_medium_gas_giant_hot.png";
+			else return "icons/object_planet_medium_gas_giant.png";
+		}
+		else {
+			if (averageTemp > 1000) return "icons/object_planet_small_gas_giant_hot.png";
+			else return "icons/object_planet_small_gas_giant.png";
+		}
+	case TYPE_PLANET_ASTEROID:
+		return "icons/object_planet_asteroid.png";
+	case TYPE_PLANET_TERRESTRIAL:
+		if (m_volatileLiquid > fixed(7,10)) {
+			if (averageTemp > 250) return "icons/object_planet_water.png";
+			else return "icons/object_planet_ice.png";
+		}
+		if ((m_life > fixed(9,10)) &&
+			(m_volatileGas > fixed(6,10))) return "icons/object_planet_life.png";
+		if ((m_life > fixed(8,10)) &&
+			(m_volatileGas > fixed(5,10))) return "icons/object_planet_life6.png";
+		if ((m_life > fixed(7,10)) &&
+			(m_volatileGas > fixed(45,100))) return "icons/object_planet_life7.png";
+		if ((m_life > fixed(6,10)) &&
+			(m_volatileGas > fixed(4,10))) return "icons/object_planet_life8.png";
+		if ((m_life > fixed(5,10)) &&
+			(m_volatileGas > fixed(3,10))) return "icons/object_planet_life4.png";
+		if ((m_life > fixed(4,10)) &&
+			(m_volatileGas > fixed(2,10))) return "icons/object_planet_life5.png";
+		if ((m_life > fixed(1,10)) &&
+			(m_volatileGas > fixed(2,10))) return "icons/object_planet_life2.png";
+		if (m_life > fixed(1,10)) return "icons/object_planet_life3.png";
+		if (mass < fixed(1,100)) return "icons/object_planet_dwarf.png";
+		if (mass < fixed(1,10)) return "icons/object_planet_small.png";
+		if ((m_volatileLiquid < fixed(1,10)) &&
+			(m_volatileGas > fixed(1,5))) return "icons/object_planet_desert.png";
+		
+		if (m_volatileIces + m_volatileLiquid > fixed(3,5)) {
+			if (m_volatileIces > m_volatileLiquid) {
+				if (averageTemp < 250)	return "icons/object_planet_ice.png";
+			} else { 
+				if (averageTemp > 250) {
+					return "icons/object_planet_water.png";
+				} else return "icons/object_planet_ice.png";
+			}
+		}
+
+		if (m_volatileGas > fixed(1,2)) {
+			if (m_atmosOxidizing < fixed(1,2)) {
+				if (averageTemp > 300) return "icons/object_planet_methane3.png";
+				else if (averageTemp > 250) return "icons/object_planet_methane2.png";
+				else return "icons/object_planet_methane.png";
+			} else {
+				if (averageTemp > 300) return "icons/object_planet_co2_2.png";
+				else if (averageTemp > 250) {
+					if ((m_volatileLiquid > fixed(3,10)) && (m_volatileGas > fixed(2,10)))
+						return "icons/object_planet_co2_4.png";
+					else return "icons/object_planet_co2_3.png";
+				} else return "icons/object_planet_co2.png";
+			}
+		}
+
+		if ((m_volatileLiquid > fixed(1,10)) &&  
+		   (m_volatileGas < fixed(1,10))) return "icons/object_planet_ice.png";
+		if (m_volcanicity > fixed(7,10)) return "icons/object_planet_volcanic.png";
+		return "icons/object_planet_small.png";
+		/*
+		"icons/object_planet_water_n1.png"
+		"icons/object_planet_life3.png"
+		"icons/object_planet_life2.png"
+		*/
+	case TYPE_STARPORT_ORBITAL:
+		return "icons/object_orbital_starport.png";
+	case TYPE_GRAVPOINT:
+	case TYPE_STARPORT_SURFACE:
+    default:
+        fprintf( stderr, "Warning: Invalid body icon.\n");
+		return 0;
+	}
+    return 0;
+}
+
+/*
+ * Position a surface starport anywhere. Space.cpp::MakeFrameFor() ensures it
+ * is on dry land (discarding this position if necessary)
+ */
+static void position_settlement_on_planet(SBody *b)
+{
+	MTRand r(b->seed);
+	// used for orientation on planet surface
+	double r2 = r.Double(); 	// function parameter evaluation order is implementation-dependent
+	double r1 = r.Double();		// can't put two rands in the same expression
+	b->orbit.rotMatrix = matrix4x4d::RotateZMatrix(2*M_PI*r1) *
+			matrix4x4d::RotateYMatrix(2*M_PI*r2);
+}
+
+double SBody::GetMaxChildOrbitalDistance() const
+{
+	double max = 0;
+	for (unsigned int i=0; i<children.size(); i++) {
+		if (children[i]->orbMax.ToDouble() > max) {
+			max = children[i]->orbMax.ToDouble();	
+		}
+	}
+	return AU * max;
+}
+
+
+/*
+ * These are the nice floating point surface temp calculating turds.
+ *
+static const double boltzman_const = 5.6704e-8;
+static double calcEnergyPerUnitAreaAtDist(double star_radius, double star_temp, double object_dist)
+{
+	const double total_solar_emission = boltzman_const *
+		star_temp*star_temp*star_temp*star_temp*
+		4*M_PI*star_radius*star_radius;
+
+	return total_solar_emission / (4*M_PI*object_dist*object_dist);
+}
+
+// bond albedo, not geometric
+static double CalcSurfaceTemp(double star_radius, double star_temp, double object_dist, double albedo, double greenhouse)
+{
+	const double energy_per_meter2 = calcEnergyPerUnitAreaAtDist(star_radius, star_temp, object_dist);
+	const double surface_temp = pow(energy_per_meter2*(1-albedo)/(4*(1-greenhouse)*boltzman_const), 0.25);
+	return surface_temp;
+}
+*/
+/*
+ * Instead we use these butt-ugly overflow-prone spat of ejaculate:
+ */
+/*
+ * star_radius in sol radii
+ * star_temp in kelvin,
+ * object_dist in AU
+ * return Watts/m^2
+ */
+static fixed calcEnergyPerUnitAreaAtDist(fixed star_radius, int star_temp, fixed object_dist)
+{
+	fixed temp = star_temp * fixed(1,10000);
+	const fixed total_solar_emission =
+		temp*temp*temp*temp*star_radius*star_radius;
+	
+	return fixed(1744665451,100000)*(total_solar_emission / (object_dist*object_dist));
+}
+
+static int CalcSurfaceTemp(const SBody *primary, fixed distToPrimary, fixed albedo, fixed greenhouse)
+{
+	fixed energy_per_meter2;
+	if (primary->type == SBody::TYPE_GRAVPOINT) {
+		// binary. take energies of both stars
+		energy_per_meter2 = calcEnergyPerUnitAreaAtDist(primary->children[0]->radius,
+			primary->children[0]->averageTemp, distToPrimary);
+		energy_per_meter2 += calcEnergyPerUnitAreaAtDist(primary->children[1]->radius,
+			primary->children[1]->averageTemp, distToPrimary);
+	} else {
+		energy_per_meter2 = calcEnergyPerUnitAreaAtDist(primary->radius, primary->averageTemp, distToPrimary);
+	}
+	const fixed surface_temp_pow4 = energy_per_meter2*(1-albedo)/(1-greenhouse);
+	return int(isqrt(isqrt((surface_temp_pow4.v>>fixed::FRAC)*4409673)));
+}
+
+vector3d Orbit::OrbitalPosAtTime(double t) const
+{
+	const double e = eccentricity;
+	// mean anomaly
+	const double M = 2*M_PI*t / period;
+	// eccentric anomaly
+	// NR method to solve for E: M = E-sin(E)
+	double E = M;
+	for (int iter=5; iter > 0; --iter) {
+		E = E - (E-e*(sin(E))-M) / (1.0 - e*cos(E));
+	}
+	// heliocentric distance
+	double r = semiMajorAxis * (1.0 - e*cos(E));
+	// true anomaly (angle of orbit position)
+	double cos_v = (cos(E) - e) / (1.0 - e*cos(E));
+	double sin_v = (sqrt(1.0-e*e)*sin(E))/ (1.0 - e*cos(E));
+
+	vector3d pos = vector3d(-cos_v*r, sin_v*r, 0);
+	pos = rotMatrix * pos;
+	return pos;
+}
+
+vector3d Orbit::EvenSpacedPosAtTime(double t) const
+{
+	const double e = eccentricity;
+	const double M = 2*M_PI*t;
+	const double v = 2*atan(sqrt((1+e)/(1-e)) * tan(M/2.0));
+	const double r = semiMajorAxis * (1 - e*e) / (1 + e*cos(v));
+	vector3d pos = vector3d(-cos(v)*r, sin(v)*r, 0);
+	pos = rotMatrix * pos;
+	return pos;
+}
+
+double calc_orbital_period(double semiMajorAxis, double centralMass)
+{
+	return 2.0*M_PI*sqrt((semiMajorAxis*semiMajorAxis*semiMajorAxis)/(G*centralMass));
+}
+
+template <class T>
+static void shuffle_array(MTRand &rand, T *array, int len)
+{
+	for (int i=0; i<len; i++) {
+		int pos = rand.Int32(len);
+		T temp = array[i];
+		array[i] = array[pos];
+		array[pos] = temp;
+	}
+}
+
+SBody *StarSystem::GetBodyByPath(const SystemPath &path) const
+{
+    assert(m_path.IsSameSystem(path));
+	assert(path.bodyIndex < m_bodies.size());
+
+	return m_bodies[path.bodyIndex];
+}
+
+SystemPath StarSystem::GetPathOf(const SBody *sbody) const
+{
+	return sbody->path;
+}
+
+/*
+struct CustomSBody {
+	const char *name; // null to end system
+	SBody::BodyType type;
+	int primaryIdx;  // -1 for primary
+	fixed radius; // in earth radii for planets, sol radii for stars
+	fixed mass; // earth masses or sol masses
+	int averageTemp; // kelvin
+	fixed semiMajorAxis; // in AUs
+	fixed eccentricity;
+};
+*/
+void StarSystem::CustomGetKidsOf(SBody *parent, const std::list<CustomSBody> *children, int *outHumanInfestedness, MTRand &rand)
+{
+	for (std::list<CustomSBody>::const_iterator i = children->begin(); i != children->end(); i++) {
+		const CustomSBody *csbody = &(*i);
+
+		SBody *kid = NewBody();
+		kid->type = csbody->type;
+		kid->parent = parent;
+		kid->seed = csbody->want_rand_seed ? rand.Int32() : csbody->seed;
+		kid->radius = csbody->radius;
+		kid->averageTemp = csbody->averageTemp;
+		kid->name = csbody->name;
+
+		kid->mass = csbody->mass;
+		if (kid->type == SBody::TYPE_PLANET_ASTEROID) kid->mass /= 100000;
+
+		kid->m_metallicity    = csbody->metallicity;
+		kid->m_volatileGas    = csbody->volatileGas;
+		kid->m_volatileLiquid = csbody->volatileLiquid;
+		kid->m_volatileIces   = csbody->volatileIces;
+		kid->m_volcanicity    = csbody->volcanicity;
+		kid->m_atmosOxidizing = csbody->atmosOxidizing;
+		kid->m_life           = csbody->life;
+
+		kid->rotationPeriod = csbody->rotationPeriod;
+		kid->eccentricity = csbody->eccentricity;
+		kid->orbitalOffset = csbody->orbitalOffset;
+		kid->axialTilt = csbody->axialTilt;
+		kid->semiMajorAxis = csbody->semiMajorAxis;
+		kid->orbit.eccentricity = csbody->eccentricity.ToDouble();
+		kid->orbit.semiMajorAxis = csbody->semiMajorAxis.ToDouble() * AU;
+		kid->orbit.period = calc_orbital_period(kid->orbit.semiMajorAxis, parent->GetMass());
+		if (csbody->heightMapFilename.length() > 0) kid->heightMapFilename = csbody->heightMapFilename.c_str();
+
+		if (kid->type == SBody::TYPE_STARPORT_SURFACE) {
+			kid->orbit.rotMatrix = matrix4x4d::RotateYMatrix(csbody->longitude) *
+				matrix4x4d::RotateXMatrix(-0.5*M_PI + csbody->latitude);
+		} else {
+			if (kid->orbit.semiMajorAxis < 1.2 * parent->GetRadius()) {
+				Error("%s's orbit is too close to its parent", csbody->name.c_str());
+			}
+			double offset = csbody->want_rand_offset ? rand.Double(2*M_PI) : (csbody->orbitalOffset.ToDouble()*M_PI);
+			kid->orbit.rotMatrix = matrix4x4d::RotateYMatrix(offset) * matrix4x4d::RotateXMatrix(-0.5*M_PI + csbody->latitude);
+		}
+		if (kid->GetSuperType() == SBody::SUPERTYPE_STARPORT) {
+			(*outHumanInfestedness)++;
+            m_spaceStations.push_back(kid);
+		}
+		parent->children.push_back(kid);
+
+		// perihelion and aphelion (in AUs)
+		kid->orbMin = csbody->semiMajorAxis - csbody->eccentricity*csbody->semiMajorAxis;
+		kid->orbMax = 2*csbody->semiMajorAxis - kid->orbMin;
+
+		CustomGetKidsOf(kid, &csbody->children, outHumanInfestedness, rand);
+	}
+
+}
+
+void StarSystem::GenerateFromCustom(const CustomSystem *customSys, MTRand &rand)
+{
+	const CustomSBody *csbody = &customSys->sBody;
+
+	rootBody = NewBody();
+	rootBody->type = csbody->type;
+	rootBody->parent = NULL;
+	rootBody->seed = csbody->want_rand_seed ? rand.Int32() : csbody->seed;
+	rootBody->seed = rand.Int32();
+	rootBody->radius = csbody->radius;
+	rootBody->mass = csbody->mass;
+	rootBody->averageTemp = csbody->averageTemp;
+	rootBody->name = csbody->name;
+
+	int humanInfestedness = 0;
+	CustomGetKidsOf(rootBody, &csbody->children, &humanInfestedness, rand);
+	Populate(false);
+
+}
+
+void StarSystem::MakeStarOfType(SBody *sbody, SBody::BodyType type, MTRand &rand)
+{
+	sbody->type = type;
+	sbody->radius = fixed(rand.Int32(starTypeInfo[type].radius[0],
+				starTypeInfo[type].radius[1]), 100);
+	sbody->mass = fixed(rand.Int32(starTypeInfo[type].mass[0],
+				starTypeInfo[type].mass[1]), 100);
+	sbody->averageTemp = rand.Int32(starTypeInfo[type].tempMin,
+				starTypeInfo[type].tempMax);
+}
+
+void StarSystem::MakeRandomStar(SBody *sbody, MTRand &rand)
+{
+	SBody::BodyType type = SBody::BodyType(rand.Int32(SBody::TYPE_STAR_MIN, SBody::TYPE_STAR_MAX));
+	MakeStarOfType(sbody, type, rand);
+}
+
+void StarSystem::MakeStarOfTypeLighterThan(SBody *sbody, SBody::BodyType type, fixed maxMass, MTRand &rand)
+{
+	int tries = 16;
+	do {
+		MakeStarOfType(sbody, type, rand);
+	} while ((sbody->mass > maxMass) && (--tries));
+}
+
+void StarSystem::MakeBinaryPair(SBody *a, SBody *b, fixed minDist, MTRand &rand)
+{
+	fixed m = a->mass + b->mass;
+	fixed a0 = b->mass / m;
+	fixed a1 = a->mass / m;
+	a->eccentricity = rand.NFixed(3);
+	int mul = 1;
+
+	do {
+		switch (rand.Int32(3)) {
+			case 2: a->semiMajorAxis = fixed(rand.Int32(100,10000), 100); break;
+			case 1: a->semiMajorAxis = fixed(rand.Int32(10,1000), 100); break;
+			default:
+			case 0: a->semiMajorAxis = fixed(rand.Int32(1,100), 100); break;
+		}
+		a->semiMajorAxis *= mul;
+		mul *= 2;
+	} while (a->semiMajorAxis < minDist);
+
+	a->orbit.eccentricity = a->eccentricity.ToDouble();
+	a->orbit.semiMajorAxis = AU * (a->semiMajorAxis * a0).ToDouble();
+	a->orbit.period = 60*60*24*365* a->semiMajorAxis.ToDouble() * sqrt(a->semiMajorAxis.ToDouble() / m.ToDouble());
+	
+	const float rotX = -0.5*M_PI;//(float)(rand.Double()*M_PI/2.0);
+	const float rotY = float(rand.Double(M_PI));
+	a->orbit.rotMatrix = matrix4x4d::RotateYMatrix(rotY) * matrix4x4d::RotateXMatrix(rotX);
+	b->orbit.rotMatrix = matrix4x4d::RotateYMatrix(rotY-M_PI) * matrix4x4d::RotateXMatrix(rotX);
+
+	b->orbit.eccentricity = a->eccentricity.ToDouble();
+	b->orbit.semiMajorAxis = AU * (a->semiMajorAxis * a1).ToDouble();
+	b->orbit.period = a->orbit.period;
+	
+	fixed orbMin = a->semiMajorAxis - a->eccentricity*a->semiMajorAxis;
+	fixed orbMax = 2*a->semiMajorAxis - orbMin;
+	a->orbMin = orbMin;
+	b->orbMin = orbMin;
+	a->orbMax = orbMax;
+	b->orbMax = orbMax;
+}
+
+SBody::SBody()
+{
+	heightMapFilename = 0;
+}
+
+/*
+ * As my excellent comrades have pointed out, choices that depend on floating
+ * point crap will result in different universes on different platforms.
+ *
+ * We must be sneaky and avoid floating point in these places.
+ */
+StarSystem::StarSystem(const SystemPath &path) : m_path(path)
+{
+	memset(m_tradeLevel, 0, sizeof(m_tradeLevel));
+	rootBody = 0;
+
+	Sector s = Sector(m_path.sectorX, m_path.sectorY, m_path.sectorZ);
+	assert(m_path.systemIndex >= 0 && m_path.systemIndex < s.m_systems.size());
+
+	m_seed = s.m_systems[m_path.systemIndex].seed;
+	m_name = s.m_systems[m_path.systemIndex].name;
+
+	unsigned long _init[6] = { m_path.systemIndex, m_path.sectorX, m_path.sectorY, m_path.sectorZ, UNIVERSE_SEED, m_seed };
+	MTRand rand(_init, 6);
+
+	/*
+	 * 0 - ~500ly from sol: explored
+	 * ~500ly - ~700ly (65-90 sectors): gradual
+	 * ~700ly+: unexplored
+	 */
+	int dist = isqrt(1 + m_path.sectorX*m_path.sectorX + m_path.sectorY*m_path.sectorY + m_path.sectorZ*m_path.sectorZ);
+	m_unexplored = (dist > 90) || (dist > 65 && rand.Int32(dist) > 40);
+
+	m_isCustom = m_hasCustomBodies = false;
+	if (s.m_systems[m_path.systemIndex].customSys) {
+		m_isCustom = true;
+		const CustomSystem *custom = s.m_systems[m_path.systemIndex].customSys;
+		m_numStars = custom->numStars;
+		if (custom->shortDesc.length() > 0) m_shortDesc = custom->shortDesc;
+		if (custom->longDesc.length() > 0) m_longDesc = custom->longDesc;
+		if (!custom->IsRandom()) {
+			m_hasCustomBodies = true;
+			GenerateFromCustom(s.m_systems[m_path.systemIndex].customSys, rand);
+			return;
+		}
+	}
+
+	SBody *star[4];
+	SBody *centGrav1, *centGrav2;
+
+	const int numStars = s.m_systems[m_path.systemIndex].numStars;
+	assert((numStars >= 1) && (numStars <= 4));
+
+	if (numStars == 1) {
+		SBody::BodyType type = s.m_systems[m_path.systemIndex].starType[0];
+		star[0] = NewBody();
+		star[0]->parent = NULL;
+		star[0]->name = s.m_systems[m_path.systemIndex].name;
+		star[0]->orbMin = 0;
+		star[0]->orbMax = 0;
+		MakeStarOfType(star[0], type, rand);
+		rootBody = star[0];
+		m_numStars = 1;
+	} else {
+		centGrav1 = NewBody();
+		centGrav1->type = SBody::TYPE_GRAVPOINT;
+		centGrav1->parent = NULL;
+		centGrav1->name = s.m_systems[m_path.systemIndex].name+" A,B";
+		rootBody = centGrav1;
+
+		SBody::BodyType type = s.m_systems[m_path.systemIndex].starType[0];
+		star[0] = NewBody();
+		star[0]->name = s.m_systems[m_path.systemIndex].name+" A";
+		star[0]->parent = centGrav1;
+		MakeStarOfType(star[0], type, rand);
+		
+		star[1] = NewBody();
+		star[1]->name = s.m_systems[m_path.systemIndex].name+" B";
+		star[1]->parent = centGrav1;
+		MakeStarOfTypeLighterThan(star[1], s.m_systems[m_path.systemIndex].starType[1],
+				star[0]->mass, rand);
+
+		centGrav1->mass = star[0]->mass + star[1]->mass;
+		centGrav1->children.push_back(star[0]);
+		centGrav1->children.push_back(star[1]);
+		const fixed minDist1 = (star[0]->radius + star[1]->radius) * AU_SOL_RADIUS;
+try_that_again_guvnah:
+		MakeBinaryPair(star[0], star[1], minDist1, rand);
+
+		m_numStars = 2;
+
+		if (numStars > 2) {
+			if (star[0]->orbMax > fixed(100,1)) {
+				// reduce to < 100 AU...
+				goto try_that_again_guvnah;
+			}
+			// 3rd and maybe 4th star
+			if (numStars == 3) {
+				star[2] = NewBody();
+				star[2]->name = s.m_systems[m_path.systemIndex].name+" C";
+				star[2]->orbMin = 0;
+				star[2]->orbMax = 0;
+				MakeStarOfTypeLighterThan(star[2], s.m_systems[m_path.systemIndex].starType[2],
+					star[0]->mass, rand);
+				centGrav2 = star[2];
+				m_numStars = 3;
+			} else {
+				centGrav2 = NewBody();
+				centGrav2->type = SBody::TYPE_GRAVPOINT;
+				centGrav2->name = s.m_systems[m_path.systemIndex].name+" C,D";
+				centGrav2->orbMax = 0;
+
+				star[2] = NewBody();
+				star[2]->name = s.m_systems[m_path.systemIndex].name+" C";
+				star[2]->parent = centGrav2;
+				MakeStarOfTypeLighterThan(star[2], s.m_systems[m_path.systemIndex].starType[2],
+					star[0]->mass, rand);
+				
+				star[3] = NewBody();
+				star[3]->name = s.m_systems[m_path.systemIndex].name+" D";
+				star[3]->parent = centGrav2;
+				MakeStarOfTypeLighterThan(star[3], s.m_systems[m_path.systemIndex].starType[3],
+					star[2]->mass, rand);
+
+				const fixed minDist2 = (star[2]->radius + star[3]->radius) * AU_SOL_RADIUS;
+				MakeBinaryPair(star[2], star[3], minDist2, rand);
+				centGrav2->mass = star[2]->mass + star[3]->mass;
+				centGrav2->children.push_back(star[2]);
+				centGrav2->children.push_back(star[3]);
+				m_numStars = 4;
+			}
+			SBody *superCentGrav = NewBody();
+			superCentGrav->type = SBody::TYPE_GRAVPOINT;
+			superCentGrav->parent = NULL;
+			superCentGrav->name = s.m_systems[m_path.systemIndex].name;
+			centGrav1->parent = superCentGrav;
+			centGrav2->parent = superCentGrav;
+			rootBody = superCentGrav;
+			const fixed minDistSuper = star[0]->orbMax + star[2]->orbMax;
+			MakeBinaryPair(centGrav1, centGrav2, 4*minDistSuper, rand);
+			superCentGrav->children.push_back(centGrav1);
+			superCentGrav->children.push_back(centGrav2);
+
+		}
+	}
+
+	m_metallicity = starMetallicities[rootBody->type];
+
+	for (int i=0; i<m_numStars; i++) MakePlanetsAround(star[i], rand);
+
+	if (m_numStars > 1) MakePlanetsAround(centGrav1, rand);
+	if (m_numStars == 4) MakePlanetsAround(centGrav2, rand);
+
+	Populate(true);
+
+#ifdef DEBUG_DUMP
+	Dump();
+#endif /* DEBUG_DUMP */
+}
+
+#ifdef DEBUG_DUMP
+struct thing_t {
+	SBody* obj;
+	vector3d pos;
+	vector3d vel;
+};
+void StarSystem::Dump()
+{
+	std::vector<SBody*> obj_stack;
+	std::vector<vector3d> pos_stack;
+	std::vector<thing_t> output;
+	
+	SBody *obj = rootBody;
+	vector3d pos = vector3d(0.0);
+
+	while (obj) {
+		vector3d p2 = pos;
+		if (obj->parent) {
+			p2 = pos + obj->orbit.OrbitalPosAtTime(1.0);
+			pos = pos + obj->orbit.OrbitalPosAtTime(0.0);
+		}
+
+		if ((obj->type != SBody::TYPE_GRAVPOINT) &&
+		    (obj->GetSuperType() != SBody::SUPERTYPE_STARPORT)) {
+			struct thing_t t;
+			t.obj = obj;
+			t.pos = pos;
+			t.vel = (p2-pos);
+			output.push_back(t);
+		}
+		for (std::vector<SBody*>::iterator i = obj->children.begin();
+				i != obj->children.end(); ++i) {
+			obj_stack.push_back(*i);
+			pos_stack.push_back(pos);
+		}
+		if (obj_stack.size() == 0) break;
+		pos = pos_stack.back();
+		obj = obj_stack.back();
+		pos_stack.pop_back();
+		obj_stack.pop_back();
+	}
+
+	FILE *f = fopen("starsystem.dump", "w");
+	fprintf(f, "%d bodies\n", output.size());
+	fprintf(f, "0 steps\n");
+	for (std::vector<thing_t>::iterator i = output.begin();
+			i != output.end(); ++i) {
+		fprintf(f, "B:%lf,%lf:%lf,%lf,%lf,%lf:%lf:%d:%lf,%lf,%lf\n",
+				(*i).pos.x, (*i).pos.y, (*i).pos.z,
+				(*i).vel.x, (*i).vel.y, (*i).vel.z,
+				(*i).obj->GetMass(), 0,
+				1.0, 1.0, 1.0);
+	}
+	fclose(f);
+	printf("Junk dumped to starsystem.dump\n");
+}
+#endif /* DEBUG_DUMP */
+
+/*
+ * http://en.wikipedia.org/wiki/Hill_sphere
+ */
+fixed SBody::CalcHillRadius() const
+{
+	if (GetSuperType() <= SUPERTYPE_STAR) {
+		return fixed(0);
+	} else {
+		// playing with precision since these numbers get small
+		// masses in earth masses
+		fixedf<32> mprimary = parent->GetMassInEarths();
+
+		fixedf<48> a = semiMajorAxis;
+		fixedf<48> e = eccentricity;
+
+		return fixed(a * (fixedf<48>(1,1)-e) *
+				fixedf<48>::CubeRootOf(fixedf<48>(
+						mass / (fixedf<32>(3,1)*mprimary))));
+		
+		//fixed hr = semiMajorAxis*(fixed(1,1) - eccentricity) *
+		//  fixedcuberoot(mass / (3*mprimary));
+	}
+}
+
+static fixed mass_from_disk_area(fixed a, fixed b, fixed max)
+{
+	// so, density of the disk with distance from star goes like so: 1 - x/discMax
+	//
+	// --- 
+	//    ---
+	//       --- <- zero at discMax
+	//
+	// Which turned into a disc becomes 2*pi*x - (2*pi*x*x)/discMax
+	// Integral of which is: pi*x*x - (2/(3*discMax))*pi*x*x*x
+	//
+	// Because get_disc_density divides total_mass by
+	// mass_from_disk_area(0, discMax, discMax) to find density, the
+	// constant factors (pi) in this equation drop out.
+	//
+	b = (b > max ? max : b);
+	assert(b>=a);
+	assert(a<=max);
+	assert(b<=max);
+	assert(a>=0);
+	fixed one_over_3max = fixed(2,1)/(3*max);
+	return (b*b - one_over_3max*b*b*b) -
+		(a*a - one_over_3max*a*a*a);
+}
+
+static fixed get_disc_density(SBody *primary, fixed discMin, fixed discMax, fixed percentOfPrimaryMass)
+{
+	discMax = std::max(discMax, discMin);
+	fixed total = mass_from_disk_area(discMin, discMax, discMax);
+	return primary->GetMassInEarths() * percentOfPrimaryMass / total;
+}
+
+void StarSystem::MakePlanetsAround(SBody *primary, MTRand &rand)
+{
+	fixed discMin = fixed(0);
+	fixed discMax = fixed(5000,1);
+	fixed discDensity;
+
+	SBody::BodySuperType superType = primary->GetSuperType();
+
+	if (superType <= SBody::SUPERTYPE_STAR) {
+		if (primary->type == SBody::TYPE_GRAVPOINT) {
+			/* around a binary */
+			discMin = primary->children[0]->orbMax * SAFE_DIST_FROM_BINARY;
+		} else {
+			/* correct thing is roche limit, but lets ignore that because
+			 * it depends on body densities and gives some strange results */
+			discMin = 4 * primary->radius * AU_SOL_RADIUS;
+		}
+		if (primary->type == SBody::TYPE_WHITE_DWARF) {
+			// white dwarfs will have started as stars < 8 solar
+			// masses or so, so pick discMax according to that
+			// We give it a larger discMin because it used to be a much larger star
+			discMin = 1000 * primary->radius * AU_SOL_RADIUS;
+			discMax = 100 * rand.NFixed(2);		// rand-splitting again
+			discMax *= fixed::SqrtOf(fixed(1,2) + fixed(8,1)*rand.Fixed());
+		} else {
+			discMax = 100 * rand.NFixed(2)*fixed::SqrtOf(primary->mass);
+		}
+		// having limited discMin by bin-separation/fake roche, and
+		// discMax by some relation to star mass, we can now compute
+		// disc density
+		discDensity = rand.Fixed() * get_disc_density(primary, discMin, discMax, fixed(2,100));
+
+		if ((superType == SBody::SUPERTYPE_STAR) && (primary->parent)) {
+			// limit planets out to 10% distance to star's binary companion
+			discMax = std::min(discMax, primary->orbMin * fixed(1,10));
+		}
+
+		/* in trinary and quaternary systems don't bump into other pair... */
+		if (m_numStars >= 3) {
+			discMax = std::min(discMax, fixed(5,100)*rootBody->children[0]->orbMin);
+		}
+	} else {
+		fixed primary_rad = primary->radius * AU_EARTH_RADIUS;
+		discMin = 4 * primary_rad;
+		/* use hill radius to find max size of moon system. for stars botch it.
+		   And use planets orbit around its primary as a scaler to a moon's orbit*/
+		discMax = std::min(discMax, fixed(1,20)*
+			primary->CalcHillRadius()*primary->orbMin*fixed(1,10));
+		
+		discDensity = rand.Fixed() * get_disc_density(primary, discMin, discMax, fixed(1,500));
+	}
+
+	//fixed discDensity = 20*rand.NFixed(4);
+
+	//printf("Around %s: Range %f -> %f AU\n", primary->name.c_str(), discMin.ToDouble(), discMax.ToDouble());
+
+	fixed initialJump = rand.NFixed(5);
+	fixed pos = (fixed(1,1) - initialJump)*discMin + (initialJump*discMax);
+
+	while (pos < discMax) {
+		// periapsis, apoapsis = closest, farthest distance in orbit
+		fixed periapsis = pos + pos*fixed(1,2)*rand.NFixed(2);/* + jump */;
+		fixed ecc = rand.NFixed(3);
+		fixed semiMajorAxis = periapsis / (fixed(1,1) - ecc);
+		fixed apoapsis = 2*semiMajorAxis - periapsis;
+		if (apoapsis > discMax) break;
+
+		fixed mass;
+		{
+			const fixed a = pos;
+			const fixed b = fixed(135,100)*apoapsis;
+			mass = mass_from_disk_area(a, b, discMax);
+			mass *= rand.Fixed() * discDensity;
+		}
+
+		SBody *planet = NewBody();
+		planet->eccentricity = ecc;
+		planet->axialTilt = fixed(100,157)*rand.NFixed(2);
+		planet->semiMajorAxis = semiMajorAxis;
+		planet->type = SBody::TYPE_PLANET_TERRESTRIAL;
+		planet->seed = rand.Int32();
+		planet->tmp = 0;
+		planet->parent = primary;
+		planet->mass = mass;
+		planet->rotationPeriod = fixed(rand.Int32(1,200), 24);
+
+		planet->orbit.eccentricity = ecc.ToDouble();
+		planet->orbit.semiMajorAxis = semiMajorAxis.ToDouble() * AU;
+		planet->orbit.period = calc_orbital_period(planet->orbit.semiMajorAxis, primary->GetMass());
+
+		double r1 = rand.Double(2*M_PI);		// function parameter evaluation order is implementation-dependent
+		double r2 = rand.NDouble(5);			// can't put two rands in the same expression
+		planet->orbit.rotMatrix = matrix4x4d::RotateYMatrix(r1) *
+			matrix4x4d::RotateXMatrix(-0.5*M_PI + r2*M_PI/2.0);
+
+		planet->orbMin = periapsis;
+		planet->orbMax = apoapsis;
+		primary->children.push_back(planet);
+
+		/* minimum separation between planets of 1.35 */
+		pos = apoapsis * fixed(135,100);
+	}
+
+	int idx=0;
+	bool make_moons = superType <= SBody::SUPERTYPE_STAR;
+	
+	for (std::vector<SBody*>::iterator i = primary->children.begin(); i != primary->children.end(); ++i) {
+		// planets around a binary pair [gravpoint] -- ignore the stars...
+		if ((*i)->GetSuperType() == SBody::SUPERTYPE_STAR) continue;
+		// Turn them into something!!!!!!!
+		char buf[8];
+		if (superType <= SBody::SUPERTYPE_STAR) {
+			// planet naming scheme
+			snprintf(buf, sizeof(buf), " %c", 'a'+idx);
+		} else {
+			// moon naming scheme
+			snprintf(buf, sizeof(buf), " %d", 1+idx);
+		}
+		(*i)->name = primary->name+buf;
+		(*i)->PickPlanetType(this, rand);
+		if (make_moons) MakePlanetsAround(*i, rand);
+		idx++;
+	}
+}
+
+/*
+ * For moons distance from star is not orbMin, orbMax.
+ */
+const SBody *SBody::FindStarAndTrueOrbitalRange(fixed &orbMin_, fixed &orbMax_)
+{
+	const SBody *planet = this;
+	const SBody *star = this->parent;
+
+	assert(star);
+
+	/* while not found star yet.. */
+	while (star->GetSuperType() > SBody::SUPERTYPE_STAR) {
+		planet = star;
+		star = star->parent;
+	}
+
+	orbMin_ = planet->orbMin;
+	orbMax_ = planet->orbMax;
+	return star;
+}
+
+void SBody::PickPlanetType(StarSystem *system, MTRand &rand)
+{
+	fixed albedo = fixed(0);
+	fixed greenhouse = fixed(0);
+
+	fixed minDistToStar, maxDistToStar, averageDistToStar;
+	const SBody *star = FindStarAndTrueOrbitalRange(minDistToStar, maxDistToStar);
+	averageDistToStar = (minDistToStar+maxDistToStar)>>1;
+
+	/* first calculate blackbody temp (no greenhouse effect, zero albedo) */
+	int bbody_temp = CalcSurfaceTemp(star, averageDistToStar, albedo, greenhouse);
+	
+	averageTemp = bbody_temp;
+
+	// radius is just the cube root of the mass. we get some more fractional
+	// bits for small bodies otherwise we can easily end up with 0 radius
+	// which breaks stuff elsewhere
+	if (mass <= fixed(1,1))
+		radius = fixed(fixedf<48>::CubeRootOf(fixedf<48>(mass)));
+	else
+		radius = fixed::CubeRootOf(mass);
+	// enforce minimum size of 10km
+	radius = std::max(radius, fixed(1,630000));
+
+	m_metallicity = system->m_metallicity * rand.Fixed();
+	// harder to be volcanic when you are tiny (you cool down)
+	m_volcanicity = std::min(fixed(1,1), mass) * rand.Fixed();
+	m_atmosOxidizing = rand.Fixed();
+	m_life = fixed(0);
+	m_volatileGas = fixed(0);
+	m_volatileLiquid = fixed(0);
+	m_volatileIces = fixed(0);
+
+	// pick body type
+	if (mass > 317*13) {
+		// more than 13 jupiter masses can fuse deuterium - is a brown dwarf
+		type = SBody::TYPE_BROWN_DWARF;
+		averageTemp = averageTemp + rand.Int32(starTypeInfo[type].tempMin,
+					starTypeInfo[type].tempMax);
+		// prevent mass exceeding 65 jupiter masses or so, when it becomes a star
+		// XXX since TYPE_BROWN_DWARF is supertype star, mass is now in
+		// solar masses. what a fucking mess
+		mass = std::min(mass, fixed(317*65, 1)) / 332998;
+		//Radius is too high as it now uses the planetary calculations to work out radius (Cube root of mass)
+		// So tell it to use the star data instead:
+		radius = fixed(rand.Int32(starTypeInfo[type].radius[0],
+				starTypeInfo[type].radius[1]), 100);
+	} else if (mass > 6) {
+		type = SBody::TYPE_PLANET_GAS_GIANT;
+	} else if (mass > fixed(1, 15000)) {
+		type = SBody::TYPE_PLANET_TERRESTRIAL;
+
+		fixed amount_volatiles = fixed(2,1)*rand.Fixed();
+		if (rand.Int32(3)) amount_volatiles *= mass;
+		// total atmosphere loss
+		if (rand.Fixed() > mass) amount_volatiles = fixed(0);
+
+		//printf("Amount volatiles: %f\n", amount_volatiles.ToFloat());
+		// fudge how much of the volatiles are in which state
+		greenhouse = fixed(0);
+		albedo = fixed(0);
+		// CO2 sublimation
+		if (averageTemp > 195) greenhouse += amount_volatiles * fixed(1,3);
+		else albedo += fixed(2,6);
+		// H2O liquid
+		if (averageTemp > 273) greenhouse += amount_volatiles * fixed(1,5);
+		else albedo += fixed(3,6);
+		// H2O boils
+		if (averageTemp > 373) greenhouse += amount_volatiles * fixed(1,3);
+
+		averageTemp = CalcSurfaceTemp(star, averageDistToStar, albedo, greenhouse);
+
+		const fixed proportion_gas = averageTemp / (fixed(100,1) + averageTemp);
+		m_volatileGas = proportion_gas * amount_volatiles;
+
+		const fixed proportion_liquid = (fixed(1,1)-proportion_gas) * (averageTemp / (fixed(50,1) + averageTemp));
+		m_volatileLiquid = proportion_liquid * amount_volatiles;
+
+		const fixed proportion_ices = fixed(1,1) - (proportion_gas + proportion_liquid);
+		m_volatileIces = proportion_ices * amount_volatiles;
+
+		//printf("temp %dK, gas:liquid:ices %f:%f:%f\n", averageTemp, proportion_gas.ToFloat(),
+		//		proportion_liquid.ToFloat(), proportion_ices.ToFloat());
+
+		if ((m_volatileLiquid > fixed(0)) &&
+		    (averageTemp > CELSIUS-60) &&
+		    (averageTemp < CELSIUS+200)) {
+			// try for life
+			int minTemp = CalcSurfaceTemp(star, maxDistToStar, albedo, greenhouse);
+			int maxTemp = CalcSurfaceTemp(star, minDistToStar, albedo, greenhouse);
+
+			if ((star->type != TYPE_BROWN_DWARF) &&
+			    (star->type != TYPE_WHITE_DWARF) &&
+			    (star->type != TYPE_STAR_O) &&
+			    (minTemp > CELSIUS-10) && (minTemp < CELSIUS+90) &&
+			    (maxTemp > CELSIUS-10) && (maxTemp < CELSIUS+90)) {
+				m_life = rand.Fixed();
+			}
+		}
+	} else {
+		type = SBody::TYPE_PLANET_ASTEROID;
+	}
+}
+
+void StarSystem::MakeShortDescription(MTRand &rand)
+{
+	m_econType = 0;
+	if ((m_industrial > m_metallicity) && (m_industrial > m_agricultural)) {
+		m_econType = ECON_INDUSTRY;
+	} else if (m_metallicity > m_agricultural) {
+		m_econType = ECON_MINING;
+	} else {
+		m_econType = ECON_AGRICULTURE;
+	}
+
+	if (m_unexplored) {
+		m_shortDesc = Lang::UNEXPLORED_SYSTEM_NO_DATA;
+	}
+
+	/* Total population is in billions */
+	else if(m_totalPop == 0) {
+		m_shortDesc = Lang::SMALL_SCALE_PROSPECTING_NO_SETTLEMENTS;
+	} else if (m_totalPop < fixed(1,10)) {
+		switch (m_econType) {
+			case ECON_INDUSTRY: m_shortDesc = Lang::SMALL_INDUSTRIAL_OUTPOST; break;
+			case ECON_MINING: m_shortDesc = Lang::SOME_ESTABLISHED_MINING; break;
+			case ECON_AGRICULTURE: m_shortDesc = Lang::YOUNG_FARMING_COLONY; break;
+		}
+	} else if (m_totalPop < fixed(1,2)) {
+		switch (m_econType) {
+			case ECON_INDUSTRY: m_shortDesc = Lang::INDUSTRIAL_COLONY; break;
+			case ECON_MINING: m_shortDesc = Lang::MINING_COLONY; break;
+			case ECON_AGRICULTURE: m_shortDesc = Lang::OUTDOOR_AGRICULTURAL_WORLD; break;
+		}
+	} else if (m_totalPop < fixed(5,1)) {
+		switch (m_econType) {
+			case ECON_INDUSTRY: m_shortDesc = Lang::HEAVY_INDUSTRY; break;
+			case ECON_MINING: m_shortDesc = Lang::EXTENSIVE_MINING; break;
+			case ECON_AGRICULTURE: m_shortDesc = Lang::THRIVING_OUTDOOR_WORLD; break;
+		}
+	} else {
+		switch (m_econType) {
+			case ECON_INDUSTRY: m_shortDesc = Lang::INDUSTRIAL_HUB_SYSTEM; break;
+			case ECON_MINING: m_shortDesc = Lang::VAST_STRIP_MINE; break;
+			case ECON_AGRICULTURE: m_shortDesc = Lang::HIGH_POPULATION_OUTDOOR_WORLD; break;
+		}
+	}
+}
+
+/* percent */
+#define MAX_COMMODITY_BASE_PRICE_ADJUSTMENT 25
+
+void StarSystem::Populate(bool addSpaceStations)
+{
+	unsigned long _init[5] = { m_path.systemIndex, m_path.sectorX, m_path.sectorY, m_path.sectorZ, UNIVERSE_SEED };
+	MTRand rand;
+	rand.seed(_init, 5);
+
+	/* Various system-wide characteristics */
+	m_humanProx = fixed(3,1) / isqrt(9 + 10*(m_path.sectorX*m_path.sectorX + m_path.sectorY*m_path.sectorY + m_path.sectorZ*m_path.sectorZ));
+	m_techlevel = (m_humanProx*5).ToInt32() + rand.Int32(-2,2);
+	m_techlevel = Clamp(m_techlevel, 1, 5);
+	m_econType = ECON_INDUSTRY;
+	m_industrial = rand.Fixed();
+	m_agricultural = 0;
+
+	/* system attributes */
+	m_totalPop = fixed(0);
+	rootBody->PopulateStage1(this, m_totalPop);
+	if (m_totalPop == 0) m_techlevel = 0;
+	
+//	printf("Trading rates:\n");
+	// So now we have balances of trade of various commodities.
+	// Lets use black magic to turn these into percentage base price
+	// alterations
+	int maximum = 0;
+	for (int i=Equip::FIRST_COMMODITY; i<=Equip::LAST_COMMODITY; i++) {
+		maximum = std::max(abs(m_tradeLevel[i]), maximum);
+	}
+	if (maximum) for (int i=Equip::FIRST_COMMODITY; i<=Equip::LAST_COMMODITY; i++) {
+		m_tradeLevel[i] = (m_tradeLevel[i] * MAX_COMMODITY_BASE_PRICE_ADJUSTMENT) / maximum;
+		m_tradeLevel[i] += rand.Int32(-5, 5);
+	}
+	
+// Unused?
+//	for (int i=(int)Equip::FIRST_COMMODITY; i<=(int)Equip::LAST_COMMODITY; i++) {
+//		Equip::Type t = (Equip::Type)i;
+//		const EquipType &type = Equip::types[t];
+//		printf("%s: %d%%\n", type.name, m_tradeLevel[t]);
+//	}
+//	printf("System total population %.3f billion, tech level %d\n", m_totalPop.ToFloat(), m_techlevel);
+	Polit::GetSysPolitStarSystem(this, m_totalPop, m_polit);
+
+	if (addSpaceStations) {
+		rootBody->PopulateAddStations(this);
+	}
+
+	if (!m_shortDesc.size())
+		MakeShortDescription(rand);
+}
+
+/*
+ * Set natural resources, tech level, industry strengths and population levels
+ */
+void SBody::PopulateStage1(StarSystem *system, fixed &outTotalPop)
+{
+	for (unsigned int i=0; i<children.size(); i++) {
+		children[i]->PopulateStage1(system, outTotalPop);
+	}
+
+	// unexplored systems have no population (that we know about)
+	if (system->m_unexplored) {
+		m_population = outTotalPop = fixed(0);
+		return;
+	}
+
+	unsigned long _init[6] = { system->m_path.systemIndex, system->m_path.sectorX,
+			system->m_path.sectorY, system->m_path.sectorZ, UNIVERSE_SEED, this->seed };
+	MTRand rand;
+	rand.seed(_init, 6);
+
+	m_population = fixed(0);
+
+	/* Bad type of planet for settlement */
+	if ((averageTemp > CELSIUS+100) || (averageTemp < 100) ||
+	    (type != SBody::TYPE_PLANET_TERRESTRIAL)) {
+        
+        // orbital starports should carry a small amount of population
+        if (type == SBody::TYPE_STARPORT_ORBITAL) {
+			m_population = fixed(1,100000);
+			outTotalPop += m_population;
+        }
+
+		return;
+	}
+
+	m_agricultural = fixed(0);
+
+	if (m_life > fixed(9,10)) {
+		m_agricultural = Clamp(fixed(1,1) - fixed(CELSIUS+25-averageTemp, 40), fixed(0), fixed(1,1));
+		system->m_agricultural += 2*m_agricultural;
+	} else if (m_life > fixed(1,2)) {
+		m_agricultural = Clamp(fixed(1,1) - fixed(CELSIUS+30-averageTemp, 50), fixed(0), fixed(1,1));
+		system->m_agricultural += 1*m_agricultural;
+	} else {
+		// don't bother populating crap planets
+		if (m_metallicity < fixed(5,10)) return;
+	}
+
+	const int NUM_CONSUMABLES = 10;
+	const Equip::Type consumables[NUM_CONSUMABLES] = { 
+		Equip::AIR_PROCESSORS,
+		Equip::GRAIN,
+		Equip::FRUIT_AND_VEG,
+		Equip::ANIMAL_MEAT,
+		Equip::LIQUOR,
+		Equip::CONSUMER_GOODS,
+		Equip::MEDICINES,
+		Equip::HAND_WEAPONS,
+		Equip::NARCOTICS,
+		Equip::LIQUID_OXYGEN
+	};
+
+	/* Commodities we produce (mining and agriculture) */
+	for (int i=Equip::FIRST_COMMODITY; i<Equip::LAST_COMMODITY; i++) {
+		Equip::Type t = Equip::Type(i);
+		const EquipType &itype = Equip::types[t];
+		if (itype.techLevel > system->m_techlevel) continue;
+
+		fixed affinity = fixed(1,1);
+		if (itype.econType & ECON_AGRICULTURE) {
+			affinity *= 2*m_agricultural;
+		}
+		if (itype.econType & ECON_INDUSTRY) affinity *= system->m_industrial;
+		// make industry after we see if agriculture and mining are viable
+		if (itype.econType & ECON_MINING) {
+			affinity *= m_metallicity;
+		}
+		affinity *= rand.Fixed();
+		// producing consumables is wise
+		for (int j=0; j<NUM_CONSUMABLES; j++) {
+			if (i == consumables[j]) affinity *= 2; break;
+		}
+		assert(affinity >= 0);
+		/* workforce... */
+		m_population += affinity * system->m_humanProx;
+		
+		int howmuch = (affinity * 256).ToInt32();
+
+		system->m_tradeLevel[t] += -2*howmuch;
+		for (int j=0; j<EQUIP_INPUTS; j++) {
+			if (!itype.inputs[j]) continue;
+			system->m_tradeLevel[itype.inputs[j]] += howmuch;
+		}
+	}
+
+	if (!system->m_hasCustomBodies && m_population > fixed(1,10))
+		name = NameGenerator::PlanetName(rand);
+	
+	// Add a bunch of things people consume
+	for (int i=0; i<NUM_CONSUMABLES; i++) {
+		Equip::Type t = consumables[i];
+		if (m_life > fixed(1,2)) {
+			// life planets can make this jizz probably
+			if ((t == Equip::AIR_PROCESSORS) ||
+			    (t == Equip::LIQUID_OXYGEN) ||
+			    (t == Equip::GRAIN) ||
+			    (t == Equip::FRUIT_AND_VEG) ||
+			    (t == Equip::ANIMAL_MEAT)) {
+				continue;
+			}
+		}
+		system->m_tradeLevel[t] += rand.Int32(32,128);
+	}
+	// well, outdoor worlds should have way more people
+	m_population = fixed(1,10)*m_population + m_population*m_agricultural;
+
+//	printf("%s: pop %.3f billion\n", name.c_str(), m_population.ToFloat());
+
+	outTotalPop += m_population;
+}
+
+void SBody::PopulateAddStations(StarSystem *system)
+{
+	for (unsigned int i=0; i<children.size(); i++) {
+		children[i]->PopulateAddStations(system);
+	}
+	unsigned long _init[6] = { system->m_path.systemIndex, system->m_path.sectorX,
+			system->m_path.sectorY, system->m_path.sectorZ, this->seed, UNIVERSE_SEED };
+	MTRand rand;
+	rand.seed(_init, 6);
+
+	if (m_population < fixed(1,1000)) return;
+
+	fixed pop = m_population + rand.Fixed();
+
+	fixed orbMaxS = fixed(1,4)*this->CalcHillRadius();
+	fixed orbMinS = 4 * this->radius * AU_EARTH_RADIUS;
+	if (children.size()) orbMaxS = std::min(orbMaxS, fixed(1,2) * children[0]->orbMin);
+
+	// starports - orbital
+	pop -= rand.Fixed();
+	if ((orbMinS < orbMaxS) && (pop >= 0)) {
+	
+		SBody *sp = system->NewBody();
+		sp->type = SBody::TYPE_STARPORT_ORBITAL;
+		sp->seed = rand.Int32();
+		sp->tmp = 0;
+		sp->parent = this;
+		sp->rotationPeriod = fixed(1,3600);
+		sp->averageTemp = this->averageTemp;
+		sp->mass = 0;
+		sp->name = stringf(Lang::SOMEWHERE_SPACEPORT, formatarg("spaceport", NameGenerator::Surname(rand)));
+		/* just always plonk starports in near orbit */
+		sp->semiMajorAxis = orbMinS;
+		sp->eccentricity = fixed(0);
+		sp->axialTilt = fixed(0);
+		sp->orbit.eccentricity = 0;
+		sp->orbit.semiMajorAxis = sp->semiMajorAxis.ToDouble()*AU;
+		sp->orbit.period = calc_orbital_period(sp->orbit.semiMajorAxis, this->mass.ToDouble() * EARTH_MASS);
+		sp->orbit.rotMatrix = matrix4x4d::Identity();
+		children.insert(children.begin(), sp);
+		system->m_spaceStations.push_back(sp);
+		sp->orbMin = sp->semiMajorAxis;
+		sp->orbMax = sp->semiMajorAxis;
+
+		pop -= rand.Fixed();
+		if (pop > 0) {
+			SBody *sp2 = system->NewBody();
+			SystemPath path2 = sp2->path;
+			*sp2 = *sp;
+			sp2->path = path2;
+			sp2->orbit.rotMatrix = matrix4x4d::RotateZMatrix(M_PI);
+			sp2->name = stringf(Lang::SOMEWHERE_SPACEPORT, formatarg("spaceport", NameGenerator::Surname(rand)));
+			children.insert(children.begin(), sp2);
+			system->m_spaceStations.push_back(sp2);
+		}
+	}
+	// starports - surface
+	pop = m_population + rand.Fixed();
+	int max = 6;
+	while (max-- > 0) {
+		pop -= rand.Fixed();
+		if (pop < 0) break;
+
+		SBody *sp = system->NewBody();
+		sp->type = SBody::TYPE_STARPORT_SURFACE;
+		sp->seed = rand.Int32();
+		sp->tmp = 0;
+		sp->parent = this;
+		sp->averageTemp = this->averageTemp;
+		sp->mass = 0;
+		sp->name = stringf(Lang::SOMEWHERE_STARPORT, formatarg("starport", NameGenerator::Surname(rand)));
+		memset(&sp->orbit, 0, sizeof(Orbit));
+		position_settlement_on_planet(sp);
+		children.insert(children.begin(), sp);
+		system->m_spaceStations.push_back(sp);
+	}
+}
+
+StarSystem::~StarSystem()
+{
+	if (rootBody) delete rootBody;
+}
+
+SBody::~SBody()
+{
+	for (std::vector<SBody*>::iterator i = children.begin(); i != children.end(); ++i) {
+		delete (*i);
+	}
+}
+
+void StarSystem::Serialize(Serializer::Writer &wr, StarSystem *s)
+{
+	if (s) {
+		wr.Byte(1);
+		wr.Int32(s->m_path.sectorX);
+		wr.Int32(s->m_path.sectorY);
+		wr.Int32(s->m_path.sectorZ);
+		wr.Int32(s->m_path.systemIndex);
+	} else {
+		wr.Byte(0);
+	}
+}
+
+StarSystem *StarSystem::Unserialize(Serializer::Reader &rd)
+{
+	if (rd.Byte()) {
+		int sec_x = rd.Int32();
+		int sec_y = rd.Int32();
+		int sec_z = rd.Int32();
+		int sys_idx = rd.Int32();
+		return StarSystem::GetCached(SystemPath(sec_x, sec_y, sec_z, sys_idx));
+	} else {
+		return 0;
+	}
+}
+
+typedef std::map<SystemPath,StarSystem*> SystemCacheMap;
+static SystemCacheMap s_cachedSystems;
+
+StarSystem *StarSystem::GetCached(const SystemPath &path)
+{
+	StarSystem *s = 0;
+
+	SystemPath sysPath(path);
+	sysPath.bodyIndex = 0;
+
+	SystemCacheMap::const_iterator it = s_cachedSystems.find(sysPath);
+	if (it != s_cachedSystems.end()) {
+		s = it->second;
+	} else {
+		s = new StarSystem(sysPath);
+		s_cachedSystems.insert( SystemCacheMap::value_type(sysPath, s) );
+	}
+
+	s->IncRefCount();
+	return s;
+}
+
+void StarSystem::ShrinkCache()
+{
+	std::map<SystemPath,StarSystem*>::iterator i = s_cachedSystems.begin();
+	while (i != s_cachedSystems.end()) {
+		StarSystem *s = (*i).second;
+		if (s->GetRefCount() == 0) {
+			delete s;
+			s_cachedSystems.erase(i++);
+		}
+		else
+			i++;
+	}
+}