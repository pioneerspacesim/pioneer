// Copyright © 2008-2014 Pioneer Developers. See AUTHORS.txt for details
// Licensed under the terms of the GPL v3. See licenses/GPL-3.txt

#include "Background.h"
#include "Frame.h"
#include "FileSystem.h"
#include "Game.h"
#include "perlin.h"
#include "Pi.h"
#include "Player.h"
#include "Space.h"
#include "galaxy/StarSystem.h"
#include "graphics/Graphics.h"
#include "graphics/Material.h"
#include "graphics/Renderer.h"
#include "graphics/StaticMesh.h"
#include "graphics/Surface.h"
#include "graphics/VertexArray.h"
#include "graphics/TextureBuilder.h"
#include "StringF.h"

#include <SDL_stdinc.h>
#include <sstream>
#include <iostream>

using namespace Graphics;

namespace
{
	static std::unique_ptr<Graphics::Texture> s_defaultCubeMap;
	
	static Uint32 GetNumSkyboxes()
	{
		char filename[1024];
		snprintf(filename, sizeof(filename), "textures/skybox");
		std::vector<FileSystem::FileInfo> fileList;
		FileSystem::gameDataFiles.ReadDirectory(filename, fileList);

		const char *itemMask = "ub";

		Uint32 num_matching = 0;
		for (std::vector<FileSystem::FileInfo>::const_iterator it = fileList.begin(), itEnd = fileList.end(); it!=itEnd; ++it) {
			if (starts_with((*it).GetName(), itemMask)) {
				++num_matching;
			}
		}
		return num_matching;
	}
};

namespace Background
{

void BackgroundElement::SetIntensity(float intensity)
{
	m_material->emissive = Color(intensity*255);
}

<<<<<<< HEAD
UniverseBox::UniverseBox(Graphics::Renderer *r)
{
	Init(r);
=======
UniverseBox::UniverseBox(Graphics::Renderer *renderer)
{
	m_renderer = renderer;
	Init();
>>>>>>> bdb427b9
}

UniverseBox::~UniverseBox()
{
}

<<<<<<< HEAD
void UniverseBox::Init(Graphics::Renderer *r)
{
	// Load default cubemap
	TextureBuilder texture_builder = TextureBuilder::Cube("textures/skybox/default.dds");
	s_defaultCubeMap.reset( texture_builder.CreateTexture(r) );
=======
void UniverseBox::Init()
{
	// Load default cubemap
	if(!s_defaultCubeMap.get()) {
		TextureBuilder texture_builder = TextureBuilder::Cube("textures/skybox/default.dds");
		s_defaultCubeMap.reset( texture_builder.CreateTexture(m_renderer) );
	}
>>>>>>> bdb427b9

	// Create skybox geometry
	VertexArray *box = new VertexArray(ATTRIB_POSITION | ATTRIB_UV0, 36);
	const float vp = 1000.0f;
	// Top +Y
	box->Add(vector3f(-vp,  vp,  vp), vector2f(0.0f, 0.0f));
	box->Add(vector3f(-vp,  vp, -vp), vector2f(0.0f, 1.0f));
	box->Add(vector3f( vp,  vp,  vp), vector2f(1.0f, 0.0f));
	box->Add(vector3f( vp,  vp,  vp), vector2f(1.0f, 0.0f));
	box->Add(vector3f(-vp,  vp, -vp), vector2f(0.0f, 1.0f));
	box->Add(vector3f( vp,  vp, -vp), vector2f(1.0f, 1.0f));
	// Bottom -Y
	box->Add(vector3f(-vp, -vp, -vp), vector2f(0.0f, 0.0f));
	box->Add(vector3f(-vp, -vp,  vp), vector2f(0.0f, 1.0f));
	box->Add(vector3f( vp, -vp, -vp), vector2f(1.0f, 0.0f));
	box->Add(vector3f( vp, -vp, -vp), vector2f(1.0f, 0.0f));
	box->Add(vector3f(-vp, -vp,  vp), vector2f(0.0f, 1.0f));
	box->Add(vector3f( vp, -vp,  vp), vector2f(1.0f, 1.0f));
	// Front -Z
	box->Add(vector3f(-vp,  vp, -vp), vector2f(0.0f, 0.0f));
	box->Add(vector3f(-vp, -vp, -vp), vector2f(0.0f, 1.0f));
	box->Add(vector3f( vp,  vp, -vp), vector2f(1.0f, 0.0f));
	box->Add(vector3f( vp,  vp, -vp), vector2f(1.0f, 0.0f));
	box->Add(vector3f(-vp, -vp, -vp), vector2f(0.0f, 1.0f));
	box->Add(vector3f( vp, -vp, -vp), vector2f(1.0f, 1.0f));
	// Back +Z
	box->Add(vector3f( vp,  vp,  vp), vector2f(0.0f, 0.0f));
	box->Add(vector3f( vp, -vp,  vp), vector2f(0.0f, 1.0f));
	box->Add(vector3f(-vp,  vp,  vp), vector2f(1.0f, 0.0f));
	box->Add(vector3f(-vp,  vp,  vp), vector2f(1.0f, 0.0f));
	box->Add(vector3f( vp, -vp,  vp), vector2f(0.0f, 1.0f));
	box->Add(vector3f(-vp, -vp,  vp), vector2f(1.0f, 1.0f));
	// Right +X
	box->Add(vector3f( vp,  vp, -vp), vector2f(0.0f, 0.0f));
	box->Add(vector3f( vp, -vp, -vp), vector2f(0.0f, 1.0f));
	box->Add(vector3f( vp,  vp,  vp), vector2f(1.0f, 0.0f));
	box->Add(vector3f( vp,  vp,  vp), vector2f(1.0f, 0.0f));
	box->Add(vector3f( vp, -vp, -vp), vector2f(0.0f, 1.0f));
	box->Add(vector3f( vp, -vp,  vp), vector2f(1.0f, 1.0f));
	// Left -X
	box->Add(vector3f(-vp,  vp,  vp), vector2f(0.0f, 0.0f));
	box->Add(vector3f(-vp, -vp,  vp), vector2f(0.0f, 1.0f));
	box->Add(vector3f(-vp,  vp, -vp), vector2f(1.0f, 0.0f));
	box->Add(vector3f(-vp,  vp, -vp), vector2f(1.0f, 0.0f));
	box->Add(vector3f(-vp, -vp,  vp), vector2f(0.0f, 1.0f));
	box->Add(vector3f(-vp, -vp, -vp), vector2f(1.0f, 1.0f));
	m_model.reset( new StaticMesh(TRIANGLES) );
	Graphics::MaterialDescriptor desc;
	desc.effect = EFFECT_SKYBOX;
<<<<<<< HEAD
	m_material.Reset(r->CreateMaterial(desc));
	m_material->texture0 = nullptr;

	// safe to load the default cube map now
	LoadCubeMap(r);

=======
	m_material.Reset(m_renderer->CreateMaterial(desc));
	m_material->texture0 = nullptr;

>>>>>>> bdb427b9
	m_model->AddSurface(RefCountedPtr<Surface>(new Surface(TRIANGLES, box, m_material)));
	SetIntensity(1.0f);

	m_numCubemaps = GetNumSkyboxes();
}

<<<<<<< HEAD
void UniverseBox::Draw(Graphics::Renderer *r)
{
	if(m_material->texture0) {
		r->DrawStaticMesh(m_model.get());
	}
}

void UniverseBox::LoadCubeMap(Graphics::Renderer *r, Random* randomizer)
{
	if(randomizer && m_numCubemaps>0) {
		const int new_ubox_index = randomizer->Int32(1, m_numCubemaps);
		if(new_ubox_index > 0) {
			// Load new one
			const std::string os = stringf("textures/skybox/ub%0{d}.dds", (new_ubox_index - 1));
			TextureBuilder texture_builder = TextureBuilder::Cube(os.c_str());
			m_cubemap.reset( texture_builder.CreateTexture(r) );
			m_material->texture0 = m_cubemap.get();
		}
	} else {
		// use default cubemap
		m_cubemap.reset();
		m_material->texture0 = s_defaultCubeMap.get();
	}
}

Starfield::Starfield(Graphics::Renderer *r)
=======
void UniverseBox::Draw()
>>>>>>> bdb427b9
{
	if(m_material->texture0) {
		m_renderer->DrawStaticMesh(m_model.get());
	}
}

void UniverseBox::LoadCubeMap(Random &rand)
{
	if(m_numCubemaps>0) {
		const int new_ubox_index = rand.Int32(1, m_numCubemaps);
		if(new_ubox_index > 0) {
			// Load new one
			const std::string os = stringf("textures/skybox/ub%0{d}.dds", (new_ubox_index - 1));
			TextureBuilder texture_builder = TextureBuilder::Cube(os.c_str());
			m_cubemap.reset( texture_builder.CreateTexture(m_renderer) );
			m_material->texture0 = m_cubemap.get();
		}
	} else {
		// use default cubemap
		m_cubemap.reset();
		m_material->texture0 = s_defaultCubeMap.get();
	}
}

Starfield::Starfield(Graphics::Renderer *renderer, Random &rand)
{
	m_renderer = renderer;
	Init();
	Fill(rand);
}

void Starfield::Init()
{
	// reserve some space for positions, colours
	VertexArray *stars = new VertexArray(ATTRIB_POSITION | ATTRIB_DIFFUSE, BG_STAR_MAX);
	m_model.reset(new StaticMesh(POINTS));
	Graphics::MaterialDescriptor desc;
	desc.effect = Graphics::EFFECT_STARFIELD;
	desc.vertexColors = true;
	m_material.Reset(m_renderer->CreateMaterial(desc));
	m_material->emissive = Color::WHITE;
	m_model->AddSurface(RefCountedPtr<Surface>(new Surface(POINTS, stars, m_material)));
<<<<<<< HEAD

	m_hyperVtx = new vector3f[BG_STAR_MAX * 2];
	m_hyperCol = new Color[BG_STAR_MAX * 2];
=======
>>>>>>> bdb427b9
}

void Starfield::Fill(Random &rand)
{
	VertexArray *va = m_model->GetSurface(0)->GetVertices();
	va->Clear(); // clear if previously filled

	//fill the array
	for (int i=0; i<BG_STAR_MAX; i++) {
		Uint8 col = rand.Double(0.2,0.7)*255;

		// this is proper random distribution on a sphere's surface
		const float theta = float(rand.Double(0.0, 2.0*M_PI));
		const float u = float(rand.Double(-1.0, 1.0));

		va->Add(vector3f(
				1000.0f * sqrt(1.0f - u*u) * cos(theta),
				1000.0f * u,
				1000.0f * sqrt(1.0f - u*u) * sin(theta)
			), Color(col, col, col,	255)
		);
	}
}

void Starfield::Draw()
{
	// XXX would be nice to get rid of the Pi:: stuff here
	if (!Pi::game || Pi::player->GetFlightState() != Ship::HYPERSPACE) {
		m_renderer->DrawStaticMesh(m_model.get());
	} else {
		// roughly, the multiplier gets smaller as the duration gets larger.
		// the time-looking bits in this are completely arbitrary - I figured
		// it out by tweaking the numbers until it looked sort of right
		double mult = 0.0015 / (Pi::player->GetHyperspaceDuration() / (60.0*60.0*24.0*7.0));

		double hyperspaceProgress = Pi::game->GetHyperspaceProgress();

<<<<<<< HEAD
		assert(m_hyperVtx);
=======
>>>>>>> bdb427b9
		VertexArray *va = m_model->GetSurface(0)->GetVertices();
		const vector3d pz = Pi::player->GetOrient().VectorZ();	//back vector
		for (int i=0; i<BG_STAR_MAX; i++) {
			vector3f v(va->position[i]);
			v += vector3f(pz*hyperspaceProgress*mult);

			m_hyperVtx[i*2] = va->position[i] + v;
			m_hyperCol[i*2] = va->diffuse[i];

			m_hyperVtx[i*2+1] = v;
			m_hyperCol[i*2+1] = va->diffuse[i];
		}
		m_renderer->DrawLines(BG_STAR_MAX*2, m_hyperVtx, m_hyperCol);
	}
}

MilkyWay::MilkyWay(Graphics::Renderer *renderer)
{
	m_renderer = renderer;

	m_model.reset(new StaticMesh(TRIANGLE_STRIP));

	//build milky way model in two strips (about 256 verts)
	//The model is built as a generic vertex array first. The renderer
	//will reprocess this into buffered format as it sees fit. The old data is
	//kept around as long as StaticMesh is alive (needed if the cache is to be regenerated)

	VertexArray *bottom = new VertexArray(ATTRIB_POSITION | ATTRIB_DIFFUSE);
	VertexArray *top = new VertexArray(ATTRIB_POSITION | ATTRIB_DIFFUSE);

	const Color dark(0);
	const Color bright(13, 13, 13, 13);

	//bottom
	float theta;
	for (theta=0.0; theta < 2.f*float(M_PI); theta+=0.1f) {
		bottom->Add(
				vector3f(100.0f*sin(theta), float(-40.0 - 30.0*noise(sin(theta),1.0,cos(theta))), 100.0f*cos(theta)),
				dark);
		bottom->Add(
			vector3f(100.0f*sin(theta), float(5.0*noise(sin(theta),0.0,cos(theta))), 100.0f*cos(theta)),
			bright);
	}
	theta = 2.f*float(M_PI);
	bottom->Add(
		vector3f(100.0f*sin(theta), float(-40.0 - 30.0*noise(sin(theta),1.0,cos(theta))), 100.0f*cos(theta)),
		dark);
	bottom->Add(
		vector3f(100.0f*sin(theta), float(5.0*noise(sin(theta),0.0,cos(theta))), 100.0f*cos(theta)),
		bright);
	//top
	for (theta=0; theta < 2.f*float(M_PI); theta+=0.1f) {
		top->Add(
			vector3f(100.0f*sin(theta), float(5.0*noise(sin(theta),0.0,cos(theta))), 100.0f*cos(theta)),
			bright);
		top->Add(
			vector3f(100.0f*sin(theta), float(40.0 + 30.0*noise(sin(theta),-1.0,cos(theta))), 100.0f*cos(theta)),
			dark);
	}
	theta = 2.f*float(M_PI);
	top->Add(
		vector3f(100.0f*sin(theta), float(5.0*noise(sin(theta),0.0,cos(theta))), 100.0f*cos(theta)),
		bright);
	top->Add(
		vector3f(100.0f*sin(theta), float(40.0 + 30.0*noise(sin(theta),-1.0,cos(theta))), 100.0f*cos(theta)),
		dark);

	Graphics::MaterialDescriptor desc;
	desc.effect = Graphics::EFFECT_STARFIELD;
	desc.vertexColors = true;
	m_material.Reset(m_renderer->CreateMaterial(desc));
	m_material->emissive = Color::WHITE;
	//This doesn't fade. Could add a generic opacity/intensity value.
	m_model->AddSurface(RefCountedPtr<Surface>(new Surface(TRIANGLE_STRIP, bottom, m_material)));
	m_model->AddSurface(RefCountedPtr<Surface>(new Surface(TRIANGLE_STRIP, top, m_material)));
}

void MilkyWay::Draw()
{
	assert(m_model != 0);
	m_renderer->DrawStaticMesh(m_model.get());
}

<<<<<<< HEAD
Container::Container(Graphics::Renderer *r)
: m_milkyWay(r)
, m_starField(r)
, m_universeBox(r)
, m_seed(0)
, m_drawFlags( DRAW_SKYBOX )
, m_loadCubeMap(true)
{
}

Container::Container(Graphics::Renderer *r, Uint32 seed)
: m_milkyWay(r)
, m_starField(r)
, m_universeBox(r)
, m_seed(seed)
, m_drawFlags( DRAW_SKYBOX )
, m_loadCubeMap(true)
{
	Refresh(seed);
=======
Container::Container(Graphics::Renderer *renderer, Random &rand)
: m_renderer(renderer)
, m_milkyWay(renderer)
, m_starField(renderer, rand)
, m_universeBox(renderer)
, m_drawFlags( DRAW_SKYBOX )
{
	Refresh(rand);
>>>>>>> bdb427b9
};

void Container::Refresh(Random &rand)
{
<<<<<<< HEAD
	// redo starfield, milkyway stays normal for now
	m_starField.Fill(seed);
	if(m_seed != seed) {
		m_loadCubeMap = true;
	}
	m_seed = seed;
}

void Container::Draw(Graphics::Renderer *renderer, const matrix4x4d &transform)
{
	PROFILE_SCOPED()
	if( m_loadCubeMap )
	{
		m_loadCubeMap = false;
		if(Pi::player == nullptr || Pi::player->GetFlightState() != Ship::HYPERSPACE) {
			if(Pi::player && Pi::game->GetSpace()->GetStarSystem()) {
				Uint32 seeds [5];
				const SystemPath& system_path = Pi::game->GetSpace()->GetStarSystem()->GetPath();
				seeds[0] = system_path.systemIndex + 41;
				seeds[1] = system_path.sectorX;
				seeds[2] = system_path.sectorY;
				seeds[3] = system_path.sectorZ;
				seeds[4] = UNIVERSE_SEED;
				Random rand(seeds, 5);
				m_universeBox.LoadCubeMap(renderer, &rand);
			} else {
				Random rand(m_seed);
				m_universeBox.LoadCubeMap(renderer, &rand);
			}
		} else {
			m_universeBox.LoadCubeMap(renderer);
		}
	}
	renderer->SetBlendMode(BLEND_SOLID);
	renderer->SetDepthTest(false);
	renderer->SetTransform(transform);
	if( DRAW_SKYBOX & m_drawFlags ) {
		m_universeBox.Draw(renderer);
	}
	if( DRAW_MILKY & m_drawFlags ) {
		m_milkyWay.Draw(renderer);
=======
	// always redo starfield, milkyway stays normal for now
	m_starField.Fill(rand);
	m_universeBox.LoadCubeMap(rand);
}

void Container::Draw(const matrix4x4d &transform)
{
	PROFILE_SCOPED()
	m_renderer->SetBlendMode(BLEND_SOLID);
	m_renderer->SetDepthTest(false);
	m_renderer->SetTransform(transform);
	if( DRAW_SKYBOX & m_drawFlags ) {
		m_universeBox.Draw();
	}
	if( DRAW_MILKY & m_drawFlags ) {
		m_milkyWay.Draw();
>>>>>>> bdb427b9
	}
	if( DRAW_STARS & m_drawFlags ) {
		// squeeze the starfield a bit to get more density near horizon
		matrix4x4d starTrans = transform * matrix4x4d::ScaleMatrix(1.0, 0.4, 1.0);
<<<<<<< HEAD
		renderer->SetTransform(starTrans);
		const_cast<Starfield&>(m_starField).Draw(renderer);
	}
	renderer->SetDepthTest(true);
=======
		m_renderer->SetTransform(starTrans);
		const_cast<Starfield&>(m_starField).Draw();
	}
	m_renderer->SetDepthTest(true);
>>>>>>> bdb427b9
}

void Container::SetIntensity(float intensity)
{
	PROFILE_SCOPED()
	m_universeBox.SetIntensity(intensity);
	m_starField.SetIntensity(intensity);
	m_milkyWay.SetIntensity(intensity);
}

void Container::SetDrawFlags(const Uint32 flags)
{
	m_drawFlags = flags;
}

} //namespace Background<|MERGE_RESOLUTION|>--- conflicted
+++ resolved
@@ -56,29 +56,16 @@
 	m_material->emissive = Color(intensity*255);
 }
 
-<<<<<<< HEAD
-UniverseBox::UniverseBox(Graphics::Renderer *r)
-{
-	Init(r);
-=======
 UniverseBox::UniverseBox(Graphics::Renderer *renderer)
 {
 	m_renderer = renderer;
 	Init();
->>>>>>> bdb427b9
 }
 
 UniverseBox::~UniverseBox()
 {
 }
 
-<<<<<<< HEAD
-void UniverseBox::Init(Graphics::Renderer *r)
-{
-	// Load default cubemap
-	TextureBuilder texture_builder = TextureBuilder::Cube("textures/skybox/default.dds");
-	s_defaultCubeMap.reset( texture_builder.CreateTexture(r) );
-=======
 void UniverseBox::Init()
 {
 	// Load default cubemap
@@ -86,7 +73,6 @@
 		TextureBuilder texture_builder = TextureBuilder::Cube("textures/skybox/default.dds");
 		s_defaultCubeMap.reset( texture_builder.CreateTexture(m_renderer) );
 	}
->>>>>>> bdb427b9
 
 	// Create skybox geometry
 	VertexArray *box = new VertexArray(ATTRIB_POSITION | ATTRIB_UV0, 36);
@@ -136,54 +122,16 @@
 	m_model.reset( new StaticMesh(TRIANGLES) );
 	Graphics::MaterialDescriptor desc;
 	desc.effect = EFFECT_SKYBOX;
-<<<<<<< HEAD
-	m_material.Reset(r->CreateMaterial(desc));
-	m_material->texture0 = nullptr;
-
-	// safe to load the default cube map now
-	LoadCubeMap(r);
-
-=======
 	m_material.Reset(m_renderer->CreateMaterial(desc));
 	m_material->texture0 = nullptr;
 
->>>>>>> bdb427b9
 	m_model->AddSurface(RefCountedPtr<Surface>(new Surface(TRIANGLES, box, m_material)));
 	SetIntensity(1.0f);
 
 	m_numCubemaps = GetNumSkyboxes();
 }
 
-<<<<<<< HEAD
-void UniverseBox::Draw(Graphics::Renderer *r)
-{
-	if(m_material->texture0) {
-		r->DrawStaticMesh(m_model.get());
-	}
-}
-
-void UniverseBox::LoadCubeMap(Graphics::Renderer *r, Random* randomizer)
-{
-	if(randomizer && m_numCubemaps>0) {
-		const int new_ubox_index = randomizer->Int32(1, m_numCubemaps);
-		if(new_ubox_index > 0) {
-			// Load new one
-			const std::string os = stringf("textures/skybox/ub%0{d}.dds", (new_ubox_index - 1));
-			TextureBuilder texture_builder = TextureBuilder::Cube(os.c_str());
-			m_cubemap.reset( texture_builder.CreateTexture(r) );
-			m_material->texture0 = m_cubemap.get();
-		}
-	} else {
-		// use default cubemap
-		m_cubemap.reset();
-		m_material->texture0 = s_defaultCubeMap.get();
-	}
-}
-
-Starfield::Starfield(Graphics::Renderer *r)
-=======
 void UniverseBox::Draw()
->>>>>>> bdb427b9
 {
 	if(m_material->texture0) {
 		m_renderer->DrawStaticMesh(m_model.get());
@@ -226,12 +174,6 @@
 	m_material.Reset(m_renderer->CreateMaterial(desc));
 	m_material->emissive = Color::WHITE;
 	m_model->AddSurface(RefCountedPtr<Surface>(new Surface(POINTS, stars, m_material)));
-<<<<<<< HEAD
-
-	m_hyperVtx = new vector3f[BG_STAR_MAX * 2];
-	m_hyperCol = new Color[BG_STAR_MAX * 2];
-=======
->>>>>>> bdb427b9
 }
 
 void Starfield::Fill(Random &rand)
@@ -269,10 +211,6 @@
 
 		double hyperspaceProgress = Pi::game->GetHyperspaceProgress();
 
-<<<<<<< HEAD
-		assert(m_hyperVtx);
-=======
->>>>>>> bdb427b9
 		VertexArray *va = m_model->GetSurface(0)->GetVertices();
 		const vector3d pz = Pi::player->GetOrient().VectorZ();	//back vector
 		for (int i=0; i<BG_STAR_MAX; i++) {
@@ -356,27 +294,6 @@
 	m_renderer->DrawStaticMesh(m_model.get());
 }
 
-<<<<<<< HEAD
-Container::Container(Graphics::Renderer *r)
-: m_milkyWay(r)
-, m_starField(r)
-, m_universeBox(r)
-, m_seed(0)
-, m_drawFlags( DRAW_SKYBOX )
-, m_loadCubeMap(true)
-{
-}
-
-Container::Container(Graphics::Renderer *r, Uint32 seed)
-: m_milkyWay(r)
-, m_starField(r)
-, m_universeBox(r)
-, m_seed(seed)
-, m_drawFlags( DRAW_SKYBOX )
-, m_loadCubeMap(true)
-{
-	Refresh(seed);
-=======
 Container::Container(Graphics::Renderer *renderer, Random &rand)
 : m_renderer(renderer)
 , m_milkyWay(renderer)
@@ -385,54 +302,10 @@
 , m_drawFlags( DRAW_SKYBOX )
 {
 	Refresh(rand);
->>>>>>> bdb427b9
 };
 
 void Container::Refresh(Random &rand)
 {
-<<<<<<< HEAD
-	// redo starfield, milkyway stays normal for now
-	m_starField.Fill(seed);
-	if(m_seed != seed) {
-		m_loadCubeMap = true;
-	}
-	m_seed = seed;
-}
-
-void Container::Draw(Graphics::Renderer *renderer, const matrix4x4d &transform)
-{
-	PROFILE_SCOPED()
-	if( m_loadCubeMap )
-	{
-		m_loadCubeMap = false;
-		if(Pi::player == nullptr || Pi::player->GetFlightState() != Ship::HYPERSPACE) {
-			if(Pi::player && Pi::game->GetSpace()->GetStarSystem()) {
-				Uint32 seeds [5];
-				const SystemPath& system_path = Pi::game->GetSpace()->GetStarSystem()->GetPath();
-				seeds[0] = system_path.systemIndex + 41;
-				seeds[1] = system_path.sectorX;
-				seeds[2] = system_path.sectorY;
-				seeds[3] = system_path.sectorZ;
-				seeds[4] = UNIVERSE_SEED;
-				Random rand(seeds, 5);
-				m_universeBox.LoadCubeMap(renderer, &rand);
-			} else {
-				Random rand(m_seed);
-				m_universeBox.LoadCubeMap(renderer, &rand);
-			}
-		} else {
-			m_universeBox.LoadCubeMap(renderer);
-		}
-	}
-	renderer->SetBlendMode(BLEND_SOLID);
-	renderer->SetDepthTest(false);
-	renderer->SetTransform(transform);
-	if( DRAW_SKYBOX & m_drawFlags ) {
-		m_universeBox.Draw(renderer);
-	}
-	if( DRAW_MILKY & m_drawFlags ) {
-		m_milkyWay.Draw(renderer);
-=======
 	// always redo starfield, milkyway stays normal for now
 	m_starField.Fill(rand);
 	m_universeBox.LoadCubeMap(rand);
@@ -449,22 +322,14 @@
 	}
 	if( DRAW_MILKY & m_drawFlags ) {
 		m_milkyWay.Draw();
->>>>>>> bdb427b9
 	}
 	if( DRAW_STARS & m_drawFlags ) {
 		// squeeze the starfield a bit to get more density near horizon
 		matrix4x4d starTrans = transform * matrix4x4d::ScaleMatrix(1.0, 0.4, 1.0);
-<<<<<<< HEAD
-		renderer->SetTransform(starTrans);
-		const_cast<Starfield&>(m_starField).Draw(renderer);
-	}
-	renderer->SetDepthTest(true);
-=======
 		m_renderer->SetTransform(starTrans);
 		const_cast<Starfield&>(m_starField).Draw();
 	}
 	m_renderer->SetDepthTest(true);
->>>>>>> bdb427b9
 }
 
 void Container::SetIntensity(float intensity)
