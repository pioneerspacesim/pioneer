// Copyright © 2008-2013 Pioneer Developers. See AUTHORS.txt for details
// Licensed under the terms of the GPL v3. See licenses/GPL-3.txt

#include "Camera.h"
#include "Frame.h"
#include "galaxy/StarSystem.h"
#include "Space.h"
#include "Player.h"
#include "Pi.h"
#include "Sfx.h"
#include "Game.h"
#include "Planet.h"
#include "graphics/Graphics.h"
#include "graphics/Renderer.h"
#include "graphics/VertexArray.h"
#include "graphics/Material.h"

using namespace Graphics;

Camera::Camera(float width, float height, float fovY, float znear, float zfar) :
	m_width(width),
	m_height(height),
	m_fovAng(fovY),
	m_zNear(znear),
	m_zFar(zfar),
	m_frustum(m_width, m_height, m_fovAng, znear, zfar),
	m_pos(0.0),
	m_orient(matrix3x3d::Identity()),
	m_frame(0),
	m_camFrame(0),
	m_renderer(0)
{
}

Camera::~Camera()
{
	if (m_camFrame) {
		m_frame->RemoveChild(m_camFrame);
		delete m_camFrame;
	}
}

static void position_system_lights(Frame *camFrame, Frame *frame, std::vector<Camera::LightSource> &lights)
{
	if (lights.size() > 3) return;

	SystemBody *body = frame->GetSystemBody();
	// IsRotFrame check prevents double counting
	if (body && !frame->IsRotFrame() && (body->GetSuperType() == SystemBody::SUPERTYPE_STAR)) {
		vector3d lpos = frame->GetPositionRelTo(camFrame);
		const double dist = lpos.Length() / AU;
		lpos *= 1.0/dist; // normalize

		const float *col = StarSystem::starRealColors[body->type];

		const Color lightCol(col[0], col[1], col[2], 0.f);
		vector3f lightpos(lpos.x, lpos.y, lpos.z);
		lights.push_back(Camera::LightSource(frame->GetBody(), Graphics::Light(Graphics::Light::LIGHT_DIRECTIONAL, lightpos, lightCol, lightCol)));
	}

	for (Frame::ChildIterator it = frame->BeginChildren(); it != frame->EndChildren(); ++it) {
		position_system_lights(camFrame, *it, lights);
	}
}

void Camera::Update()
{
	if (!m_frame) return;

	// make temporary camera frame
	m_camFrame = new Frame(m_frame, "camera", Frame::FLAG_ROTATING);

	// move and orient it to the camera position
	m_camFrame->SetOrient(m_orient);
	m_camFrame->SetPosition(m_pos);

	// make sure old orient and interpolated orient (rendering orient) are not rubbish
	m_camFrame->ClearMovement();
	m_camFrame->UpdateInterpTransform(1.0);			// update root-relative pos/orient

	// evaluate each body and determine if/where/how to draw it
	m_sortedBodies.clear();
	for (Space::BodyIterator i = Pi::game->GetSpace()->BodiesBegin(); i != Pi::game->GetSpace()->BodiesEnd(); ++i) {
		Body *b = *i;

		// prepare attrs for sorting and drawing
		BodyAttrs attrs;
		attrs.body = b;
		Frame::GetFrameRenderTransform(b->GetFrame(), m_camFrame, attrs.viewTransform);
		attrs.viewCoords = attrs.viewTransform * b->GetInterpPosition();
		attrs.camDist = attrs.viewCoords.Length();
		attrs.bodyFlags = b->GetFlags();
		m_sortedBodies.push_back(attrs);
	}

	// depth sort
	m_sortedBodies.sort();
}

void Camera::Draw(Renderer *renderer, const Body *excludeBody)
{
	if (!m_camFrame) return;
	if (!renderer) return;

	m_renderer = renderer;

	glPushAttrib(GL_ALL_ATTRIB_BITS & (~GL_POINT_BIT));

	m_renderer->SetPerspectiveProjection(m_fovAng, m_width/m_height, m_zNear, m_zFar);
	m_renderer->SetTransform(matrix4x4f::Identity());
	m_renderer->ClearScreen();

	matrix4x4d trans2bg;
	Frame::GetFrameRenderTransform(Pi::game->GetSpace()->GetRootFrame(), m_camFrame, trans2bg);
	trans2bg.ClearToRotOnly();

	// Pick up to four suitable system light sources (stars)
	m_lightSources.clear();
	m_lightSources.reserve(4);
	position_system_lights(m_camFrame, Pi::game->GetSpace()->GetRootFrame(), m_lightSources);

	if (m_lightSources.empty()) {
		// no lights means we're somewhere weird (eg hyperspace). fake one
		const Color col(1.f);
		m_lightSources.push_back(LightSource(0, Graphics::Light(Graphics::Light::LIGHT_DIRECTIONAL, vector3f(0.f), col, col)));
	}

	//fade space background based on atmosphere thickness and light angle
	float bgIntensity = 1.f;
	if (m_camFrame->GetParent() && m_camFrame->GetParent()->IsRotFrame()) {
		//check if camera is near a planet
		Body *camParentBody = m_camFrame->GetParent()->GetBody();
		if (camParentBody && camParentBody->IsType(Object::PLANET)) {
			Planet *planet = static_cast<Planet*>(camParentBody);
			const vector3f relpos(planet->GetInterpPositionRelTo(m_camFrame));
			double altitude(relpos.Length());
			double pressure, density;
			planet->GetAtmosphericState(altitude, &pressure, &density);
			if (pressure >= 0.001)
			{
				//go through all lights to calculate something resembling light intensity
				float angle = 0.f;
				for(std::vector<LightSource>::const_iterator it = m_lightSources.begin();
					it != m_lightSources.end(); ++it) {
					const vector3f lightDir(it->GetLight().GetPosition().Normalized());
					angle += std::max(0.f, lightDir.Dot(-relpos.Normalized())) * it->GetLight().GetDiffuse().GetLuminance();
				}
				//calculate background intensity with some hand-tweaked fuzz applied
				bgIntensity = Clamp(1.f - std::min(1.f, powf(density, 0.25f)) * (0.3f + powf(angle, 0.25f)), 0.f, 1.f);
			}
		}
	}

	Pi::game->GetSpace()->GetBackground().SetIntensity(bgIntensity);
	Pi::game->GetSpace()->GetBackground().Draw(renderer, trans2bg);

	{
		std::vector<Graphics::Light> rendererLights;
		for (size_t i = 0; i < m_lightSources.size(); i++)
			rendererLights.push_back(m_lightSources[i].GetLight());
		renderer->SetLights(rendererLights.size(), &rendererLights[0]);
	}

	for (std::list<BodyAttrs>::iterator i = m_sortedBodies.begin(); i != m_sortedBodies.end(); ++i) {
		BodyAttrs *attrs = &(*i);

		// explicitly exclude a single body if specified (eg player)
		if (attrs->body == excludeBody)
			continue;

		double rad = attrs->body->GetClipRadius();
		if (!m_frustum.TestPointInfinite((*i).viewCoords, rad))
			continue;

		// draw spikes for far objects
		double screenrad = 500 * rad / attrs->camDist;      // approximate pixel size
		if (attrs->body->IsType(Object::PLANET) && screenrad < 2) {
			// absolute bullshit
			double spikerad = (7 + 1.5*log10(screenrad)) * rad / screenrad;
			DrawSpike(spikerad, attrs->viewCoords, attrs->viewTransform);
		}
		else if (screenrad >= 2 || attrs->body->IsType(Object::STAR) ||
					(attrs->body->IsType(Object::PROJECTILE) && screenrad > 0.25))
			attrs->body->Render(renderer, this, attrs->viewCoords, attrs->viewTransform);
	}

	Sfx::RenderAll(renderer, Pi::game->GetSpace()->GetRootFrame(), m_camFrame);

	m_frame->RemoveChild(m_camFrame);
	delete m_camFrame;
	m_camFrame = 0;

	glPopAttrib();
}

void Camera::DrawSpike(double rad, const vector3d &viewCoords, const matrix4x4d &viewTransform)
{
	// draw twinkly star-thing on faraway objects
	// XXX this seems like a good case for drawing in 2D - use projected position, then the
	// "face the camera dammit" bits can be skipped
	if (!m_renderer) return;

	const double newdist = m_zNear + 0.5f * (m_zFar - m_zNear);
	const double scale = newdist / viewCoords.Length();

	matrix4x4d trans = matrix4x4d::Identity();
	trans.Translate(scale*viewCoords.x, scale*viewCoords.y, scale*viewCoords.z);

	// face the camera dammit
	vector3d zaxis = viewCoords.Normalized();
	vector3d xaxis = vector3d(0,1,0).Cross(zaxis).Normalized();
	vector3d yaxis = zaxis.Cross(xaxis);
	matrix4x4d rot = matrix4x4d::MakeInvRotMatrix(xaxis, yaxis, zaxis);
	trans = trans * rot;

	m_renderer->SetDepthTest(false);
	m_renderer->SetBlendMode(BLEND_ALPHA_ONE);

	// XXX this is supposed to pick a correct light colour for the object twinkle.
	// Not quite correct, since it always uses the first light
	GLfloat col[4];
	glGetLightfv(GL_LIGHT0, GL_DIFFUSE, col);
	col[3] = 1.f;

	static VertexArray va(ATTRIB_POSITION | ATTRIB_DIFFUSE);
	va.Clear();

	const Color center(col[0], col[1], col[2], col[2]);
	const Color edges(col[0], col[1], col[2], 0.f);

	//center
	va.Add(vector3f(0.f), center);

	const float spikerad = float(scale*rad);

	// bezier with (0,0,0) control points
	{
		const vector3f p0(0,spikerad,0), p1(spikerad,0,0);
		float t=0.1f; for (int i=1; i<10; i++, t+= 0.1f) {
			const vector3f p = (1-t)*(1-t)*p0 + t*t*p1;
			va.Add(p, edges);
		}
	}
	{
		const vector3f p0(spikerad,0,0), p1(0,-spikerad,0);
		float t=0.1f; for (int i=1; i<10; i++, t+= 0.1f) {
			const vector3f p = (1-t)*(1-t)*p0 + t*t*p1;
			va.Add(p, edges);
		}
	}
	{
		const vector3f p0(0,-spikerad,0), p1(-spikerad,0,0);
		float t=0.1f; for (int i=1; i<10; i++, t+= 0.1f) {
			const vector3f p = (1-t)*(1-t)*p0 + t*t*p1;
			va.Add(p, edges);
		}
	}
	{
		const vector3f p0(-spikerad,0,0), p1(0,spikerad,0);
		float t=0.1f; for (int i=1; i<10; i++, t+= 0.1f) {
			const vector3f p = (1-t)*(1-t)*p0 + t*t*p1;
			va.Add(p, edges);
		}
	}

	glPushMatrix();
	m_renderer->SetTransform(trans);
	m_renderer->DrawTriangles(&va, Graphics::vtxColorMaterial, TRIANGLE_FAN);
	m_renderer->SetBlendMode(BLEND_SOLID);
	m_renderer->SetDepthTest(true);
	glPopMatrix();
}

void Camera::CalcShadows(const int lightNum, const Body *b, std::vector<Shadow> &shadowsOut) const {
	// Set up data for eclipses. All bodies are assumed to be spheres.
	const Body *lightBody = m_lightSources[lightNum].GetBody();
	if (!lightBody)
		return;

	const double lightRadius = lightBody->GetPhysRadius();
	const vector3d bLightPos = lightBody->GetPositionRelTo(b);
	const vector3d lightDir = bLightPos.Normalized();

	double bRadius;
	if (b->IsType(Object::TERRAINBODY)) bRadius = b->GetSystemBody()->GetRadius();
	else bRadius = b->GetPhysRadius();

	// Look for eclipsing third bodies:
	for (Space::BodyIterator ib2 = Pi::game->GetSpace()->BodiesBegin(); ib2 != Pi::game->GetSpace()->BodiesEnd(); ++ib2) {
		Body *b2 = *ib2;
		if ( b2 == b || b2 == lightBody || !(b2->IsType(Object::PLANET) || b2->IsType(Object::STAR)))
			continue;

		double b2Radius = b2->GetSystemBody()->GetRadius();
		vector3d b2pos = b2->GetPositionRelTo(b);
		const double perpDist = lightDir.Dot(b2pos);

		if ( perpDist <= 0 || perpDist > bLightPos.Length())
			// b2 isn't between b and lightBody; no eclipse
			continue;

		// Project to the plane perpendicular to lightDir, taking the line between the shadowed sphere
		// (b) and the light source as zero. Our calculations assume that the light source is at
		// infinity. All lengths are normalised such that b has radius 1. srad is then the radius of the
		// occulting sphere (b2), and lrad is the apparent radius of the light disc when considered to
		// be at the distance of b2, and projectedCentre is the normalised projected position of the
		// centre of b2 relative to the centre of b. The upshot is that from a point on b, with
		// normalised projected position p, the picture is of a disc of radius lrad being occulted by a
		// disc of radius srad centred at projectedCentre-p. To determine the light intensity at p, we
		// then just need to estimate the proportion of the light disc being occulted.
		const double srad = b2Radius / bRadius;
		const double lrad = (lightRadius/bLightPos.Length())*perpDist / bRadius;
		if (srad / lrad < 0.01) {
			// any eclipse would have negligible effect - ignore
			continue;
		}
		const vector3d projectedCentre = ( b2pos - perpDist*lightDir ) / bRadius;
		if (projectedCentre.Length() < 1 + srad + lrad) {
			// some part of b is (partially) eclipsed
<<<<<<< HEAD
			Camera::Shadow shadow = {lightNum, projectedCentre, srad, lrad};
			shadowsOut.push_back(shadow);
=======
			Camera::Shadow shadow = { lightNum, projectedCentre, static_cast<float>(srad), static_cast<float>(lrad) };
			shadows.push_back(shadow);
>>>>>>> f05d48d4
		}
	}
}

float discCovered(const float dist, const float rad) {
	// proportion of unit disc covered by a second disc of radius rad placed
	// dist from centre of first disc.
	//
	// WLOG, the second disc is displaced horizontally to the right.
	// xl = rightwards distance to intersection of the two circles.
	// xs = normalised leftwards distance from centre of second disc to intersection.
	// d = vertical distance to an intersection point
	// The clampings handle the cases where one disc contains the other.
	const float radsq = rad*rad;
	const float xl = Clamp((dist*dist + 1.f - radsq) / (2.f*std::max(0.001f,dist)), -1.f, 1.f);
	const float xs = Clamp((dist - xl)/std::max(0.001f,rad), -1.f, 1.f);
	const float d = sqrt(std::max(0.f, 1.f - xl*xl));

	const float th = Clamp(acosf(xl), 0.f, float(M_PI));
	const float th2 = Clamp(acosf(xs), 0.f, float(M_PI));

	assert(!is_nan(d) && !is_nan(th) && !is_nan(th2));

	// covered area can be calculated as the sum of segments from the two
	// discs plus/minus some triangles, and it works out as follows:
	return Clamp((th + radsq*th2 - dist*d)/float(M_PI), 0.f, 1.f);
}

static std::vector<Camera::Shadow> shadows;

float Camera::ShadowedIntensity(const int lightNum, const Body *b) const {
	shadows.clear();
	shadows.reserve(16);
	CalcShadows(lightNum, b, shadows);
	float product = 1.0;
	for (std::vector<Camera::Shadow>::const_iterator it = shadows.begin(), itEnd = shadows.end(); it!=itEnd; it++)
		product *= 1.0 - discCovered(it->centre.Length() / it->lrad, it->srad / it->lrad);
	return product;
}

// PrincipalShadows(b,n): returns the n biggest shadows on b in order of size
void Camera::PrincipalShadows(const Body *b, const int n, std::vector<Shadow> &shadowsOut) const {
	shadows.clear();
	shadows.reserve(16);
	for (size_t i = 0; i < 4 && i < m_lightSources.size(); i++) {
		CalcShadows(i, b, shadows);
	}
	shadowsOut.reserve(shadows.size());
	std::sort(shadows.begin(), shadows.end());
	std::vector<Shadow>::reverse_iterator it = shadows.rbegin(), itREnd = shadows.rend();
	for (int i = 0; i < n; i++) {
		if (it == itREnd) break;
		shadowsOut.push_back(*(it++));
	}
}<|MERGE_RESOLUTION|>--- conflicted
+++ resolved
@@ -16,6 +16,9 @@
 #include "graphics/Material.h"
 
 using namespace Graphics;
+
+// static 
+std::vector<Camera::Shadow> Camera::ms_shadows;
 
 Camera::Camera(float width, float height, float fovY, float znear, float zfar) :
 	m_width(width),
@@ -317,13 +320,8 @@
 		const vector3d projectedCentre = ( b2pos - perpDist*lightDir ) / bRadius;
 		if (projectedCentre.Length() < 1 + srad + lrad) {
 			// some part of b is (partially) eclipsed
-<<<<<<< HEAD
-			Camera::Shadow shadow = {lightNum, projectedCentre, srad, lrad};
+			Camera::Shadow shadow = { lightNum, projectedCentre, static_cast<float>(srad), static_cast<float>(lrad) };
 			shadowsOut.push_back(shadow);
-=======
-			Camera::Shadow shadow = { lightNum, projectedCentre, static_cast<float>(srad), static_cast<float>(lrad) };
-			shadows.push_back(shadow);
->>>>>>> f05d48d4
 		}
 	}
 }
@@ -352,28 +350,26 @@
 	return Clamp((th + radsq*th2 - dist*d)/float(M_PI), 0.f, 1.f);
 }
 
-static std::vector<Camera::Shadow> shadows;
-
 float Camera::ShadowedIntensity(const int lightNum, const Body *b) const {
-	shadows.clear();
-	shadows.reserve(16);
-	CalcShadows(lightNum, b, shadows);
+	ms_shadows.clear();
+	ms_shadows.reserve(16);
+	CalcShadows(lightNum, b, ms_shadows);
 	float product = 1.0;
-	for (std::vector<Camera::Shadow>::const_iterator it = shadows.begin(), itEnd = shadows.end(); it!=itEnd; it++)
+	for (std::vector<Camera::Shadow>::const_iterator it = ms_shadows.begin(), itEnd = ms_shadows.end(); it!=itEnd; it++)
 		product *= 1.0 - discCovered(it->centre.Length() / it->lrad, it->srad / it->lrad);
 	return product;
 }
 
 // PrincipalShadows(b,n): returns the n biggest shadows on b in order of size
 void Camera::PrincipalShadows(const Body *b, const int n, std::vector<Shadow> &shadowsOut) const {
-	shadows.clear();
-	shadows.reserve(16);
+	ms_shadows.clear();
+	ms_shadows.reserve(16);
 	for (size_t i = 0; i < 4 && i < m_lightSources.size(); i++) {
-		CalcShadows(i, b, shadows);
-	}
-	shadowsOut.reserve(shadows.size());
-	std::sort(shadows.begin(), shadows.end());
-	std::vector<Shadow>::reverse_iterator it = shadows.rbegin(), itREnd = shadows.rend();
+		CalcShadows(i, b, ms_shadows);
+	}
+	shadowsOut.reserve(ms_shadows.size());
+	std::sort(ms_shadows.begin(), ms_shadows.end());
+	std::vector<Shadow>::reverse_iterator it = ms_shadows.rbegin(), itREnd = ms_shadows.rend();
 	for (int i = 0; i < n; i++) {
 		if (it == itREnd) break;
 		shadowsOut.push_back(*(it++));
