--- conflicted
+++ resolved
@@ -146,8 +146,7 @@
 		double d = -1.0;
 		m_lightBodies.push_back(LightBody(vector3d(0.0,0.0,0.0), d, NULL));
 	}
-
-<<<<<<< HEAD
+        //here
 	//fade space background based on atmosphere thickness and light angle
 	float bgIntensity = 1.f;
 	if (m_camFrame->m_parent) {
@@ -174,11 +173,9 @@
 
 	Pi::game->GetSpace()->GetBackground().SetIntensity(bgIntensity);
 	Pi::game->GetSpace()->GetBackground().Draw(renderer, trans2bg);
-
-=======
+        //duplicate
 	Pi::game->GetSpace()->GetBackground().Draw(renderer, trans2bg, this);
 	
->>>>>>> 71eceae1
 	renderer->SetLights(lights.size(), &lights[0]);
 
 
