#include "libs.h"
#include <map>
#include "FontCache.h"
#include "VectorFont.h"
#include "LmrModel.h"
#include "collider/collider.h"
#include "perlin.h"
#include "BufferObject.h"
#include "LuaUtils.h"
#include "LuaConstants.h"
#include "EquipType.h"
#include "EquipSet.h"
#include "ShipType.h"
#include "TextureCache.h"
<<<<<<< HEAD
#include "FileSystem.h"
=======
#include "graphics/Graphics.h"
#include "graphics/Material.h"
#include "graphics/Renderer.h"
#include "graphics/Shader.h"
#include "graphics/VertexArray.h"
>>>>>>> 5f4347cf
#include <set>
#include <algorithm>

/*
 * Interface: LMR
 *
 * Script interface to the model system.
 *
 * This documentation is incomplete!
 */

struct RenderState {
	/* For the root model this will be identity matrix.
	 * For sub-models called with call_model() then this will be the
	 * transform from sub-model coords to root-model coords.
	 * It is needed by the RenderThruster stuff so we know the centre of
	 * the root model and orientation when rendering thrusters on
	 * sub-models */
	matrix4x4f subTransform;
	// combination of model scale, call_model scale, and all parent scalings
	float combinedScale;
};
struct LmrUnknownMaterial {};

namespace ShipThruster {
	//vertices for thruster flare & glow
	static Graphics::VertexArray *tVerts;
	static Graphics::VertexArray *gVerts;
	static Graphics::Material tMat;
	static Graphics::Material glowMat;
	//cool purple-ish
	static Color color(0.7f, 0.6f, 1.f, 1.f);

	static void Init(TextureCache *tcache) {
<<<<<<< HEAD
		thrusterProg = new Render::Shader("flat", "#define TEXTURE0 1\n");

		thrusTex = tcache->GetBillboardTexture("textures/thruster.png");
		glowTex = tcache->GetBillboardTexture("textures/halo.png");
=======
		tVerts = new Graphics::VertexArray(Graphics::ATTRIB_POSITION | Graphics::ATTRIB_UV0);
		gVerts = new Graphics::VertexArray(Graphics::ATTRIB_POSITION | Graphics::ATTRIB_UV0);

		//set up materials
		tMat.texture0 = tcache->GetBillboardTexture(PIONEER_DATA_DIR"/textures/thruster.png");
		tMat.unlit = true;
		tMat.twoSided = true;
		tMat.diffuse = color;
		glowMat.texture0 = tcache->GetBillboardTexture(PIONEER_DATA_DIR"/textures/halo.png");
		glowMat.unlit = true;
		glowMat.twoSided = true;
		glowMat.diffuse = color;
>>>>>>> 5f4347cf

		//zero at thruster center
		//+x down
		//+y right
		//+z backwards (or thrust direction)
		const float w = 0.5f;

		vector3f one(0.f, -w, 0.f); //top left
		vector3f two(0.f,  w, 0.f); //top right
		vector3f three(0.f,  w, 1.f); //bottom right
		vector3f four(0.f, -w, 1.f); //bottom left

		//uv coords
		const vector2f topLeft(0.f, 1.f);
		const vector2f topRight(1.f, 1.f);
		const vector2f botLeft(0.f, 0.f);
		const vector2f botRight(1.f, 0.f);

		//add four intersecting planes to create a volumetric effect
		for (int i=0; i < 4; i++) {
			tVerts->Add(one, topLeft);
			tVerts->Add(two, topRight);
			tVerts->Add(three, botRight);

			tVerts->Add(three, botRight);
			tVerts->Add(four, botLeft);
			tVerts->Add(one, topLeft);

			one.ArbRotate(vector3f(0.f, 0.f, 1.f), DEG2RAD(45.f));
			two.ArbRotate(vector3f(0.f, 0.f, 1.f), DEG2RAD(45.f));
			three.ArbRotate(vector3f(0.f, 0.f, 1.f), DEG2RAD(45.f));
			four.ArbRotate(vector3f(0.f, 0.f, 1.f), DEG2RAD(45.f));
		}

		//create glow billboard for linear thrusters
		const float gw = 1.0f; //0.4

		const vector3f gone(-gw, -gw, 0.f); //top left
		const vector3f gtwo(-gw,  gw, 0.f); //top right
		const vector3f gthree(gw, gw, 0.f); //bottom right
		const vector3f gfour(gw, -gw, 0.f); //bottom left

		gVerts->Add(gone, topLeft);
		gVerts->Add(gtwo, topRight);
		gVerts->Add(gthree, botRight);

		gVerts->Add(gthree, botRight);
		gVerts->Add(gfour, botLeft);
		gVerts->Add(gone, topLeft);
	}

	static void Uninit() {
		delete tVerts;
		delete gVerts;
	}

	struct Thruster
	{
		Thruster() : m_pos(0.0), m_dir(0.0), m_power(0) {}	// zero this shit to stop denormal-copying on resize
		// cannot be used as an angular thruster
		bool m_linear_only;
		vector3f m_pos;
		vector3f m_dir;
		float m_power;
		void Render(Graphics::Renderer *r, const RenderState *rstate, const LmrObjParams *params);
	};

	void Thruster::Render(Graphics::Renderer *renderer, const RenderState *rstate, const LmrObjParams *params)
	{
		const float scale = 1.0;
		// to find v(0,0,0) position of root model (when putting thrusters on sub-models)
		vector3f compos = vector3f(rstate->subTransform[12], rstate->subTransform[13], rstate->subTransform[14]);
		matrix4x4f invSubModelMat = matrix4x4f::MakeRotMatrix(
					vector3f(rstate->subTransform[0], rstate->subTransform[1], rstate->subTransform[2]),
					vector3f(rstate->subTransform[4], rstate->subTransform[5], rstate->subTransform[6]),
					vector3f(rstate->subTransform[8], rstate->subTransform[9], rstate->subTransform[10]));

		vector3f start, end, dir = m_dir;
		start = m_pos * scale;
		float power = -dir.Dot(invSubModelMat * vector3f(params->linthrust));

		if (!m_linear_only) {
			vector3f angdir, cpos;
			const vector3f at = invSubModelMat * vector3f(params->angthrust);
			cpos = compos + start;
			angdir = cpos.Cross(dir);
			float xp = angdir.x * at.x;
			float yp = angdir.y * at.y;
			float zp = angdir.z * at.z;
			if (xp+yp+zp > 0) {
				if (xp > yp && xp > zp && fabs(at.x) > power) power = fabs(at.x);
				else if (yp > xp && yp > zp && fabs(at.y) > power) power = fabs(at.y);
				else if (zp > xp && zp > yp && fabs(at.z) > power) power = fabs(at.z);
			}
		}

		if (power <= 0.001f) return;
		power *= scale;
		float width = sqrt(power)*m_power*0.6f;
		float len = power*m_power;
		end = dir * len;
		end += start;

		vector3f v1, v2, pos;
		matrix4x4f m2;
		matrix4x4f m = matrix4x4f::Identity();
		v1.x = dir.y; v1.y = dir.z; v1.z = dir.x;
		v2 = v1.Cross(dir).Normalized();
		v1 = v2.Cross(dir);
		m[0] = v1.x; m[4] = v2.x; m[8] = dir.x;
		m[1] = v1.y; m[5] = v2.y; m[9] = dir.y;
		m[2] = v1.z; m[6] = v2.z; m[10] = dir.z;
		m2 = m;

		pos = start;

		m2[12] = pos.x;
		m2[13] = pos.y;
		m2[14] = pos.z;
		
		glPushMatrix ();
		glMultMatrixf (&m2[0]);

		glScalef (width*0.5f, width*0.5f, len*0.666f);

		matrix4x4f mv;
		glGetFloatv(GL_MODELVIEW_MATRIX, &mv[0]);
		vector3f viewdir = vector3f(-mv[2], -mv[6], -mv[10]).Normalized();
		vector3f cdir(0.f, 0.f, -1.f);
		//fade thruster out, when directly facing it
		tMat.diffuse.a = 1.0 - powf(Clamp(viewdir.Dot(cdir), 0.f, 1.f), len*2);

		renderer->DrawTriangles(tVerts, &tMat);
		glPopMatrix ();

		// linear thrusters get a secondary glow billboard
		if (m_linear_only) {
			glowMat.diffuse.a = powf(Clamp(viewdir.Dot(cdir), 0.f, 1.f), len);

			glPushMatrix();
			matrix4x4f rot;
			glGetFloatv(GL_MODELVIEW_MATRIX, &rot[0]);
			rot.ClearToRotOnly();
			rot = rot.InverseOf();
			const float sz = 0.20f*width;
			const vector3f rotv1 = rot * vector3f(sz, sz, 0.0f);
			const vector3f rotv2 = rot * vector3f(sz, -sz, 0.0f);
			const vector3f rotv3 = rot * vector3f(-sz, -sz, 0.0f);
			const vector3f rotv4 = rot * vector3f(-sz, sz, 0.0f);

			//this might seem a bit confusing, but:
			//update glow billboard vertices so they face the camera
			vector3f vert = start+rotv4;

			gVerts->position[0] = vector3f(vert.x, vert.y, vert.z);
			gVerts->position[5] = vector3f(vert.x, vert.y, vert.z);

			vert = start+rotv3;
			gVerts->position[1] = vector3f(vert.x, vert.y, vert.z);

			vert = start+rotv2;
			gVerts->position[2] = vector3f(vert.x, vert.y, vert.z);
			gVerts->position[3] = vector3f(vert.x, vert.y, vert.z);

			vert = start+rotv1;
			gVerts->position[4] = vector3f(vert.x, vert.y, vert.z);

			renderer->DrawTriangles(gVerts, &glowMat);

			glPopMatrix();
		}
	}
}

class LmrGeomBuffer;

SHADER_CLASS_BEGIN(LmrShader)
	SHADER_UNIFORM_INT(usetex)
	SHADER_UNIFORM_INT(useglow)
	SHADER_UNIFORM_SAMPLER(tex)
	SHADER_UNIFORM_SAMPLER(texGlow)
SHADER_CLASS_END()

static LmrShader *s_sunlightShader[4];
static LmrShader *s_pointlightShader[4];
static float s_scrWidth = 800.0f;
static bool s_buildDynamic;
static FontCache s_fontCache;
static RefCountedPtr<VectorFont> s_font;
static float NEWMODEL_ZBIAS = 0.0002f;
static LmrGeomBuffer *s_curBuf;
static const LmrObjParams *s_curParams;
static std::map<std::string, LmrModel*> s_models;
static lua_State *sLua;
static int s_numTrisRendered;
static std::string s_cacheDir;
static bool s_recompileAllModels = true;
static TextureCache *s_textureCache;
static Graphics::Renderer *s_renderer;

struct Vertex {
	Vertex() : v(0.0), n(0.0), tex_u(0.0), tex_v(0.0) {}		// zero this shit to stop denormal-copying on resize
	Vertex(const vector3f &v_, const vector3f &n_, const GLfloat tex_u_, const GLfloat tex_v_): v(v_), n(n_), tex_u(tex_u_), tex_v(tex_v_) {}
	vector3f v, n;
	GLfloat tex_u, tex_v;
};

static BufferObjectPool<sizeof(Vertex)> *s_staticBufferPool;

lua_State *LmrGetLuaState() { return sLua; }

void LmrNotifyScreenWidth(float width)
{
	s_scrWidth = width;
}

int LmrModelGetStatsTris() { return s_numTrisRendered; }
void LmrModelClearStatsTris() { s_numTrisRendered = 0; }

//binds shader and sets lmr specific uniforms
void UseProgram(LmrShader *shader, bool Textured = false, bool Glowmap = false) {
	if (Graphics::AreShadersEnabled()) {
		shader->Use();
		if (Textured) shader->set_tex(0);
		shader->set_usetex(Textured ? 1 : 0);
		if (Glowmap) shader->set_texGlow(1);
		shader->set_useglow(Glowmap ? 1 : 0);
	}
}

#define BUFFER_OFFSET(i) (reinterpret_cast<const GLvoid *>(i))

static void _fwrite_string(const std::string &str, FILE *f)
{
	int len = str.size()+1;
	fwrite(&len, sizeof(len), 1, f);
	fwrite(str.c_str(), sizeof(char), len, f);
}

static size_t fread_or_die(void* ptr, size_t size, size_t nmemb, FILE* stream)
{
	size_t read_count = fread(ptr, size, nmemb, stream);
	if (read_count < nmemb) {
		fprintf(stderr, "Error: failed to read file (%s)\n", (feof(stream) ? "truncated" : "read error"));
		abort();
	}
	return read_count;
}

static std::string _fread_string(FILE *f)
{
	int len = 0;
	fread_or_die(&len, sizeof(len), 1, f);
	char *buf = new char[len];
	fread_or_die(buf, sizeof(char), len, f);
	std::string str = std::string(buf);
	delete[] buf;
	return str;
}

class LmrGeomBuffer {
public:
	LmrGeomBuffer(LmrModel *model, bool isStatic) {
		curOp.type = OP_NONE;
		curTriFlag = 0;
		curTexture = 0;
		curGlowmap = 0;
		curTexMatrix = matrix4x4f::Identity();
		m_model = model;
		m_isStatic = isStatic;
		m_bo = 0;
		m_putGeomInsideout = false;
	}
	int GetIndicesPos() const {
		return m_indices.size();
	}
	int GetVerticesPos() const {
		return m_vertices.size();
	}
	void SetGeomFlag(Uint16 flag) {
		curTriFlag = flag;
	}
	Uint16 GetGeomFlag() const {
		return curTriFlag;
	}
	void PreBuild() {
		FreeGeometry();
		curTriFlag = 0;
	}
	void PostBuild() {
		PushCurOp();
		//printf("%d vertices, %d indices, %s\n", m_vertices.size(), m_indices.size(), m_isStatic ? "static" : "dynamic");
		if (m_isStatic && m_indices.size()) {
			s_staticBufferPool->AddGeometry(m_vertices.size(), &m_vertices[0], m_indices.size(), &m_indices[0],
					&m_boIndexBase, &m_bo);
		}
		curOp.type = OP_NONE;
	}
	void FreeGeometry() {
		m_vertices.clear();
		m_indices.clear();
		m_triflags.clear();
		m_ops.clear();
		m_thrusters.clear();
		m_putGeomInsideout = false;
	}

	void Render(const RenderState *rstate, const vector3f &cameraPos, const LmrObjParams *params) {
		int activeLights = 0;
		s_numTrisRendered += m_indices.size()/3;
		
		LmrShader *curShader = s_sunlightShader[Graphics::State::GetNumLights()-1];

		BindBuffers();

		glDepthRange(0.0, 1.0);

		const unsigned int opEndIdx = m_ops.size();
		for (unsigned int i=0; i<opEndIdx; i++) {
			const Op &op = m_ops[i];
			switch (op.type) {
			case OP_DRAW_ELEMENTS:
				if (op.elems.texture != 0 ) {
					UseProgram(curShader, true, op.elems.glowmap != 0);
					glActiveTexture(GL_TEXTURE0);
					glEnable(GL_TEXTURE_2D);
					op.elems.texture->Bind();
					if (op.elems.glowmap != 0) {
						glActiveTexture(GL_TEXTURE1);
						op.elems.glowmap->Bind();
					}
				} else {
					UseProgram(curShader, false);
				}
				if (m_isStatic) {
					// from static VBO
					glDrawElements(GL_TRIANGLES, 
							op.elems.count, GL_UNSIGNED_SHORT,
							BUFFER_OFFSET((op.elems.start+m_boIndexBase)*sizeof(Uint16)));
					//glDrawRangeElements(GL_TRIANGLES, m_boIndexBase + op.elems.elemMin,
					//		m_boIndexBase + op.elems.elemMax, op.elems.count, GL_UNSIGNED_SHORT,
					//		BUFFER_OFFSET((op.elems.start+m_boIndexBase)*sizeof(Uint16)));
				//	glDrawRangeElements(GL_TRIANGLES, op.elems.elemMin, op.elems.elemMax, 
				//		op.elems.count, GL_UNSIGNED_SHORT, BUFFER_OFFSET(op.elems.start*sizeof(Uint16)));
				} else {
					// otherwise regular index vertex array
					glDrawElements(GL_TRIANGLES, op.elems.count, GL_UNSIGNED_SHORT, &m_indices[op.elems.start]);
				}
				if ( op.elems.texture != 0 ) {
					glActiveTexture(GL_TEXTURE0);
					glDisable(GL_TEXTURE_2D);
				}
				break;
			case OP_DRAW_BILLBOARDS: {
				Graphics::UnbindAllBuffers();
				//XXX have to copy positions to a temporary array as
				//renderer::drawpointsprites does not have a stride parameter
				std::vector<vector3f> verts;
				verts.reserve(op.billboards.count);
				for (int j = 0; j < op.billboards.count; j++) {
					verts.push_back(m_vertices[op.billboards.start + j].v);
				}
				Graphics::Material mat;
				mat.unlit = true;
				mat.texture0 = op.billboards.texture;
				mat.diffuse = Color(op.billboards.col[0], op.billboards.col[1], op.billboards.col[2], op.billboards.col[3]);
				s_renderer->DrawPointSprites(op.billboards.count, &verts[0], &mat, op.billboards.size);
				BindBuffers();
				break;
			}
			case OP_SET_MATERIAL:
				{
					const LmrMaterial &m = m_model->m_materials[op.col.material_idx];
					glMaterialfv (GL_FRONT, GL_AMBIENT_AND_DIFFUSE, m.diffuse);
					glMaterialfv (GL_FRONT, GL_SPECULAR, m.specular);
					glMaterialfv (GL_FRONT, GL_EMISSION, m.emissive);
					glMaterialf (GL_FRONT, GL_SHININESS, m.shininess);
					if (m.diffuse[3] >= 1.0) {
						s_renderer->SetBlendMode(Graphics::BLEND_SOLID);
					} else {
						s_renderer->SetBlendMode(Graphics::BLEND_ALPHA);
					}
				}
				break;
			case OP_ZBIAS:
				if (is_zero_general(op.zbias.amount)) {
					glDepthRange(0.0, 1.0);
				} else {
				//	vector3f tv = cameraPos - vector3f(op.zbias.pos);
				//	if (vector3f::Dot(tv, vector3f(op.zbias.norm)) < 0.0f) {
						glDepthRange(0.0, 1.0 - op.zbias.amount*NEWMODEL_ZBIAS);
				//	} else {
				//		glDepthRange(0.0, 1.0);
				//	}
				}
				break;
			case OP_CALL_MODEL:
				{
				// XXX materials fucked up after this
				const matrix4x4f trans = matrix4x4f(op.callmodel.transform);
				vector3f cam_pos = trans.InverseOf() * cameraPos;
				RenderState rstate2;
				rstate2.subTransform = rstate->subTransform * trans;
				rstate2.combinedScale = rstate->combinedScale * op.callmodel.scale * op.callmodel.model->m_scale;
				op.callmodel.model->Render(&rstate2, cam_pos, trans, params);
				// XXX re-binding buffer may not be necessary
				BindBuffers();
				}
				break;
			case OP_LIGHTING_TYPE:
				if (op.lighting_type.local) {
					glDisable(GL_LIGHT0);
					glDisable(GL_LIGHT1);
					glDisable(GL_LIGHT2);
					glDisable(GL_LIGHT3);
					float zilch[4] = { 0.0f,0.0f,0.0f,0.0f };
					for (int j=4; j<8; j++) {
						// so why are these set each
						// time? because the shader
						// path does not know if
						// lightsources are active and
						// uses them all (4-8)
						glLightfv(GL_LIGHT0+j, GL_DIFFUSE, zilch);
						glLightfv(GL_LIGHT0+j, GL_SPECULAR, zilch);
					}
					activeLights = 0;
				} else {
					int numLights = Graphics::State::GetNumLights();
					for (int j=0; j<numLights; j++) glEnable(GL_LIGHT0 + j);
					for (int j=4; j<8; j++) glDisable(GL_LIGHT0 + j);
					curShader = s_sunlightShader[Graphics::State::GetNumLights()-1];
				}
				break;
			case OP_USE_LIGHT:
				{
					if (m_model->m_lights.size() <= unsigned(op.light.num)) {
						m_model->m_lights.resize(op.light.num+1);
					}
					LmrLight &l = m_model->m_lights[op.light.num];
					glEnable(GL_LIGHT0 + 4 + activeLights);
					glLightf(GL_LIGHT0 + 4 + activeLights, GL_QUADRATIC_ATTENUATION, l.quadraticAttenuation);
					glLightfv(GL_LIGHT0 + 4 + activeLights, GL_POSITION, l.position);
					glLightfv(GL_LIGHT0 + 4 + activeLights, GL_DIFFUSE, l.color);
					glLightfv(GL_LIGHT0 + 4 + activeLights, GL_SPECULAR, l.color);
					curShader = s_pointlightShader[activeLights++];
					if (activeLights > 4) {
						Error("Too many active lights in model '%s' (maximum 4)", m_model->GetName());
					}
				}
				break;
			case OP_NONE:
				break;
			}
		}
		
		glDisableClientState (GL_VERTEX_ARRAY);
		glDisableClientState (GL_NORMAL_ARRAY);
		glDisableClientState (GL_TEXTURE_COORD_ARRAY);

		Graphics::UnbindAllBuffers();

		RenderThrusters(rstate, cameraPos, params);
	}

	void RenderThrusters(const RenderState *rstate, const vector3f &cameraPos, const LmrObjParams *params) {
		if (m_thrusters.empty()) return;

		glDisable(GL_LIGHTING);
		s_renderer->SetBlendMode(Graphics::BLEND_ADDITIVE);
		s_renderer->SetDepthWrite(false);
		glEnableClientState (GL_VERTEX_ARRAY);
		glEnableClientState (GL_TEXTURE_COORD_ARRAY);
		glDisableClientState (GL_NORMAL_ARRAY);
		glDisable(GL_CULL_FACE);
		glEnable(GL_TEXTURE_2D);
		for (unsigned int i=0; i<m_thrusters.size(); i++) {
			m_thrusters[i].Render(s_renderer, rstate, params);
		}
		glDisable(GL_TEXTURE_2D);
		glColor3f(1.f, 1.f, 1.f);
		s_renderer->SetBlendMode(Graphics::BLEND_SOLID);
		s_renderer->SetDepthWrite(true);
		glEnable(GL_CULL_FACE);
		glDisableClientState (GL_VERTEX_ARRAY);
		glDisableClientState (GL_TEXTURE_COORD_ARRAY);
	}
	void PushThruster(const vector3f &pos, const vector3f &dir, const float power, bool linear_only) {
		unsigned int i = m_thrusters.size();
		m_thrusters.resize(i+1);
		m_thrusters[i].m_pos = pos;
		m_thrusters[i].m_dir = dir;
		m_thrusters[i].m_power = power;
		m_thrusters[i].m_linear_only = linear_only;
	}
	int PushVertex(const vector3f &pos, const vector3f &normal) {
		vector3f tex = curTexMatrix * pos;
		return PushVertex(pos, normal, tex.x, tex.y);
	}
	void SetVertex(int idx, const vector3f &pos, const vector3f &normal) {
		vector3f tex = curTexMatrix * pos;
		SetVertex(idx, pos, normal, tex.x, tex.y);
	}
	int PushVertex(const vector3f &pos, const vector3f &normal, GLfloat tex_u, GLfloat tex_v) {
		if (m_putGeomInsideout) {
			m_vertices.push_back(Vertex(pos, -normal, tex_u, tex_v));
		} else {
			m_vertices.push_back(Vertex(pos, normal, tex_u, tex_v));
		}
		return m_vertices.size() - 1;
	}
	void SetVertex(int idx, const vector3f &pos, const vector3f &normal, GLfloat tex_u, GLfloat tex_v) {
		if (m_putGeomInsideout) {
			m_vertices[idx] = Vertex(pos, -normal, tex_u, tex_v);
		} else {
			m_vertices[idx] = Vertex(pos, normal, tex_u, tex_v);
		}
	}
	void SetTexture(const char *tex) {
		if (tex) {
			curTexture = s_textureCache->GetModelTexture(tex);
		} else {
			curTexture = 0;
			curGlowmap = 0; //won't have these without textures
		}
	}
	void SetGlowMap(const char *tex) {
		if (tex) {
			curGlowmap = s_textureCache->GetModelTexture(tex);
		} else {
			curGlowmap = 0;
		}
	}
	void SetTexMatrix(const matrix4x4f &texMatrix) { curTexMatrix = texMatrix; } 
	void PushTri(int i1, int i2, int i3) {
		OpDrawElements(3);
		if (m_putGeomInsideout) {
			PushIdx(i1);
			PushIdx(i3);
			PushIdx(i2);
		} else {
			PushIdx(i1);
			PushIdx(i2);
			PushIdx(i3);
		}
		m_triflags.push_back(curTriFlag);
	}
	void SetInsideOut(bool a) {
		m_putGeomInsideout = a;
	}
	
	void PushZBias(float amount, const vector3f &pos, const vector3f &norm) {
		if (curOp.type) m_ops.push_back(curOp);
		curOp.type = OP_ZBIAS;
		curOp.zbias.amount = amount;
		memcpy(curOp.zbias.pos, &pos.x, 3*sizeof(float));
		memcpy(curOp.zbias.norm, &norm.x, 3*sizeof(float));
	}

	void PushSetLocalLighting(bool enable) {
		if (curOp.type) m_ops.push_back(curOp);
		curOp.type = OP_LIGHTING_TYPE;
		curOp.lighting_type.local = enable;
	}

	void SetLight(int num, float quadratic_attenuation, const vector3f &pos, const vector3f &col) {
		if (m_model->m_lights.size() <= unsigned(num)) {
			m_model->m_lights.resize(num+1);
		}
		LmrLight &l = m_model->m_lights[num];
		memcpy(l.position, &pos, sizeof(vector3f));
		memcpy(l.color, &col, sizeof(vector3f));
		l.position[3] = l.color[3] = 1.0;
		l.quadraticAttenuation = quadratic_attenuation;
	}

	void PushUseLight(int num) {
		if (curOp.type) m_ops.push_back(curOp);
		curOp.type = OP_USE_LIGHT;
		curOp.light.num = num;
	}

	void PushCallModel(LmrModel *m, const matrix4x4f &transform, float scale) {
		if (curOp.type) m_ops.push_back(curOp);
		curOp.type = OP_CALL_MODEL;
		memcpy(curOp.callmodel.transform, &transform[0], 16*sizeof(float));
		curOp.callmodel.model = m;
		curOp.callmodel.scale = scale;
	}

	void PushInvisibleTri(int i1, int i2, int i3) {
		if (curOp.type != OP_NONE) m_ops.push_back(curOp);
		curOp.type = OP_NONE;
		PushIdx(i1);
		PushIdx(i2);
		PushIdx(i3);
		m_triflags.push_back(curTriFlag);
	}
	
	void PushBillboards(const char *texname, const float size, const vector3f &color, const int numPoints, const vector3f *points)
	{
		char buf[256];
		snprintf(buf, sizeof(buf), "textures/%s", texname);

		if (curOp.type) m_ops.push_back(curOp);
		curOp.type = OP_DRAW_BILLBOARDS;
		curOp.billboards.start = m_vertices.size();
		curOp.billboards.count = numPoints;
		curOp.billboards.texture = s_textureCache->GetBillboardTexture(buf);
		curOp.billboards.size = size;
		curOp.billboards.col[0] = color.x;
		curOp.billboards.col[1] = color.y;
		curOp.billboards.col[2] = color.z;
		curOp.billboards.col[3] = 1.0f;

		for (int i=0; i<numPoints; i++)
			PushVertex(points[i], vector3f());
	}

	void SetMaterial(const char *mat_name, const float mat[11]) {
		std::map<std::string, int>::iterator i = m_model->m_materialLookup.find(mat_name);
		if (i != m_model->m_materialLookup.end()) {
			LmrMaterial &m = m_model->m_materials[(*i).second];
			m.diffuse[0] = mat[0];
			m.diffuse[1] = mat[1];
			m.diffuse[2] = mat[2];
			m.diffuse[3] = mat[3];
			m.specular[0] = mat[4];
			m.specular[1] = mat[5];
			m.specular[2] = mat[6];
			m.specular[3] = 1.0f;
			m.shininess = Clamp(mat[7], 1.0f, 100.0f);
			m.emissive[0] = mat[8];
			m.emissive[1] = mat[9];
			m.emissive[2] = mat[10];
			m.emissive[3] = 1.0f;
		} else {
			luaL_error(sLua, "Unknown material name '%s'.", mat_name);
			exit(0);
		}
	}

	void PushUseMaterial(const char *mat_name) {
		std::map<std::string, int>::iterator i = m_model->m_materialLookup.find(mat_name);
		if (i != m_model->m_materialLookup.end()) {
			if (curOp.type) m_ops.push_back(curOp);
			curOp.type = OP_SET_MATERIAL;
			curOp.col.material_idx = (*i).second;
		} else {
			throw LmrUnknownMaterial();
		}
	}

	/* return start vertex index */
	int AllocVertices(int num) {
		int start = m_vertices.size();
		m_vertices.resize(start + num);
		return start;
	}

	const vector3f &GetVertex(int num) const {
		return m_vertices[num].v;
	}

	void GetCollMeshGeometry(LmrCollMesh *c, const matrix4x4f &transform, const LmrObjParams *params) {
		const int vtxBase = c->nv;
		const int idxBase = c->ni;
		const int flagBase = c->nf;
		c->nv += m_vertices.size();
		c->ni += m_indices.size();
		c->nf += m_indices.size()/3;
		assert(m_triflags.size() == m_indices.size()/3);
		c->m_numTris += m_triflags.size();

		if (m_vertices.size()) {
			c->pVertex = static_cast<float*>(realloc(c->pVertex, 3*sizeof(float)*c->nv));
		
			for (unsigned int i=0; i<m_vertices.size(); i++) {
				const vector3f v = transform * m_vertices[i].v;
				c->pVertex[3*vtxBase + 3*i] = v.x;
				c->pVertex[3*vtxBase + 3*i+1] = v.y;
				c->pVertex[3*vtxBase + 3*i+2] = v.z;
				c->m_aabb.Update(vector3d(v));
			}
		}
		if (m_indices.size()) {
			c->pIndex = static_cast<int*>(realloc(c->pIndex, sizeof(int)*c->ni));
			c->pFlag = static_cast<unsigned int*>(realloc(c->pFlag, sizeof(unsigned int)*c->nf));
			for (unsigned int i=0; i<m_indices.size(); i++) {
				c->pIndex[idxBase + i] = vtxBase + m_indices[i];
			}
			for (unsigned int i=0; i<m_triflags.size(); i++) {
				c->pFlag[flagBase + i] = m_triflags[i];
			}
		}
		
		// go through Ops to see if we call other models
		const unsigned int opEndIdx = m_ops.size();
		for (unsigned int i=0; i<opEndIdx; i++) {
			const Op &op = m_ops[i];
			if (op.type == OP_CALL_MODEL) {
				matrix4x4f _trans = transform * matrix4x4f(op.callmodel.transform);
				op.callmodel.model->GetCollMeshGeometry(c, _trans, params);
			}
		}
	}

private:
	void BindBuffers() {
		glEnableClientState (GL_VERTEX_ARRAY);
		glEnableClientState (GL_NORMAL_ARRAY);
		glEnableClientState (GL_TEXTURE_COORD_ARRAY);

		if (m_isStatic) {
			if (m_bo) m_bo->BindBuffersForDraw();
		} else {
			Graphics::UnbindAllBuffers();
			if (m_vertices.size()) {
				glNormalPointer(GL_FLOAT, sizeof(Vertex), &m_vertices[0].n);
				glVertexPointer(3, GL_FLOAT, sizeof(Vertex), &m_vertices[0].v);
				glTexCoordPointer(2, GL_FLOAT, sizeof(Vertex), &m_vertices[0].tex_u);
			}
		}
	}

	void OpDrawElements(int numIndices) {
		if ((curOp.type != OP_DRAW_ELEMENTS) || (curOp.elems.texture != curTexture)) {
			if (curOp.type) m_ops.push_back(curOp);
			curOp.type = OP_DRAW_ELEMENTS;
			curOp.elems.start = m_indices.size();
			curOp.elems.count = 0;
			curOp.elems.elemMin = 1<<30;
			curOp.elems.elemMax = 0;
			curOp.elems.texture = curTexture;
			curOp.elems.glowmap = curGlowmap;
		}
		curOp.elems.count += numIndices;
	}
	void PushCurOp() {
		m_ops.push_back(curOp);
	}
	void PushIdx(Uint16 v) {
		curOp.elems.elemMin = std::min<int>(v, curOp.elems.elemMin);
		curOp.elems.elemMax = std::max<int>(v, curOp.elems.elemMax);
		m_indices.push_back(v);
	}

	enum OpType { OP_NONE, OP_DRAW_ELEMENTS, OP_DRAW_BILLBOARDS, OP_SET_MATERIAL, OP_ZBIAS,
			OP_CALL_MODEL, OP_LIGHTING_TYPE, OP_USE_LIGHT };

	struct Op {
		enum OpType type;
		union {
			struct { ModelTexture *texture; ModelTexture *glowmap; int start, count, elemMin, elemMax; } elems;
			struct { int material_idx; } col;
			struct { float amount; float pos[3]; float norm[3]; } zbias;
			struct { LmrModel *model; float transform[16]; float scale; } callmodel;
			struct { BillboardTexture *texture; int start, count; float size; float col[4]; } billboards;
			struct { bool local; } lighting_type;
			struct { int num; float quadratic_attenuation; float pos[4], col[4]; } light;
		};
	};
	/* this crap is only used at build time... could move this elsewhere */
	Op curOp;
	Uint16 curTriFlag;
	ModelTexture *curTexture;
	ModelTexture *curGlowmap;
	matrix4x4f curTexMatrix;
	// 
	std::vector<Vertex> m_vertices;
	std::vector<Uint16> m_indices;
	std::vector<Uint16> m_triflags;
	std::vector<Op> m_ops;
	std::vector<ShipThruster::Thruster> m_thrusters;
	LmrModel *m_model;
	int m_boIndexBase;
	BufferObject<sizeof(Vertex)> *m_bo;
	bool m_isStatic;
	bool m_putGeomInsideout;

public:
	void SaveToCache(FILE *f) {
		int numVertices = m_vertices.size();
		int numIndices = m_indices.size();
		int numTriflags = m_triflags.size();
		int numThrusters = m_thrusters.size();
		int numOps = m_ops.size();
		fwrite(&numVertices, sizeof(numVertices), 1, f);
		fwrite(&numIndices, sizeof(numIndices), 1, f);
		fwrite(&numTriflags, sizeof(numTriflags), 1, f);
		fwrite(&numThrusters, sizeof(numThrusters), 1, f);
		fwrite(&numOps, sizeof(numOps), 1, f);
		if (numVertices) fwrite(&m_vertices[0], sizeof(Vertex), numVertices, f);
		if (numIndices) fwrite(&m_indices[0], sizeof(Uint16), numIndices, f);
		if (numTriflags) fwrite(&m_triflags[0], sizeof(Uint16), numTriflags, f);
		if (numThrusters) fwrite(&m_thrusters[0], sizeof(ShipThruster::Thruster), numThrusters, f);
		if (numOps) {
			for (int i=0; i<numOps; i++) {
				fwrite(&m_ops[i], sizeof(Op), 1, f);
				if (m_ops[i].type == OP_CALL_MODEL) {
					_fwrite_string(m_ops[i].callmodel.model->GetName(), f);
				}
				else if ((m_ops[i].type == OP_DRAW_ELEMENTS) && (m_ops[i].elems.texture)) {
					_fwrite_string(m_ops[i].elems.texture->GetFilename(), f);
					if (m_ops[i].elems.glowmap)
						_fwrite_string(m_ops[i].elems.glowmap->GetFilename(), f);
				}
				else if ((m_ops[i].type == OP_DRAW_BILLBOARDS) && (m_ops[i].billboards.texture)) {
					_fwrite_string(m_ops[i].billboards.texture->GetFilename(), f);
				}
			}
		}
	}
	void LoadFromCache(FILE *f) {
		int numVertices, numIndices, numTriflags, numThrusters, numOps;
		fread_or_die(&numVertices, sizeof(numVertices), 1, f);
		fread_or_die(&numIndices, sizeof(numIndices), 1, f);
		fread_or_die(&numTriflags, sizeof(numTriflags), 1, f);
		fread_or_die(&numThrusters, sizeof(numThrusters), 1, f);
		fread_or_die(&numOps, sizeof(numOps), 1, f);
		assert(numVertices <= 65536);
		assert(numIndices < 1000000);
		assert(numTriflags < 1000000);
		assert(numThrusters < 1000);
		assert(numOps < 1000);
		if (numVertices) {
			m_vertices.resize(numVertices);
			fread_or_die(&m_vertices[0], sizeof(Vertex), numVertices, f);
		}
		if (numIndices) {
			m_indices.resize(numIndices);
			fread_or_die(&m_indices[0], sizeof(Uint16), numIndices, f);
		}
		if (numTriflags) {
			m_triflags.resize(numTriflags);
			fread_or_die(&m_triflags[0], sizeof(Uint16), numTriflags, f);
		}
		if (numThrusters) {
			m_thrusters.resize(numThrusters);
			fread_or_die(&m_thrusters[0], sizeof(ShipThruster::Thruster), numThrusters, f);
		}
		m_ops.resize(numOps);
		for (int i=0; i<numOps; i++) {
			fread_or_die(&m_ops[i], sizeof(Op), 1, f);
			if (m_ops[i].type == OP_CALL_MODEL) {
				m_ops[i].callmodel.model = s_models[_fread_string(f)];
			}
			else if ((m_ops[i].type == OP_DRAW_ELEMENTS) && (m_ops[i].elems.texture)) {
				m_ops[i].elems.texture = s_textureCache->GetModelTexture(_fread_string(f));
				if (m_ops[i].elems.glowmap)
					m_ops[i].elems.glowmap = s_textureCache->GetModelTexture(_fread_string(f));
			}
			else if ((m_ops[i].type == OP_DRAW_BILLBOARDS) && (m_ops[i].billboards.texture)) {
				m_ops[i].billboards.texture = s_textureCache->GetBillboardTexture(_fread_string(f));
			}
		}
	}
};

LmrModel::LmrModel(const char *model_name)
{
	m_name = model_name;
	m_drawClipRadius = 1.0f;
	m_scale = 1.0f;

	{
	LUA_DEBUG_START(sLua);

	char buf[256];
	snprintf(buf, sizeof(buf), "%s_info", model_name);
	lua_getglobal(sLua, buf);
	if (lua_istable(sLua, -1)) {
		m_numLods = 0;

		lua_getfield(sLua, -1, "bounding_radius");
		if (lua_isnumber(sLua, -1)) m_drawClipRadius = luaL_checknumber(sLua, -1);
		else luaL_error(sLua, "model %s_info missing bounding_radius=", model_name);
		lua_pop(sLua, 1);

		lua_getfield(sLua, -1, "lod_pixels");
		if (lua_istable(sLua, -1)) {
			for(int i=1;; i++) {
				lua_pushinteger(sLua, i);
				lua_gettable(sLua, -2);
				bool is_num = lua_isnumber(sLua, -1) != 0;
				if (is_num) {
					m_lodPixelSize[i-1] = luaL_checknumber(sLua, -1);
					m_numLods++;
				}
				lua_pop(sLua, 1);
				if (!is_num) break;
				if (i > LMR_MAX_LOD) {
					luaL_error(sLua, "Too many LODs (maximum %d)", LMR_MAX_LOD);
				}
			}
		} else {
			m_numLods = 1;
			m_lodPixelSize[0] = 0;
		}
		lua_pop(sLua, 1);

		lua_getfield(sLua, -1, "materials");
		if (lua_istable(sLua, -1)) {
			for(int i=1;; i++) {
				lua_pushinteger(sLua, i);
				lua_gettable(sLua, -2);
				bool is_string = lua_isstring(sLua, -1) != 0;
				if (is_string) {
					const char *mat_name = luaL_checkstring(sLua, -1);
					m_materialLookup[mat_name] = m_materials.size();
					m_materials.push_back(LmrMaterial());
				}
				lua_pop(sLua, 1);
				if (!is_string) break;
			}
		}
		lua_pop(sLua, 1);

		lua_getfield(sLua, -1, "scale");
		if (lua_isnumber(sLua, -1)) {
			m_scale = lua_tonumber(sLua, -1);
		}
		lua_pop(sLua, 1);

		/* pop model_info table */
		lua_pop(sLua, 1);
	} else {
		luaL_error(sLua, "Could not find function %s_info()", model_name);
	}
	
	snprintf(buf, sizeof(buf), "%s_dynamic", model_name);
	lua_getglobal(sLua, buf);
	m_hasDynamicFunc = lua_isfunction(sLua, -1);
	lua_pop(sLua, 1);

	LUA_DEBUG_END(sLua, 0);
	}

	for (int i=0; i<m_numLods; i++) {
		m_staticGeometry[i] = new LmrGeomBuffer(this, true);
		m_dynamicGeometry[i] = new LmrGeomBuffer(this, false);
	}

	const std::string cache_file = FileSystem::JoinPath(s_cacheDir, model_name) + ".bin";

	if (!s_recompileAllModels) {
		// load cached model
		FILE *f = fopen(cache_file.c_str(), "rb");
		if (!f) goto rebuild_model;

		for (int i=0; i<m_numLods; i++) {
			m_staticGeometry[i]->PreBuild();
			m_staticGeometry[i]->LoadFromCache(f);
			m_staticGeometry[i]->PostBuild();
		}
		int numMaterials;
		fread_or_die(&numMaterials, sizeof(numMaterials), 1, f);
		if (size_t(numMaterials) != m_materials.size()) {
			fclose(f);
			goto rebuild_model;
		}
		if (numMaterials) fread_or_die(&m_materials[0], sizeof(LmrMaterial), numMaterials, f);

		int numLights;
		fread_or_die(&numLights, sizeof(numLights), 1, f);
		if (size_t(numLights) != m_lights.size()) {
			fclose(f);
			goto rebuild_model;
		}
		if (numLights) fread_or_die(&m_lights[0], sizeof(LmrLight), numLights, f);

		fclose(f);
	} else {
rebuild_model:
		// run static build for each LOD level
		FILE *f = fopen(cache_file.c_str(), "wb");
		
		for (int i=0; i<m_numLods; i++) {
			LUA_DEBUG_START(sLua);
			m_staticGeometry[i]->PreBuild();
			s_curBuf = m_staticGeometry[i];
			lua_pushcfunction(sLua, pi_lua_panic);
			// call model static building function
			lua_getfield(sLua, LUA_GLOBALSINDEX, (m_name+"_static").c_str());
			// lod as first argument
			lua_pushnumber(sLua, i+1);
			lua_pcall(sLua, 1, 0, -3);
			lua_pop(sLua, 1);  // remove panic func
			s_curBuf = 0;
			m_staticGeometry[i]->PostBuild();
			m_staticGeometry[i]->SaveToCache(f);
			LUA_DEBUG_END(sLua, 0);
		}
		
		const int numMaterials = m_materials.size();
		fwrite(&numMaterials, sizeof(numMaterials), 1, f);
		if (numMaterials) fwrite(&m_materials[0], sizeof(LmrMaterial), numMaterials, f);
		const int numLights = m_lights.size();
		fwrite(&numLights, sizeof(numLights), 1, f);
		if (numLights) fwrite(&m_lights[0], sizeof(LmrLight), numLights, f);
		
		fclose(f);
	}
}

LmrModel::~LmrModel()
{
	for (int i=0; i<m_numLods; i++) {
		delete m_staticGeometry[i];
		delete m_dynamicGeometry[i];
	}
}

//static std::map<std::string, LmrModel*> s_models;
void LmrGetModelsWithTag(const char *tag, std::vector<LmrModel*> &outModels)
{
	for (std::map<std::string, LmrModel*>::iterator i = s_models.begin();
			i != s_models.end(); ++i) {
		if (i->second->HasTag(tag))
			outModels.push_back(i->second);
	}
}

float LmrModel::GetFloatAttribute(const char *attr_name) const
{
	LUA_DEBUG_START(sLua);
	char buf[256];
	snprintf(buf, sizeof(buf), "%s_info", m_name.c_str());
	lua_getglobal(sLua, buf);
	lua_getfield(sLua, -1, attr_name);
	float result = luaL_checknumber(sLua, -1);
	lua_pop(sLua, 2);
	LUA_DEBUG_END(sLua, 0);
	return result;
}

int LmrModel::GetIntAttribute(const char *attr_name) const
{
	LUA_DEBUG_START(sLua);
	char buf[256];
	snprintf(buf, sizeof(buf), "%s_info", m_name.c_str());
	lua_getglobal(sLua, buf);
	lua_getfield(sLua, -1, attr_name);
	int result = luaL_checkinteger(sLua, -1);
	lua_pop(sLua, 2);
	LUA_DEBUG_END(sLua, 0);
	return result;
}

bool LmrModel::GetBoolAttribute(const char *attr_name) const
{
	char buf[256];
	LUA_DEBUG_START(sLua);
	snprintf(buf, sizeof(buf), "%s_info", m_name.c_str());
	lua_getglobal(sLua, buf);
	lua_getfield(sLua, -1, attr_name);
	bool result;
	if (lua_isnil(sLua, -1)) {
		result = false;
	} else {
		result = lua_toboolean(sLua, -1) != 0;
	}	
	lua_pop(sLua, 2);
	LUA_DEBUG_END(sLua, 0);
	return result;
}

void LmrModel::PushAttributeToLuaStack(const char *attr_name) const
{
	LUA_DEBUG_START(sLua);
	char buf[256];
	snprintf(buf, sizeof(buf), "%s_info", m_name.c_str());
	lua_getglobal(sLua, buf);
	lua_getfield(sLua, -1, attr_name);
	lua_remove(sLua, -2);
	LUA_DEBUG_END(sLua, 1);
}

bool LmrModel::HasTag(const char *tag) const
{
	bool has_tag = false;

	LUA_DEBUG_START(sLua);

	char buf[256];
	snprintf(buf, sizeof(buf), "%s_info", m_name.c_str());

	lua_getglobal(sLua, buf);
	lua_getfield(sLua, -1, "tags");
	if (lua_istable(sLua, -1)) {
		for(int j=1;; j++) {
			lua_pushinteger(sLua, j);
			lua_gettable(sLua, -2);
			if (lua_isstring(sLua, -1)) {
				const char *s = luaL_checkstring(sLua, -1);
				if (0 == strcmp(tag, s)) {
					has_tag = true;
					lua_pop(sLua, 1);
					break;
				}
			} else if (lua_isnil(sLua, -1)) {
				lua_pop(sLua, 1);
				break;
			}
			lua_pop(sLua, 1);
		}
	}
	lua_pop(sLua, 2);

	LUA_DEBUG_END(sLua, 0);

	return has_tag;
}

void LmrModel::Render(const matrix4x4f &trans, const LmrObjParams *params)
{
	RenderState rstate;
	rstate.subTransform = matrix4x4f::Identity();
	rstate.combinedScale = m_scale;
	Render(&rstate, vector3f(-trans[12], -trans[13], -trans[14]), trans, params);
}

void LmrModel::Render(const RenderState *rstate, const vector3f &cameraPos, const matrix4x4f &trans, const LmrObjParams *params)
{
	glPushMatrix();
	glMultMatrixf(&trans[0]);
	glScalef(m_scale, m_scale, m_scale);
	glEnable(GL_NORMALIZE);
	glEnable(GL_LIGHTING);

	float pixrad = 0.5f * s_scrWidth * rstate->combinedScale * m_drawClipRadius / cameraPos.Length();
	//printf("%s: %fpx\n", m_name.c_str(), pixrad);

	int lod = m_numLods-1;
	for (int i=lod-1; i>=0; i--) {
		if (pixrad < m_lodPixelSize[i]) lod = i;
	}
	//printf("%s: lod %d\n", m_name.c_str(), lod);

	Build(lod, params);

	const vector3f modelRelativeCamPos = trans.InverseOf() * cameraPos;

	m_staticGeometry[lod]->Render(rstate, modelRelativeCamPos, params);
	if (m_hasDynamicFunc) {
		m_dynamicGeometry[lod]->Render(rstate, modelRelativeCamPos, params);
	}
	s_curBuf = 0;

	Graphics::UnbindAllBuffers();
	//XXX hack
	s_sunlightShader[0]->Unuse();

	glDisable(GL_NORMALIZE);
	s_renderer->SetBlendMode(Graphics::BLEND_SOLID);
	glPopMatrix();
}

void LmrModel::Build(int lod, const LmrObjParams *params)
{
	if (m_hasDynamicFunc) {
		LUA_DEBUG_START(sLua);
		m_dynamicGeometry[lod]->PreBuild();
		s_curBuf = m_dynamicGeometry[lod];
		s_curParams = params;
		lua_pushcfunction(sLua, pi_lua_panic);
		// call model dynamic bits
		lua_getfield(sLua, LUA_GLOBALSINDEX, (m_name+"_dynamic").c_str());
		// lod as first argument
		lua_pushnumber(sLua, lod+1);
		lua_pcall(sLua, 1, 0, -3);
		lua_pop(sLua, 1);  // remove panic func
		s_curBuf = 0;
		s_curParams = 0;
		m_dynamicGeometry[lod]->PostBuild();
		LUA_DEBUG_END(sLua, 0);
	}
}

void LmrModel::GetCollMeshGeometry(LmrCollMesh *mesh, const matrix4x4f &transform, const LmrObjParams *params)
{
	// use lowest LOD
	Build(0, params);
	matrix4x4f m = transform * matrix4x4f::ScaleMatrix(m_scale);
	m_staticGeometry[0]->GetCollMeshGeometry(mesh, m, params);
	if (m_hasDynamicFunc) m_dynamicGeometry[0]->GetCollMeshGeometry(mesh, m, params);
}

LmrCollMesh::LmrCollMesh(LmrModel *m, const LmrObjParams *params)
{
	memset(this, 0, sizeof(LmrCollMesh));
	m_aabb.min = vector3d(DBL_MAX, DBL_MAX, DBL_MAX);
	m_aabb.max = vector3d(-DBL_MAX, -DBL_MAX, -DBL_MAX);
	m->GetCollMeshGeometry(this, matrix4x4f::Identity(), params);
	m_radius = m_aabb.GetBoundingRadius();
	geomTree = new GeomTree(nv, m_numTris, pVertex, pIndex, pFlag);
}

/** returns number of tris found (up to 'num') */
int LmrCollMesh::GetTrisWithGeomflag(unsigned int flags, int num, vector3d *outVtx) const
{
	int found = 0;
	for (int i=0; (i<m_numTris) && (found<num); i++) {
		if (pFlag[i] == flags) {
			*(outVtx++) = vector3d(&pVertex[3*pIndex[3*i]]);
			*(outVtx++) = vector3d(&pVertex[3*pIndex[3*i+1]]);
			*(outVtx++) = vector3d(&pVertex[3*pIndex[3*i+2]]);
			found++;
		}
	}
	return found;
}

LmrCollMesh::~LmrCollMesh()
{
	// nice. mixed allocation. for the love of realloc...
	delete geomTree;
	free(pVertex);
	free(pIndex);
	free(pFlag);
}

LmrModel *LmrLookupModelByName(const char *name)
{
	std::map<std::string, LmrModel*>::iterator i = s_models.find(name);

	if (i == s_models.end()) {
		throw LmrModelNotFoundException();
	}
	return (*i).second;
}	

namespace ModelFuncs {
	/*
	 * Function: call_model
	 *
	 * Use another model as a submodel.
	 *
	 * > call_model(modelname, pos, xaxis, yaxis, scale)
	 *
	 * Parameters:
	 *
	 *   modelname - submodel to call, must be already loaded
	 *   pos - position to load the submodel at
	 *   xaxis - submodel orientation along x axis
	 *   yaxis - submodel orientation along y axis
	 *   scale - submodel scale
	 *
	 * Example:
	 *
	 * > call_model('front_wheel',v(0,0,-50),v(0,0,1),v(1,0,0),1.0)
	 *
	 * Availability:
	 *
	 *   pre-alpha 10
	 *
	 * Status:
	 *
	 *   stable
	 *
	 */
	static int call_model(lua_State *L)
	{
		const char *obj_name = luaL_checkstring(L, 1);
//	subobject(object_name, vector pos, vector xaxis, vector yaxis [, scale=float, onflag=])
		if (!obj_name) return 0;
		if (!obj_name[0]) return 0;
		LmrModel *m = s_models[obj_name];
		if (!m) {
			luaL_error(L, "call_model() to undefined model '%s'. Referenced model must be registered before calling model", obj_name);
		} else {
			const vector3f *pos = MyLuaVec::checkVec(L, 2);
			const vector3f *_xaxis = MyLuaVec::checkVec(L, 3);
			const vector3f *_yaxis = MyLuaVec::checkVec(L, 4);
			float scale = luaL_checknumber(L, 5);

			vector3f zaxis = _xaxis->Cross(*_yaxis).Normalized();
			vector3f xaxis = _yaxis->Cross(zaxis).Normalized();
			vector3f yaxis = zaxis.Cross(xaxis);

			matrix4x4f trans = matrix4x4f::MakeInvRotMatrix(scale*xaxis, scale*yaxis, scale*zaxis);
			trans[12] = pos->x;
			trans[13] = pos->y;
			trans[14] = pos->z;

			s_curBuf->PushCallModel(m, trans, scale);
		}
		return 0;
	}

	/*
	 * Function: set_light
	 *
	 * Set parameters for a local light. Up to four lights are available.
	 * You can use it by calling use_light after set_local_lighting(true)
	 * has been called.
	 *
	 * > set_light(number, attenuation, position, color)
	 *
	 * Parameters:
	 *
	 *   number - number of the light to modify, 1 to 4
	 *   attenuation - quadratic attenuation
	 *   position - xyz position
	 *   color - rgb
	 *
	 * Example:
	 *
	 * > set_light(1, 0.00005, v(0,0,0), v(1,0.2,0))
	 *
	 * Availability:
	 *
	 *   pre-alpha 10
	 *
	 * Status:
	 *
	 *   stable
	 *
	 */
	static int set_light(lua_State *L)
	{
		int num = luaL_checkinteger(L, 1)-1;
		if ((num < 0) || (num > 3)) {
			luaL_error(L, "set_light should have light number from 1 to 4.");
		}
		const float quadratic_attenuation = luaL_checknumber(L, 2);
		const vector3f *pos = MyLuaVec::checkVec(L, 3);
		const vector3f *col = MyLuaVec::checkVec(L, 4);
		s_curBuf->SetLight(num, quadratic_attenuation, *pos, *col);
		return 0;
	}

	/*
	 * Function: use_light
	 *
	 * Use one of the local lights.
	 *
	 * > use_light(number)
	 *
	 * Parameters:
	 *
	 *   number - local light number, 1 to 4
	 *
	 * Example:
	 *
	 * > use_light(1)
	 *
	 * Availability:
	 *
	 *   pre-alpha 10
	 *
	 * Status:
	 *
	 *   stable
	 *
	 */
	static int use_light(lua_State *L)
	{
		int num = luaL_checkinteger(L, 1)-1;
		s_curBuf->PushUseLight(num);
		return 0;
	}

	/*
	 * Function: set_local_lighting
	 *
	 * Enable use of lights local to the model. They do not affect
	 * the surroundings, and are meant for lighting structure interiors.
	 *
	 * > set_local_lighting(state)
	 *
	 * Parameters:
	 *
	 *   state - true or false
	 *
	 * Availability:
	 *
	 *   pre-alpha 10
	 *
	 * Status:
	 *
	 *   stable
	 *
	 */
	static int set_local_lighting(lua_State *L)
	{
		const bool doIt = lua_toboolean(L, 1) != 0;
		s_curBuf->PushSetLocalLighting(doIt);
		return 0;
	}

	/*
	 * Function: set_insideout
	 *
	 * Flip faces. When enabled, subsequent drawing will be inside-out (reversed triangle
	 * winding and normals)
	 *
	 * >  set_insideout(state)
	 *
	 * Parameters:
	 *
	 *   state - true or false
	 *
	 * Availability:
	 *
	 *   pre-alpha 10
	 *
	 * Status:
	 *
	 *   stable
	 *
	 */
	static int insideout(lua_State *L)
	{
		const bool doIt = lua_toboolean(L, 1) != 0;
		s_curBuf->SetInsideOut(doIt);
		return 0;
	}

	/*
	 * Function: lathe
	 *
	 * Cylindrical shape that can be tapered at different lengths
	 *
	 * >  lathe(sides, start, end, up, steps)
	 *
	 * Parameters:
	 *
	 *   sides - number of sides, at least 3
	 *   start - position vector to start at
	 *   end - position vector to finish at
	 *   up - up direction vector, can be used to rotate shape
	 *   steps - table of position, radius pairs. Positions are from 0.0
	 *           (start of the cylinder) to 1.0 (end). If you want a closed
	 *           cylinder have a zero-radius positions at the start and the end.
	 *
	 * Example:
	 *
	 * > lathe(8, v(0,0,0), v(0,10,0), v(1,0,0), {0.0,0.0, 0.0,1.0, 0.4,1.2, 0.6,1.2, 1.0,1.0, 1.0,0.0})
	 *
	 * Availability:
	 *
	 *   pre-alpha 10
	 *
	 * Status:
	 *
	 *   stable
	 *
	 */
	static int lathe(lua_State *L)
	{
		const int steps = luaL_checkinteger(L, 1);
		const vector3f *start = MyLuaVec::checkVec(L, 2);
		const vector3f *end = MyLuaVec::checkVec(L, 3);
		const vector3f *updir = MyLuaVec::checkVec(L, 4);

		if (!lua_istable(L, 5)) {
			luaL_error(L, "lathe() takes a table of distance, radius numbers");
		}

		int num = lua_objlen(L, 5);
		if (num % 2) luaL_error(L, "lathe() passed list with unpaired distance, radius element");
		if (num < 4) luaL_error(L, "lathe() passed list with insufficient distance, radius pairs");

		// oh tom you fox
		float *jizz = static_cast<float*>(alloca(num*2*sizeof(float)));

		for (int i=1; i<=num; i++) {
			lua_pushinteger(L, i);
			lua_gettable(L, 5);
			jizz[i-1] = lua_tonumber(L, -1);
			lua_pop(L, 1);
		}

		const int vtxStart = s_curBuf->AllocVertices(steps*(num-2));

		const vector3f dir = (*end-*start).Normalized();
		const vector3f axis1 = updir->Normalized();
		const vector3f axis2 = updir->Cross(dir).Normalized();
		const float inc = 2.0f*M_PI / float(steps);

		for (int i=0; i<num-3; i+=2) {
			const float rad1 = jizz[i+1];
			const float rad2 = jizz[i+3];
			const vector3f _start = *start + (*end-*start)*jizz[i];
			const vector3f _end = *start + (*end-*start)*jizz[i+2];
			bool shitty_normal = is_equal_absolute(jizz[i], jizz[i+2], 1e-4f);

			const int basevtx = vtxStart + steps*i;
			float ang = 0;
			for (int j=0; j<steps; j++, ang += inc) {
				const vector3f p1 = rad1 * (sin(ang)*axis1 + cos(ang)*axis2);
				const vector3f p2 = rad2 * (sin(ang)*axis1 + cos(ang)*axis2);
				vector3f n;
				if (shitty_normal) {
					if (rad1 > rad2) n = dir;
					else n = -dir;
				} else {
					vector3f tmp = (_end+p2)-(_start+p1);
					n = tmp.Cross(p1).Cross(tmp).Normalized();
				}
				s_curBuf->SetVertex(basevtx + j, _start+p1, n);
				s_curBuf->SetVertex(basevtx + steps + j, _end+p2, n);
			}
			for (int j=0; j<steps-1; j++) {
				s_curBuf->PushTri(basevtx+j, basevtx+j+1, basevtx+j+steps);
				s_curBuf->PushTri(basevtx+j+1, basevtx+j+steps+1, basevtx+j+steps);
			}
			s_curBuf->PushTri(basevtx+steps-1, basevtx, basevtx+2*steps-1);
			s_curBuf->PushTri(basevtx, basevtx+steps, basevtx+2*steps-1);
		}
		return 0;
	}

	/*
	 * Function: extrusion
	 *
	 * Extrude an outline/cross-section. Ends will be closed.
	 *
	 * >  extrusion(start, end, up, radius, shape)
	 *
	 * Parameters:
	 *
	 *   start - position vector to start at
	 *   end - position vector to end at
	 *   up - up vector, can be used to rotate shape
	 *   radius - scale of the extrusion
	 *   shape - table of position vectors to define the outline, maximum 32
	 *
	 * Example:
	 *
	 * > extrusion(v(0,0,20), v(0,0,-20), v(0,1,0), 1.0, v(-20,0,0), v(20,0,0), v(20,200,0), v(-20,200,0))
	 *
	 * Availability:
	 *
	 *   pre-alpha 10
	 *
	 * Status:
	 *
	 *   stable
	 *
	 */
	static int extrusion(lua_State *L)
	{
		const vector3f *start = MyLuaVec::checkVec(L, 1);
		const vector3f *end = MyLuaVec::checkVec(L, 2);
		const vector3f *updir = MyLuaVec::checkVec(L, 3);
		const float radius = luaL_checknumber(L, 4);

#define EXTRUSION_MAX_VTX 32
		int steps = lua_gettop(L)-4;
		if (steps > EXTRUSION_MAX_VTX) {
			luaL_error(L, "extrusion() takes at most %d points", EXTRUSION_MAX_VTX);
		}
		vector3f evtx[EXTRUSION_MAX_VTX];

		for (int i=0; i<steps; i++) {
			evtx[i] = *MyLuaVec::checkVec(L, i+5);
		}

		const int vtxStart = s_curBuf->AllocVertices(6*steps);

		vector3f yax = *updir;
		vector3f xax, zax;
		zax = ((*end) - (*start)).Normalized();
		xax = yax.Cross(zax);

		for (int i=0; i<steps; i++) {
			vector3f tv, norm;
			tv = xax * evtx[i].x;
			norm = yax * evtx[i].y;
			norm = norm + tv;

			vector3f p1 = norm * radius;
			s_curBuf->SetVertex(vtxStart + i, (*start) + p1, -zax);
			s_curBuf->SetVertex(vtxStart + i + steps, (*end) + p1, zax);
		}

		for (int i=0; i<steps-1; i++) {
			// top cap
			s_curBuf->PushTri(vtxStart, vtxStart+i+1, vtxStart+i);
			// bottom cap
			s_curBuf->PushTri(vtxStart+steps, vtxStart+steps+i, vtxStart+steps+i+1);
		}

		// sides
		for (int i=0; i<steps; i++) {
			const vector3f &v1 = s_curBuf->GetVertex(vtxStart + i);
			const vector3f &v2 = s_curBuf->GetVertex(vtxStart + (i + 1)%steps);
			const vector3f &v3 = s_curBuf->GetVertex(vtxStart + i + steps);
			const vector3f &v4 = s_curBuf->GetVertex(vtxStart + (i + 1)%steps + steps);
			const vector3f norm = (v2-v1).Cross(v3-v1).Normalized();

			const int idx = vtxStart + 2*steps + i*4;
			s_curBuf->SetVertex(idx, v1, norm);
			s_curBuf->SetVertex(idx+1, v2, norm);
			s_curBuf->SetVertex(idx+2, v3, norm);
			s_curBuf->SetVertex(idx+3, v4, norm);

			s_curBuf->PushTri(idx, idx+1, idx+3);
			s_curBuf->PushTri(idx, idx+3, idx+2);
		}

		return 0;
	}
	
	static vector3f eval_cubic_bezier_u(const vector3f p[4], float u)
	{
		vector3f out(0.0f);
		float Bu[4] = { (1.0f-u)*(1.0f-u)*(1.0f-u),
			3.0f*(1.0f-u)*(1.0f-u)*u,
			3.0f*(1.0f-u)*u*u,
			u*u*u };
		for (int i=0; i<4; i++) {
			out += p[i] * Bu[i];
		}
		return out;
	}

	static vector3f eval_quadric_bezier_u(const vector3f p[3], float u)
	{
		vector3f out(0.0f);
		float Bu[3] = { (1.0f-u)*(1.0f-u), 2.0f*u*(1.0f-u), u*u };
		for (int i=0; i<3; i++) {
			out += p[i] * Bu[i];
		}
		return out;
	}

	static int _flat(lua_State *L, bool xref)
	{
		const int divs = luaL_checkinteger(L, 1);
		const vector3f *normal = MyLuaVec::checkVec(L, 2);
		vector3f xrefnorm(0.0f);
		if (xref) xrefnorm = vector3f(-normal->x, normal->y, normal->z);
#define FLAT_MAX_SEG 32
		struct {
			const vector3f *v[3];
			int nv;
		} segvtx[FLAT_MAX_SEG];

		if (!lua_istable(L, 3)) {
			luaL_error(L, "argment 3 to flat() must be a table of line segments");
			return 0;
		}

		int argmax = lua_gettop(L);
		int seg = 0;
		int numPoints = 0;
		// iterate through table of line segments
		for (int n=3; n<=argmax; n++, seg++) {
			if (lua_istable(L, n)) {
				// this table is a line segment itself
				// 1 vtx = straight line
				// 2     = quadric bezier
				// 3     = cubic bezier
				int nv = 0;
				for (int i=1; i<4; i++) {
					lua_pushinteger(L, i);
					lua_gettable(L, n);
					if (lua_isnil(L, -1)) {
						lua_pop(L, 1);
						break;
					} else {
						segvtx[seg].v[nv++] = MyLuaVec::checkVec(L, -1);
						lua_pop(L, 1);
					}
				}
				segvtx[seg].nv = nv;

				if (!nv) {
					luaL_error(L, "number of points in a line segment must be 1-3 (straight, quadric, cubic)");
					return 0;
				} else if (nv == 1) {
					numPoints++;
				} else if (nv > 1) {
					numPoints += divs;
				}
			} else {
				luaL_error(L, "invalid crap in line segment list");
				return 0;
			}
		}

		const int vtxStart = s_curBuf->AllocVertices(xref ? 2*numPoints : numPoints);
		int vtxPos = vtxStart;

		const vector3f *prevSegEnd = segvtx[seg-1].v[ segvtx[seg-1].nv-1 ];
		// evaluate segments
		int maxSeg = seg;
		for (seg=0; seg<maxSeg; seg++) {
			if (segvtx[seg].nv == 1) {
				if (xref) {
					vector3f p = *segvtx[seg].v[0]; p.x = -p.x;
					s_curBuf->SetVertex(vtxPos + numPoints, p, xrefnorm);
				}
				s_curBuf->SetVertex(vtxPos++, *segvtx[seg].v[0], *normal);
				prevSegEnd = segvtx[seg].v[0];
			} else if (segvtx[seg].nv == 2) {
				vector3f _p[3];
				_p[0] = *prevSegEnd;
				_p[1] = *segvtx[seg].v[0];
				_p[2] = *segvtx[seg].v[1];
				float inc = 1.0f / float(divs);
				float u = inc;
				for (int i=1; i<=divs; i++, u+=inc) {
					vector3f p = eval_quadric_bezier_u(_p, u);
					s_curBuf->SetVertex(vtxPos, p, *normal);
					if (xref) {
						p.x = -p.x;
						s_curBuf->SetVertex(vtxPos+numPoints, p, xrefnorm);
					}
					vtxPos++;
				}
				prevSegEnd = segvtx[seg].v[1];
			} else if (segvtx[seg].nv == 3) {
				vector3f _p[4];
				_p[0] = *prevSegEnd;
				_p[1] = *segvtx[seg].v[0];
				_p[2] = *segvtx[seg].v[1];
				_p[3] = *segvtx[seg].v[2];
				float inc = 1.0f / float(divs);
				float u = inc;
				for (int i=1; i<=divs; i++, u+=inc) {
					vector3f p = eval_cubic_bezier_u(_p, u);
					s_curBuf->SetVertex(vtxPos, p, *normal);
					if (xref) {
						p.x = -p.x;
						s_curBuf->SetVertex(vtxPos+numPoints, p, xrefnorm);
					}
					vtxPos++;
				}
				prevSegEnd = segvtx[seg].v[2];
			}
		}

		for (int i=1; i<numPoints-1; i++) {
			s_curBuf->PushTri(vtxStart, vtxStart+i, vtxStart+i+1);
			if (xref) {
				s_curBuf->PushTri(vtxStart+numPoints, vtxStart+numPoints+1+i, vtxStart+numPoints+i);
			}
		}
		return 0;
	}
	
	/*
	 * Function: flat
	 *
	 * Multi-point patch shape.
	 *
	 * > flat(divs, normal, points)
	 *
	 * Parameters:
	 *
	 *   divs - number of subdivisions
	 *   normal - face direction vector
	 *   points - outline path segments as separate vector tables. Number of table elements
	 *            determines the segment type (linear, quadratic, cubic). Points can be mixed.
	 *            32 point maximum.
	 *
	 * Example:
	 *
	 * > --rectangle of four linear points
	 * > flat(6, v(0,1,0), {v(-2,0,0)}, {v(2,0,0)}, {v(2,2,0)}, {v(-2,2,0)})
	 * > --smoother, and top replaced with a curve
	 * > flat(16, v(0,1,0),{v(-2,0,0)}, {v(2,0,0)}, {v(2,2,0)}, {v(2,2,0), v(0,4,0), v(-2,2,0)})
	 *
	 * Availability:
	 *
	 *   pre-alpha 10
	 *
	 * Status:
	 *
	 *   stable
	 *
	 */
	static int flat(lua_State *L) { return _flat(L, false); }

	/*
	 * Function: xref_flat
	 *
	 * Symmetry version of <flat>. Result will be duplicated and mirrored
	 * along the X axis.
	 *
	 * Availability:
	 *
	 *   pre-alpha 10
	 *
	 * Status:
	 *
	 *   stable
	 *
	 */
	static int xref_flat(lua_State *L) { return _flat(L, true); }

	static vector3f eval_quadric_bezier_triangle(const vector3f p[6], float s, float t, float u)
	{
		vector3f out(0.0f);
		const float coef[6] = { s*s, 2.0f*s*t, t*t, 2.0f*s*u, 2.0f*t*u, u*u };
		for (int i=0; i<6; i++) {
			out += p[i] * coef[i];
		}
		return out;
	}

	static vector3f eval_cubic_bezier_triangle(const vector3f p[10], float s, float t, float u)
	{
		vector3f out(0.0f);
		const float coef[10] = { s*s*s, 3.0f*s*s*t, 3.0f*s*t*t, t*t*t, 3.0f*s*s*u, 6.0f*s*t*u, 3.0f*t*t*u, 3.0f*s*u*u, 3.0f*t*u*u, u*u*u };
		for (int i=0; i<10; i++) {
			out += p[i] * coef[i];
		}
		return out;
	}
	template <int BEZIER_ORDER>
	static void _bezier_triangle(lua_State *L, bool xref)
	{
		vector3f pts[10];
		const int divs = luaL_checkinteger(L, 1) + 1;
		assert(divs > 0);
		if (BEZIER_ORDER == 2) {
			for (int i=0; i<6; i++) {
				pts[i] = *MyLuaVec::checkVec(L, i+2);
			}
		} else if (BEZIER_ORDER == 3) {
			for (int i=0; i<10; i++) {
				pts[i] = *MyLuaVec::checkVec(L, i+2);
			}
		}

		const int numVertsInPatch = divs*(1+divs)/2;
		const int vtxStart = s_curBuf->AllocVertices(numVertsInPatch * (xref ? 2 : 1));
		int vtxPos = vtxStart;

		float inc = 1.0f / float(divs-1);
		float s,t,u;
		s = t = u = 0;
		for (int i=0; i<divs; i++, u += inc) {
			float pos = 0;
			float inc2 = 1.0f / float(divs-1-i);
			for (int j=i; j<divs; j++, pos += inc2) {
				s = (1.0f-u)*(1.0f-pos);
				t = (1.0f-u)*pos;
				vector3f p, pu, pv;
				if (BEZIER_ORDER == 2) {
					p = eval_quadric_bezier_triangle(pts, s, t, u);
					pu = eval_quadric_bezier_triangle(pts, s+0.1f*inc, t-0.1f*inc, u);
					pv = eval_quadric_bezier_triangle(pts, s-0.05f*inc, t-0.05f*inc, u+0.1f*inc);
				} else if (BEZIER_ORDER == 3) {
					p = eval_cubic_bezier_triangle(pts, s, t, u);
					pu = eval_cubic_bezier_triangle(pts, s+0.1f*inc, t-0.1f*inc, u);
					pv = eval_cubic_bezier_triangle(pts, s-0.05f*inc, t-0.05f*inc, u+0.1f*inc);
				}
				vector3f norm = (pu-p).Cross(pv-p).Normalized();
				s_curBuf->SetVertex(vtxPos, p, norm);

				if (xref) {
					norm.x = -norm.x;
					p.x = -p.x;
					s_curBuf->SetVertex(vtxPos + numVertsInPatch, p, norm);
				}
				vtxPos++;
			}
		}
		//assert((vtxPos - vtxStart) == numVertsInPatch);

		vtxPos = vtxStart;
		for (int y=0; y<divs-1; y++) {
			const int adv = divs-y;
			s_curBuf->PushTri(vtxPos, vtxPos+adv, vtxPos+1);
			for (int x=1; x<adv-1; x++) {
				s_curBuf->PushTri(vtxPos+x, vtxPos+x+adv-1, vtxPos+x+adv);
				s_curBuf->PushTri(vtxPos+x, vtxPos+x+adv, vtxPos+x+1);
			}
			if (xref) {
				const int refVtxPos = vtxPos + numVertsInPatch;
				s_curBuf->PushTri(refVtxPos, refVtxPos+1, refVtxPos+adv);
				for (int x=1; x<adv-1; x++) {
					s_curBuf->PushTri(refVtxPos+x, refVtxPos+x+adv, refVtxPos+x+adv-1);
					s_curBuf->PushTri(refVtxPos+x, refVtxPos+x+1, refVtxPos+x+adv);
				}
			}
			vtxPos += adv;
		}
	}

	/*
	 * Function: cubic_bezier_tri
	 *
	 * Bezier triangle, cubic interpolation
	 *
	 * > cubic_bezier_tri(divs, v1, v2, v3, v4, v5, v6, v7, v8, v9, v10)
	 *
	 * Parameters:
	 *
	 *   divs - number of subdivisions
	 *   v1-v10 - ten control points. v1, v4 and v10 are the triangle corners. v6 is the triangle center.
	 *
	 * Example:
	 *
	 * > --triangle with curved sides and depressed center
	 * > cubic_bezier_tri(16, v(-4,0,0), v(-1,0,0), v(1,0,0), v(4,0,0),
	 * >    v(-2,1,0), v(0,1,10), v(2,1,0),
	 * >    v(-1,2,0), v(1,2,0),
	 * >    v(0,5,0))
	 *
	 * Availability:
	 *
	 *   pre-alpha 10
	 *
	 * Status:
	 *
	 *   stable
	 *
	 */
	static int cubic_bezier_triangle(lua_State *L) { _bezier_triangle<3>(L, false); return 0; }

	/*
	 * Function: xref_cubic_bezier_tri
	 *
	 * Symmetry version of <cubic_bezier_tri>. Result will be duplicated and mirrored
	 * along the X axis.
	 *
	 * Availability:
	 *
	 *   pre-alpha 10
	 *
	 * Status:
	 *
	 *   stable
	 *
	 */
	static int xref_cubic_bezier_triangle(lua_State *L) { _bezier_triangle<3>(L, true); return 0; }

	/*
	 * Function: quadric_bezier_tri
	 *
	 * Bezier triangle, quadratic interpolation
	 *
	 * > quadric_bezier_tri(divs, v1, v2, v3, v4, v5, v6)
	 *
	 * Parameters:
	 *
	 *   divs - number of subdivisions
	 *   v1-v6 - six control points, v1, v3 and v6 form the corners
	 *
	 * Example:
	 *
	 * > --triangle with concave sides
	 * > quadric_bezier_tri(16, v(-4,0,0), v(0,1,0), v(4,0,0), v(-1,2,0), v(1,2,0), v(0,4,0))
	 *
	 * Availability:
	 *
	 *   pre-alpha 10
	 *
	 * Status:
	 *
	 *   stable
	 *
	 */
	static int quadric_bezier_triangle(lua_State *L) { _bezier_triangle<2>(L, false); return 0; }

	/*
	 * Function: xref_quadric_bezier_tri
	 *
	 * Symmetry version of <quadric_bezier_tri>. Result will be duplicated and mirrored
	 * along the X axis.
	 *
	 * Availability:
	 *
	 *   pre-alpha 10
	 *
	 * Status:
	 *
	 *   stable
	 *
	 */
	static int xref_quadric_bezier_triangle(lua_State *L) { _bezier_triangle<2>(L, true); return 0; }


	static vector3f eval_quadric_bezier_u_v(const vector3f p[9], float u, float v)
	{
		vector3f out(0.0f);
		float Bu[3] = { (1.0f-u)*(1.0f-u), 2.0f*u*(1.0f-u), u*u };
		float Bv[3] = { (1.0f-v)*(1.0f-v), 2.0f*v*(1.0f-v), v*v };
		for (int i=0; i<3; i++) {
			for (int j=0; j<3; j++) {
				out += p[i+3*j] * Bu[i] * Bv[j];
			}
		}
		return out;
	}

	static void _quadric_bezier_quad(lua_State *L, bool xref)
	{
		vector3f pts[9];
		const int divs_u = luaL_checkinteger(L, 1);
		const int divs_v = luaL_checkinteger(L, 2);
		for (int i=0; i<9; i++) {
			pts[i] = *MyLuaVec::checkVec(L, i+3);
		}

		const int numVertsInPatch = (divs_u+1)*(divs_v+1);
		const int vtxStart = s_curBuf->AllocVertices(numVertsInPatch * (xref ? 2 : 1));

		float inc_u = 1.0f / float(divs_u);
		float inc_v = 1.0f / float(divs_v);
		float u,v;
		u = v = 0;
		for (int i=0; i<=divs_u; i++, u += inc_u) {
			v = 0;
			for (int j=0; j<=divs_v; j++, v += inc_v) {
				vector3f p = eval_quadric_bezier_u_v(pts, u, v);
				// this is a very inefficient way of
				// calculating normals...
				vector3f pu = eval_quadric_bezier_u_v(pts, u+0.01f*inc_u, v);
				vector3f pv = eval_quadric_bezier_u_v(pts, u, v+0.01f*inc_v);
				vector3f norm = (pu-p).Cross(pv-p).Normalized();

				s_curBuf->SetVertex(vtxStart + i*(divs_v+1) + j, p, norm);
				if (xref) {
					p.x = -p.x;
					norm.x = -norm.x;
					s_curBuf->SetVertex(vtxStart + numVertsInPatch + i*(divs_v+1) + j, p, norm);
				}
			}
		}

		for (int i=0; i<divs_u; i++) {
			int baseVtx = vtxStart + i*(divs_v+1);
			for (int j=0; j<divs_v; j++) {
				s_curBuf->PushTri(baseVtx+j, baseVtx+j+1+(divs_v+1), baseVtx+j+1);
				s_curBuf->PushTri(baseVtx+j, baseVtx+j+(divs_v+1), baseVtx+j+1+(divs_v+1));
			}
		}
		if (xref) for (int i=0; i<divs_u; i++) {
			int baseVtx = vtxStart + numVertsInPatch + i*(divs_v+1);
			for (int j=0; j<divs_v; j++) {
				s_curBuf->PushTri(baseVtx+j, baseVtx+j+1, baseVtx+j+1+(divs_v+1));
				s_curBuf->PushTri(baseVtx+j, baseVtx+j+1+(divs_v+1), baseVtx+j+(divs_v+1));
			}
		}
	}
	

	/*
	 * Function: quadric_bezier_quad
	 *
	 * Smoothly interpolated patch shape (quadratic interpolation)
	 *
	 * > quadric_bezier_quad(u, v, v1, v2, v3, v4, v5, v6, v7, v8, v9)
	 *
	 * Parameters:
	 *
	 *   u - 'horizontal' subdivisions
	 *   v - 'vertical' subdivisions
	 *   v1-v9 - nine control points. v1, v3, v7 and v9 form the corners.
	 *
	 * Example:
	 *
	 * > --patch with a sunken center
	 * > quadric_bezier_quad(8, 8,
	 *      v(0,0,0), v(1,0,0), v(2,0,0),
	 *      v(0,0,1), v(1,-3,1), v(2,0,1),
	 *      v(0,0,2), v(1,0,2), v(2,0,2))
	 *
	 * Availability:
	 *
	 *   pre-alpha 10
	 *
	 * Status:
	 *
	 *   stable
	 *
	 */
	static int quadric_bezier_quad(lua_State *L) { _quadric_bezier_quad(L, false); return 0; }

	/*
	 * Function: xref_quadric_bezier_quad
	 *
	 * Symmetry version of <quadric_bezier_quad>. Result will be duplicated and mirrored
	 * along the X axis.
	 *
	 * Availability:
	 *
	 *   pre-alpha 10
	 *
	 * Status:
	 *
	 *   stable
	 *
	 */
	static int xref_quadric_bezier_quad(lua_State *L) { _quadric_bezier_quad(L, true); return 0; }

	static vector3f eval_cubic_bezier_u_v(const vector3f p[16], float u, float v)
	{
		vector3f out(0.0f);
		float Bu[4] = { (1.0f-u)*(1.0f-u)*(1.0f-u),
			3.0f*(1.0f-u)*(1.0f-u)*u,
			3.0f*(1.0f-u)*u*u,
			u*u*u };
		float Bv[4] = { (1.0f-v)*(1.0f-v)*(1.0f-v),
			3.0f*(1.0f-v)*(1.0f-v)*v,
			3.0f*(1.0f-v)*v*v,
			v*v*v };
		for (int i=0; i<4; i++) {
			for (int j=0; j<4; j++) {
				out += p[i+4*j] * Bu[i] * Bv[j];
			}
		}
		return out;
	}

	static void _cubic_bezier_quad(lua_State *L, bool xref)
	{
		vector3f pts[16];
		const int divs_v = luaL_checkinteger(L, 1);
		const int divs_u = luaL_checkinteger(L, 2);
		if (lua_istable(L, 3)) {
			for (int i=0; i<16; i++) {
				lua_pushinteger(L, i+1);
				lua_gettable(L, 3);
				pts[i] = *MyLuaVec::checkVec(L, -1);
				lua_pop(L, 1);
			}
		} else {
			for (int i=0; i<16; i++) {
				pts[i] = *MyLuaVec::checkVec(L, i+3);
			}
		}

		const int numVertsInPatch = (divs_v+1)*(divs_u+1);
		const int vtxStart = s_curBuf->AllocVertices(numVertsInPatch * (xref ? 2 : 1));


		float inc_v = 1.0f / float(divs_v);
		float inc_u = 1.0f / float(divs_u);
		float u,v;
		u = v = 0;
		for (int i=0; i<=divs_u; i++, u += inc_u) {
			v = 0;
			for (int j=0; j<=divs_v; j++, v += inc_v) {
				vector3f p = eval_cubic_bezier_u_v(pts, u, v);
				// this is a very inefficient way of
				// calculating normals...
				vector3f pu = eval_cubic_bezier_u_v(pts, u+0.01f*inc_u, v);
				vector3f pv = eval_cubic_bezier_u_v(pts, u, v+0.01f*inc_v);
				vector3f norm = (pu-p).Cross(pv-p).Normalized();

				s_curBuf->SetVertex(vtxStart + i*(divs_v+1) + j, p, norm);
				if (xref) {
					p.x = -p.x;
					norm.x = -norm.x;
					s_curBuf->SetVertex(vtxStart + numVertsInPatch + i*(divs_v+1) + j, p, norm);
				}
			}
		}

		for (int i=0; i<divs_u; i++) {
			int baseVtx = vtxStart + i*(divs_v+1);
			for (int j=0; j<divs_v; j++) {
				s_curBuf->PushTri(baseVtx+j, baseVtx+j+1+(divs_v+1), baseVtx+j+1);
				s_curBuf->PushTri(baseVtx+j, baseVtx+j+(divs_v+1), baseVtx+j+1+(divs_v+1));
			}
		}
		if (xref) for (int i=0; i<divs_u; i++) {
			int baseVtx = vtxStart + numVertsInPatch + i*(divs_v+1);
			for (int j=0; j<divs_v; j++) {
				s_curBuf->PushTri(baseVtx+j, baseVtx+j+1, baseVtx+j+1+(divs_v+1));
				s_curBuf->PushTri(baseVtx+j, baseVtx+j+1+(divs_v+1), baseVtx+j+(divs_v+1));
			}
		}
	}

	/*
	 * Function: cubic_bezier_quad
	 *
	 * Smoothly interpolated patch shape (cubic interpolation)
	 *
	 * > cubic_bezier_quad(u, v, v1, v2, v3, v4, v5, v6, v7, v8, v9, v10, v11, v12, v13, v14, v15, v16)
	 *
	 * Parameters:
	 *
	 *   u - 'horizontal' subdivisions
	 *   v - 'vertical' subdivisions
	 *   v1-v16 - sixteen control points. v1, v4, 13 and v16 form the corners.
	 *
	 * Example:
	 *
	 * > --patch with a raised center
	 * > cubic_bezier_quad(8, 8,
	 * >   v(0,0,0), v(1,0,0), v(2,0,0), v(3,0,0),
	 * >   v(0,1,0), v(1,1,3), v(2,1,3), v(3,1,0),
	 * >   v(0,2,0), v(1,2,3), v(2,2,3), v(3,2,0),
	 * >   v(0,3,0), v(1,3,0), v(2,3,0), v(3,3,0))
	 *
	 * Availability:
	 *
	 *   pre-alpha 10
	 *
	 * Status:
	 *
	 *   stable
	 *
	 */
	static int cubic_bezier_quad(lua_State *L) { _cubic_bezier_quad(L, false); return 0; }

	/*
	 * Function: xref_cubic_bezier_quad
	 *
	 * Symmetry version of <cubic_bezier_quad>. Result will be duplicated and mirrored
	 * along the X axis.
	 *
	 * Availability:
	 *
	 *   pre-alpha 10
	 *
	 * Status:
	 *
	 *   stable
	 *
	 */
	static int xref_cubic_bezier_quad(lua_State *L) { _cubic_bezier_quad(L, true); return 0; }

	/*
	 * Function: set_material
	 *
	 * Set or update material properties. Materials are activated with <use_material>.
	 * Pioneer materials use the phong lighting model.
	 *
	 * >  set_material(name, red, green, blue, alpha, specular_red, specular_green, specular_blue, shininess, emissive_red, emissive_gree, emissive_blue)
	 *
	 * Parameters:
	 *
	 *   name - one of the names defined in model's materials table
	 *   red - diffuse color, red component
	 *   green - diffuse color, green component
	 *   blue - diffuse color, blue component
	 *   alpha - amount of material's translucency
	 *   specular_red - specular highlight color, red component
	 *   specular_green - specular highlight color, green component
	 *   specular_blue - specular highlight color, blue component
	 *   shininess - strength of specular highlights
	 *   emissive_red - self illumination, red component
	 *   emissive_green - self illumination, green component
	 *   emissive_blue - self illumination, blue component
	 *
	 * Example:
	 *
	 * > set_material('wall', 1.0,1.0,1.0,1.0, 0.3,0.3,0.3,5.0, 0.0,0.0,0.0)
	 * > set_material('windows', 0,0,0,1, 1,1,1,50, .5,.5,0)
	 * > set_material('blue', 0.0,0.0,0.8,1.0) --just rgba
	 *
	 * Availability:
	 *
	 *   pre-alpha 10
	 *
	 * Status:
	 *
	 *   stable
	 *
	 */
	static int set_material(lua_State *L)
	{
		const char *mat_name = luaL_checkstring(L, 1);
		float mat[11];
		if (lua_istable(L, 2)) {
			// material as table of 11 values
			for (int i=0; i<11; i++) {
				lua_pushinteger(L, i+1);
				lua_gettable(L, 2);
				mat[i] = luaL_checknumber(L, -1);
				lua_pop(L, 1);
			}
		} else {
			for (int i=0; i<11; i++) {
				mat[i] = lua_tonumber(L, i+2);
			}
		}
		s_curBuf->SetMaterial(mat_name, mat);
		return 0;
	}

	/*
	 * Function: use_material
	 *
	 * Activate a material to be used with subsequent drawing commands
	 *
	 * >  use_material(name)
	 *
	 * Parameters:
	 *
	 *   name - material defined in model's materials table
	 *
	 * Example:
	 *
	 * > use_material('wall')
	 *
	 * Availability:
	 *
	 *   pre-alpha 10
	 *
	 * Status:
	 *
	 *   stable
	 *
	 */
	static int use_material(lua_State *L)
	{
		const char *mat_name = luaL_checkstring(L, 1);
		try {
			s_curBuf->PushUseMaterial(mat_name);
		} catch (LmrUnknownMaterial) {
			printf("Unknown material name '%s'.\n", mat_name);
			exit(0);
		}
		return 0;
	}

	/*
	 * Function: texture
	 *
	 * Apply a texture map to subsequent geometry. Additionally define
	 * texture UV coordinates by projection.
	 *
	 * > texture(name, pos, uaxis, vaxis)
	 *
	 * Parameters:
	 *
	 *   name - texture file name. texture(nil) disables texture.
	 *   pos  - vector position
	 *   uaxis - U vector
	 *   vaxis - V vector
	 *
	 * Example:
	 *
	 * > texture("hull.png")
	 * > texture("wall.png", v(0,0,0), v(1,0,0), v(0,0,1))
	 *
	 * Availability:
	 *
	 *   pre-alpha 10
	 *
	 * Status:
	 *
	 *   stable
	 *
	 */
	static int texture(lua_State *L)
	{
		const int nargs = lua_gettop(L);
		if (lua_isnil(L, 1)) {
			s_curBuf->SetTexture(0);
		} else {
			lua_getglobal(L, "CurrentDirectory");
			std::string dir = luaL_optstring(L, -1, ".");
			lua_pop(L, 1);

			const char *texfile = luaL_checkstring(L, 1);
			std::string t = FileSystem::JoinPath(dir, texfile);
			if (nargs == 4) {
				// texfile, pos, uaxis, vaxis
				vector3f pos = *MyLuaVec::checkVec(L, 2);
				vector3f uaxis = *MyLuaVec::checkVec(L, 3);
				vector3f vaxis = *MyLuaVec::checkVec(L, 4);
				vector3f waxis = uaxis.Cross(vaxis);

				matrix4x4f trans = matrix4x4f::MakeInvRotMatrix(uaxis, vaxis, waxis);
				trans[12] = -pos.x;
				trans[13] = -pos.y;
				s_curBuf->SetTexMatrix(trans);
			}

			s_curBuf->SetTexture(t.c_str());
		}
		return 0;
	}

/*
 * Function: texture_glow
 *
 * Set a glow map. Meant to be used alongside a texture(). The glow
 * map will override the material's emissive value. The glow texture will
 * be additively blended.
 *
 * > texture_glow('glowmap.png')
 *
 * Parameters:
 *
 *   name - RGB texture file name
 *
 * Availability:
 *
 *   alpha 15
 *
 * Status:
 *
 *   experimental
 */
	static int texture_glow(lua_State *L)
	{
		if (lua_isnil(L, 1)) {
			s_curBuf->SetGlowMap(0);
		} else {
			lua_getglobal(L, "CurrentDirectory");
			std::string dir = luaL_checkstring(L, -1);
			lua_pop(L, 1);

			const char *texfile = luaL_checkstring(L, 1);
			std::string t = dir + std::string("/") + texfile;
			s_curBuf->SetGlowMap(t.c_str());
		}
		return 0;
	}

		static matrix4x4f _textTrans;
		static vector3f _textNorm;
		static void _text_index_callback(int num, Uint16 *vals) {
			const int base = s_curBuf->GetVerticesPos();
			for (int i=0; i<num; i+=3) {
				s_curBuf->PushTri(vals[i]+base, vals[i+1]+base, vals[i+2]+base);
			}
		}
		static void _text_vertex_callback(int num, float offsetX, float offsetY, float *vals) {
			for (int i=0; i<num*3; i+=3) {
				vector3f p = vector3f(offsetX+vals[i], offsetY+vals[i+1], vals[i+2]);
				p = _textTrans * p;
				s_curBuf->PushVertex(p, _textNorm);
			}
		}

	/*
	 * Function: text
	 *
	 * Draw three-dimensional text. For ship registration ID, landing bay numbers...
	 * 
	 * Long strings can create a large number of triangles so try to be
	 * economical.
	 *
	 * > text(text, pos, normal, textdir, scale, centering)
	 *
	 * Parameters:
	 *
	 *   text - string of text
	 *   pos - vector position of lower left corner (if centering is off)
	 *   normal - face normal
	 *   textdir - text rotation
	 *   scale - text scale
	 *   centering - optional table with a named boolean, {center=true/false}, default off
	 *
	 * Example:
	 *
	 * > text("BLOB", v(0,0,0), v(0,0,1), v(1,0,0), 10.0, { center=true }) --horizontal text
	 *
	 * Availability:
	 *
	 *   pre-alpha 10
	 *
	 * Status:
	 *
	 *   stable
	 *
	 */
	static int text(lua_State *L)
	{
		const char *str = luaL_checkstring(L, 1);
		vector3f pos = *MyLuaVec::checkVec(L, 2);
		vector3f *norm = MyLuaVec::checkVec(L, 3);
		vector3f *textdir = MyLuaVec::checkVec(L, 4);
		float scale = luaL_checknumber(L, 5);
		vector3f yaxis = norm->Cross(*textdir).Normalized();
		vector3f zaxis = textdir->Cross(yaxis).Normalized();
		vector3f xaxis = yaxis.Cross(zaxis);
		_textTrans = matrix4x4f::MakeInvRotMatrix(scale*xaxis, scale*yaxis, scale*zaxis);
		
		bool do_center = false;
		if (lua_istable(L, 6)) {
			lua_pushstring(L, "center");
			lua_gettable(L, 6);
			do_center = lua_toboolean(L, -1) != 0;
			lua_pop(L, 1);

			lua_pushstring(L, "xoffset");
			lua_gettable(L, 6);
			float xoff = lua_tonumber(L, -1);
			lua_pop(L, 1);
			
			lua_pushstring(L, "yoffset");
			lua_gettable(L, 6);
			float yoff = lua_tonumber(L, -1);
			lua_pop(L, 1);
			pos += _textTrans * vector3f(xoff, yoff, 0);
		}
	
		if (do_center) {
			float xoff = 0, yoff = 0;
			s_font->MeasureString(str, xoff, yoff);
			pos -= 0.5f * (_textTrans * vector3f(xoff, yoff, 0));
		}
		_textTrans[12] = pos.x;
		_textTrans[13] = pos.y;
		_textTrans[14] = pos.z;
		_textNorm = *norm;
		s_font->GetStringGeometry(str, &_text_index_callback, &_text_vertex_callback);
//text("some literal string", vector pos, vector norm, vector textdir, [xoff=, yoff=, scale=, onflag=])
		return 0;
	}
	
	/*
	 * Function: geomflag
	 *
	 * Set flags for subsequent geometry. Used for collision detection special
	 * cases, such as space station docking bays.
	 *
	 * Model collision should not be disabled entirely or crashes can happen.
	 *
	 * > geomflag(flag)
	 *
	 * Parameters:
	 *
	 *   flag - 0x0:  remove special flag
	 *          0x10: first docking bay
	 *          0x11: second docking bay
	 *          0x12: third docking bay
	 *          0x14: fourth docking bay
	 *          0x8000:  disable collision detection
	 *
	 * Example:
	 *
	 * > geomflag(0x14)
	 * > extrusion(v(-100,0,0), v(-100,0,100), v(0,1,0), 1.0, v(-50,0,0), v(50,0,0), v(50,10,0), v(-50,10,0))
	 * > geomflag(0)
	 *
	 * Availability:
	 *
	 *   pre-alpha 10
	 *
	 * Status:
	 *
	 *   stable
	 *
	 */
	static int geomflag(lua_State *L)
	{
		Uint16 flag = luaL_checkinteger(L, 1);
		s_curBuf->SetGeomFlag(flag);
		return 0;
	}

	/*
	 * Function: zbias
	 *
	 * Fine-tune depth range. Overlapping geometry can be rendered without 
	 * z-fighting using this parameter.
	 *
	 * > zbias(amount, position, normal)
	 *
	 * Parameters:
	 *
	 *   amount - adjustment value, use 0 to restore normal operation
	 *   position - unused
	 *   normal - unused
	 *
	 * Example:
	 *
	 * > quad(v(-1,-0.5,0),v(1,-0.5,0),v(1,0.5,0),v(-1,0.5,0))
	 * > zbias(1.0, v(0,0,0),v(0,0,1))
	 * > text("Some text", v(0,0,0), v(0,0,1), v(1,0,0), .2, {center=true})
   * > zbias(0)
	 *
	 * Availability:
	 *
	 *   pre-alpha 10
	 *
	 * Status:
	 *
	 *   stable
	 *
	 */
	static int zbias(lua_State *L)
	{
		int amount = luaL_checkinteger(L, 1);
		if (! amount) {
			s_curBuf->PushZBias(0, vector3f(0.0), vector3f(0.0));
		} else {
			vector3f *pos = MyLuaVec::checkVec(L, 2);
			vector3f *norm = MyLuaVec::checkVec(L, 3);
			s_curBuf->PushZBias(float(amount), *pos, *norm);
		}
		return 0;
	}

	static void _circle(int steps, const vector3f &center, const vector3f &normal, const vector3f &updir, float radius) {
		const int vtxStart = s_curBuf->AllocVertices(steps);

		const vector3f axis1 = updir.Normalized();
		const vector3f axis2 = updir.Cross(normal).Normalized();

		const float inc = 2.0f*M_PI / float(steps);
		float ang = 0.5f*inc;
		radius /= cosf(ang);
		for (int i=0; i<steps; i++, ang += inc) {
			vector3f p = center + radius * (sin(ang)*axis1 + cos(ang)*axis2);
			s_curBuf->SetVertex(vtxStart+i, p, normal);
		}

		for (int i=2; i<steps; i++) {
			// top cap
			s_curBuf->PushTri(vtxStart, vtxStart+i-1, vtxStart+i);
		}
	}

	/*
	 * Function: circle
	 *
	 * Circle (disc)
	 *
	 * > circle(steps, center, normal, up, radius)
	 *
	 * Parameters:
	 *
	 *   steps - number of vertices
	 *   center - vector position of the center
	 *   normal - face normal vector
	 *   up - up direction vector
	 *   radius - circle radius
	 *
	 * Example:
	 *
	 * > circle(8, v(0,0,0), v(0,1,0), v(0,0,1), .3)
	 *
	 * Availability:
	 *
	 *   pre-alpha 10
	 *
	 * Status:
	 *
	 *   stable
	 *
	 */
	static int circle(lua_State *L)
	{
		int steps = luaL_checkinteger(L, 1);
		const vector3f *center = MyLuaVec::checkVec(L, 2);
		const vector3f *normal = MyLuaVec::checkVec(L, 3);
		const vector3f *updir = MyLuaVec::checkVec(L, 4);
		float radius = lua_tonumber(L, 5);
		_circle(steps, *center, *normal, *updir, radius);
		return 0;
	}

	/*
	 * Function: xref_circle
	 *
	 * Symmetry version of <circle>. Result will be duplicated and mirrored
	 * along the X axis.
	 *
	 * > xref_circle(steps, center, normal, up, radius)
	 *
	 * Availability:
	 *
	 *   pre-alpha 10
	 *
	 * Status:
	 *
	 *   stable
	 *
	 */
	static int xref_circle(lua_State *L)
	{
		int steps = luaL_checkinteger(L, 1);
		vector3f center = *MyLuaVec::checkVec(L, 2);
		vector3f normal = *MyLuaVec::checkVec(L, 3);
		vector3f updir = *MyLuaVec::checkVec(L, 4);
		float radius = lua_tonumber(L, 5);
		_circle(steps, center, normal, updir, radius);
		center.x = -center.x;
		normal.x = -normal.x;
		updir.x = -updir.x;
		_circle(steps, center, normal, updir, radius);
		return 0;
	}

	static void _tube(int steps, const vector3f &start, const vector3f &end, const vector3f &updir, float inner_radius, float outer_radius) {
		const int vtxStart = s_curBuf->AllocVertices(8*steps);

		const vector3f dir = (end-start).Normalized();
		const vector3f axis1 = updir.Normalized();
		const vector3f axis2 = updir.Cross(dir).Normalized();

		const float inc = 2.0f*M_PI / float(steps);
		float ang = 0.5*inc;
		const float radmod = 1.0f/cosf(ang);
		inner_radius *= radmod;
		outer_radius *= radmod;
		for (int i=0; i<steps; i++, ang += inc) {
			vector3f p = (sin(ang)*axis1 + cos(ang)*axis2);
			vector3f p_inner = inner_radius * p;
			vector3f p_outer = outer_radius * p;

			s_curBuf->SetVertex(vtxStart+i, start+p_outer, p);
			s_curBuf->SetVertex(vtxStart+i+steps, end+p_outer, p);
			s_curBuf->SetVertex(vtxStart+i+2*steps, start+p_inner, -p);
			s_curBuf->SetVertex(vtxStart+i+3*steps, end+p_inner, -p);

			s_curBuf->SetVertex(vtxStart+i+4*steps, start+p_outer, -dir);
			s_curBuf->SetVertex(vtxStart+i+5*steps, end+p_outer, dir);
			s_curBuf->SetVertex(vtxStart+i+6*steps, start+p_inner, -dir);
			s_curBuf->SetVertex(vtxStart+i+7*steps, end+p_inner, dir);
		}

		for (int i=0; i<steps-1; i++) {
			s_curBuf->PushTri(vtxStart+i, vtxStart+i+1, vtxStart+i+steps);
			s_curBuf->PushTri(vtxStart+i+1, vtxStart+i+steps+1, vtxStart+i+steps);
			s_curBuf->PushTri(vtxStart+i+2*steps, vtxStart+i+steps+2*steps, vtxStart+i+1+2*steps);
			s_curBuf->PushTri(vtxStart+i+1+2*steps, vtxStart+i+steps+2*steps, vtxStart+i+steps+1+2*steps);
		}
		s_curBuf->PushTri(vtxStart+steps-1, vtxStart, vtxStart+2*steps-1);
		s_curBuf->PushTri(vtxStart, vtxStart+steps, vtxStart+2*steps-1);
		
		s_curBuf->PushTri(vtxStart+3*steps-1, vtxStart+4*steps-1, vtxStart+2*steps);
		s_curBuf->PushTri(vtxStart+2*steps, vtxStart+4*steps-1, vtxStart+3*steps);

		for (int i=0; i<steps-1; i++) {
			// 'start' end
			s_curBuf->PushTri(vtxStart+4*steps+i, vtxStart+6*steps+i, vtxStart+4*steps+i+1);
			
			s_curBuf->PushTri(vtxStart+4*steps+i+1, vtxStart+6*steps+i, vtxStart+6*steps+i+1);
			// 'end' end *cough*
			s_curBuf->PushTri(vtxStart+5*steps+i, vtxStart+5*steps+i+1, vtxStart+7*steps+i);
			
			s_curBuf->PushTri(vtxStart+5*steps+i+1, vtxStart+7*steps+i+1, vtxStart+7*steps+i);
		}
		// 'start' end
		s_curBuf->PushTri(vtxStart+5*steps-1, vtxStart+7*steps-1, vtxStart+4*steps);
		s_curBuf->PushTri(vtxStart+4*steps, vtxStart+7*steps-1, vtxStart+6*steps);
		// 'end' end
		s_curBuf->PushTri(vtxStart+6*steps-1, vtxStart+5*steps, vtxStart+8*steps-1);
		s_curBuf->PushTri(vtxStart+5*steps, vtxStart+7*steps, vtxStart+8*steps-1);
	}
	
	/*
	 * Function: tube
	 *
	 * Hollow cylinder with definable wall thickness
	 *
	 * > tube(steps, start, end, up, innerradius, outerradius)
	 *
	 * Parameters:
	 *
	 *   steps - number of cross-section vertices
	 *   start - start position vector
	 *   end - end position vector
	 *   up - up vector to affect rotation
	 *   innerradius - inner radius
	 *   outerradius - outer radius, must be more than inner
	 *
	 * Example:
	 *
	 * > tube(5, vec(0,0,0), vec(0,20,0), vec(0,1,0), 5.0, 8.0)
	 *
	 * Availability:
	 *
	 *   pre-alpha 10
	 *
	 * Status:
	 *
	 *   stable
	 *
	 */
	static int tube(lua_State *L)
	{
		int steps = luaL_checkinteger(L, 1);
		const vector3f *start = MyLuaVec::checkVec(L, 2);
		const vector3f *end = MyLuaVec::checkVec(L, 3);
		const vector3f *updir = MyLuaVec::checkVec(L, 4);
		float inner_radius = lua_tonumber(L, 5);
		float outer_radius = lua_tonumber(L, 6);
		_tube(steps, *start, *end, *updir, inner_radius, outer_radius);
		return 0;
	}

	/*
	 * Function: xref_tuble
	 *
	 * Symmetry version of <tube>. Result will be duplicated and mirrored
	 * along the X axis.
	 *
	 * > xref_tube(steps, start, end, up, innerradius, outerradius)
	 *
	 * Availability:
	 *
	 *   pre-alpha 10
	 *
	 * Status:
	 *
	 *   stable
	 *
	 */
	static int xref_tube(lua_State *L)
	{
		int steps = luaL_checkinteger(L, 1);
		vector3f start = *MyLuaVec::checkVec(L, 2);
		vector3f end = *MyLuaVec::checkVec(L, 3);
		vector3f updir = *MyLuaVec::checkVec(L, 4);
		float inner_radius = lua_tonumber(L, 5);
		float outer_radius = lua_tonumber(L, 6);
		_tube(steps, start, end, updir, inner_radius, outer_radius);
		start.x = -start.x;
		end.x = -end.x;
		updir.x = -updir.x;
		_tube(steps, start, end, updir, inner_radius, outer_radius);
		return 0;
	}

	static void _tapered_cylinder(int steps, const vector3f &start, const vector3f &end, const vector3f &updir, float radius1, float radius2) {
		const int vtxStart = s_curBuf->AllocVertices(4*steps);

		const vector3f dir = (end-start).Normalized();
		const vector3f axis1 = updir.Normalized();
		const vector3f axis2 = updir.Cross(dir).Normalized();

		const float inc = 2.0f*M_PI / float(steps);
		float ang = 0.5*inc;
		radius1 /= cosf(ang);
		radius2 /= cosf(ang);
		for (int i=0; i<steps; i++, ang += inc) {
			vector3f p1 = radius1 * (sin(ang)*axis1 + cos(ang)*axis2);
			vector3f p2 = radius2 * (sin(ang)*axis1 + cos(ang)*axis2);
			vector3f tmp = (end+p2)-(start+p1);
			vector3f n = tmp.Cross(p1).Cross(tmp).Normalized();

			s_curBuf->SetVertex(vtxStart+i, start+p1, n);
			s_curBuf->SetVertex(vtxStart+i+steps, end+p2, n);
			s_curBuf->SetVertex(vtxStart+i+2*steps, start+p1, -dir);
			s_curBuf->SetVertex(vtxStart+i+3*steps, end+p2, dir);
		}

		for (int i=0; i<steps-1; i++) {
			s_curBuf->PushTri(vtxStart+i, vtxStart+i+1, vtxStart+i+steps);
			s_curBuf->PushTri(vtxStart+i+1, vtxStart+i+steps+1, vtxStart+i+steps);
		}
		s_curBuf->PushTri(vtxStart+steps-1, vtxStart, vtxStart+2*steps-1);
		s_curBuf->PushTri(vtxStart, vtxStart+steps, vtxStart+2*steps-1);

		for (int i=2; i<steps; i++) {
			// bottom cap
			s_curBuf->PushTri(vtxStart+2*steps, vtxStart+2*steps+i, vtxStart+2*steps+i-1);
			// top cap
			s_curBuf->PushTri(vtxStart+3*steps, vtxStart+3*steps+i-1, vtxStart+3*steps+i);
		}
	}


	/*
	 * Function: tapered_cylinder
	 *
	 * A cylinder with one end wider than the other
	 *
	 * > tapered_cylinder(steps, start, end, up, radius, end_radius)
	 *
	 * Parameters:
	 *
	 *   steps - number of cross-section points
	 *   start - vector start position
	 *   end - vector end position
	 *   up - orientation of the ends (does not rotate the entire shape)
	 *   radius - start radius
	 *   end_radius - end radius
	 *
	 * Example:
	 *
	 * > tapered_cylinder(16*lod,v(0,-200,0),v(0,400,0),v(1,0,0),100,50)
	 *
	 * Availability:
	 *
	 *   pre-alpha 10
	 *
	 * Status:
	 *
	 *   stable
	 *
	 */
	static int tapered_cylinder(lua_State *L)
	{
		int steps = luaL_checkinteger(L, 1);
		const vector3f *start = MyLuaVec::checkVec(L, 2);
		const vector3f *end = MyLuaVec::checkVec(L, 3);
		const vector3f *updir = MyLuaVec::checkVec(L, 4);
		float radius1 = lua_tonumber(L, 5);
		float radius2 = lua_tonumber(L, 6);
		_tapered_cylinder(steps, *start, *end, *updir, radius1, radius2);
		return 0;
	}

	/*
	 * Function: xref_tapered_cylinder
	 *
	 * Symmetry version of <tapered_cylinder>. Result will be duplicated and mirrored
	 * along the X axis.
	 *
	 * Availability:
	 *
	 *   pre-alpha 10
	 *
	 * Status:
	 *
	 *   stable
	 *
	 */
	static int xref_tapered_cylinder(lua_State *L)
	{
		/* could optimise for x-reflection but fuck it */
		int steps = luaL_checkinteger(L, 1);
		vector3f start = *MyLuaVec::checkVec(L, 2);
		vector3f end = *MyLuaVec::checkVec(L, 3);
		vector3f updir = *MyLuaVec::checkVec(L, 4);
		float radius1 = lua_tonumber(L, 5);
		float radius2 = lua_tonumber(L, 6);
		_tapered_cylinder(steps, start, end, updir, radius1, radius2);
		start.x = -start.x;
		end.x = -end.x;
		updir.x = -updir.x;
		_tapered_cylinder(steps, start, end, updir, radius1, radius2);
		return 0;
	}

	static void _cylinder(int steps, const vector3f &start, const vector3f &end, const vector3f &updir, float radius) {
		const int vtxStart = s_curBuf->AllocVertices(4*steps);

		const vector3f dir = (end-start).Normalized();
		const vector3f axis1 = updir.Normalized();
		const vector3f axis2 = updir.Cross(dir).Normalized();

		const float inc = 2.0f*M_PI / float(steps);
		float ang = 0.5*inc;
		radius /= cosf(ang);
		for (int i=0; i<steps; i++, ang += inc) {
			vector3f p = radius * (sin(ang)*axis1 + cos(ang)*axis2);
			vector3f n = p.Normalized();

			s_curBuf->SetVertex(vtxStart+i, start+p, n);
			s_curBuf->SetVertex(vtxStart+i+steps, end+p, n);
			s_curBuf->SetVertex(vtxStart+i+2*steps, start+p, -dir);
			s_curBuf->SetVertex(vtxStart+i+3*steps, end+p, dir);
		}

		for (int i=0; i<steps-1; i++) {
			s_curBuf->PushTri(vtxStart+i, vtxStart+i+1, vtxStart+i+steps);
			s_curBuf->PushTri(vtxStart+i+1, vtxStart+i+steps+1, vtxStart+i+steps);
		}
		s_curBuf->PushTri(vtxStart+steps-1, vtxStart, vtxStart+2*steps-1);
		s_curBuf->PushTri(vtxStart, vtxStart+steps, vtxStart+2*steps-1);

		for (int i=2; i<steps; i++) {
			// bottom cap
			s_curBuf->PushTri(vtxStart+2*steps, vtxStart+2*steps+i, vtxStart+2*steps+i-1);
			// top cap
			s_curBuf->PushTri(vtxStart+3*steps, vtxStart+3*steps+i-1, vtxStart+3*steps+i);
		}
	}
	
	/*
	 * Function: cylinder
	 *
	 * A cylinder (ends will be closed)
	 *
	 * > cylinder(steps, start, end, up, radius)
	 *
	 * Parameters:
	 *
	 *   steps - number of cross-section vertices
	 *   start - vector starting position
	 *   end - vector ending position
	 *   up - orientation of the start and end caps, default (0,0,1). Does not
	 *        rotate the entire shape
	 *   radius - cylinder radius
	 *
	 * Example:
	 *
	 * > cylinder(8, v(-5,0,0), v(5,0,0), v(0,0,1), 3) --horizontal cylinder
	 *
	 * Availability:
	 *
	 *   pre-alpha 10
	 *
	 * Status:
	 *
	 *   stable
	 *
	 */
	static int cylinder(lua_State *L)
	{
		int steps = luaL_checkinteger(L, 1);
		const vector3f *start = MyLuaVec::checkVec(L, 2);
		const vector3f *end = MyLuaVec::checkVec(L, 3);
		const vector3f *updir = MyLuaVec::checkVec(L, 4);
		float radius = lua_tonumber(L, 5);
		_cylinder(steps, *start, *end, *updir, radius);
		return 0;
	}

	/*
	 * Function: xref_cylinder
	 *
	 * Symmetry version of <cylinder>. Result will be duplicated and mirrored
	 * along the X axis.
	 *
	 * Availability:
	 *
	 *   pre-alpha 10
	 *
	 * Status:
	 *
	 *   stable
	 *
	 */
	static int xref_cylinder(lua_State *L)
	{
		/* could optimise for x-reflection but fuck it */
		int steps = luaL_checkinteger(L, 1);
		vector3f start = *MyLuaVec::checkVec(L, 2);
		vector3f end = *MyLuaVec::checkVec(L, 3);
		vector3f updir = *MyLuaVec::checkVec(L, 4);
		float radius = lua_tonumber(L, 5);
		_cylinder(steps, start, end, updir, radius);
		start.x = -start.x;
		end.x = -end.x;
		updir.x = -updir.x;
		_cylinder(steps, start, end, updir, radius);
		return 0;
	}

	static void _ring(int steps, const vector3f &start, const vector3f &end, const vector3f &updir, float radius) {

		const vector3f dir = (end-start).Normalized();
		const vector3f axis1 = updir.Normalized();
		const vector3f axis2 = updir.Cross(dir).Normalized();

		const int vtxStart = s_curBuf->AllocVertices(2*steps);

		const float inc = 2.0f*M_PI / float(steps);
		float ang = 0.5*inc;
		radius /= cosf(ang);
		for (int i=0; i<steps; i++, ang += inc) {
			vector3f p = radius * (sin(ang)*axis1 + cos(ang)*axis2);
			vector3f n = p.Normalized();

			s_curBuf->SetVertex(vtxStart+i, start+p, n);
			s_curBuf->SetVertex(vtxStart+i+steps, end+p, n);
		}

		for (int i=0; i<steps-1; i++) {
			s_curBuf->PushTri(vtxStart+i, vtxStart+i+1, vtxStart+i+steps);
			s_curBuf->PushTri(vtxStart+i+1, vtxStart+i+steps+1, vtxStart+i+steps);
		}
		s_curBuf->PushTri(vtxStart+steps-1, vtxStart, vtxStart+2*steps-1);
		s_curBuf->PushTri(vtxStart, vtxStart+steps, vtxStart+2*steps-1);
	}

	/*
	 * Function: ring
	 *
	 * Uncapped cylinder.
	 *
	 * > ring(steps, start, end, up, radius)
	 *
	 * Parameters:
	 *
	 *   steps - number of cross-section vertices
	 *   start - vector starting position
	 *   end - vector ending position
	 *   up - orientation of the start and the end, default (0,0,1). Does not
	 *        rotate the entire shape
	 *   radius - cylinder radius
	 *
	 * Example:
	 *
	 * > ring(8, v(5,0,0), v(5,10,0), v(0,0,1), 3) --10m tall tube
	 *
	 * Availability:
	 *
	 *   pre-alpha 10
	 *
	 * Status:
	 *
	 *   stable
	 *
	 */
	static int ring(lua_State *L)
	{
		int steps = luaL_checkinteger(L, 1);
		const vector3f *start = MyLuaVec::checkVec(L, 2);
		const vector3f *end = MyLuaVec::checkVec(L, 3);
		const vector3f *updir = MyLuaVec::checkVec(L, 4);
		float radius = lua_tonumber(L, 5);
		_ring(steps, *start, *end, *updir, radius);
		return 0;
	}

	/*
	 * Function: xref_ring
	 *
	 * Symmetry version of <ring>. Result will be duplicated and mirrored
	 * along the X axis.
	 *
	 * Availability:
	 *
	 *   pre-alpha 10
	 *
	 * Status:
	 *
	 *   stable
	 *
	 */
	static int xref_ring(lua_State *L)
	{
		int steps = luaL_checkinteger(L, 1);
		vector3f start = *MyLuaVec::checkVec(L, 2);
		vector3f end = *MyLuaVec::checkVec(L, 3);
		vector3f updir = *MyLuaVec::checkVec(L, 4);
		float radius = lua_tonumber(L, 5);
		_ring(steps, start, end, updir, radius);
		start.x = -start.x;
		end.x = -end.x;
		updir.x = -updir.x;
		_ring(steps, start, end, updir, radius);
		return 0;
	}

	/*
	 * Function: invisible_tri
	 *
	 * Invisible triangle useful for defining collision surfaces.
	 *
	 * > invisible_tri(v1, v2, v3)
	 *
	 * Parameters:
	 *
	 *   v1 - vector position of the first vertex
	 *   v2 - vector position of the second vertex
	 *   v3 - vector position of the third vertex
	 *
	 * Example:
	 *
	 * > invisible_tri(v(-100,600,-100),v(100,600,100),v(100,600,-100))
	 *
	 * Availability:
	 *
	 *   pre-alpha 10
	 *
	 * Status:
	 *
	 *   stable
	 *
	 */
	static int invisible_tri(lua_State *L)
	{
		const vector3f *v1 = MyLuaVec::checkVec(L, 1);
		const vector3f *v2 = MyLuaVec::checkVec(L, 2);
		const vector3f *v3 = MyLuaVec::checkVec(L, 3);
		
		vector3f n = ((*v1)-(*v2)).Cross((*v1)-(*v3)).Normalized();
		int i1 = s_curBuf->PushVertex(*v1, n);
		int i2 = s_curBuf->PushVertex(*v2, n);
		int i3 = s_curBuf->PushVertex(*v3, n);
		s_curBuf->PushInvisibleTri(i1, i2, i3);
		return 0;
	}

	/*
	 * Function: tri
	 *
	 * Define one triangle.
	 *
	 * > tri(v1, v2, v3)
	 *
	 * Parameters:
	 *
	 *   v1 - vector position of the first vertex
	 *   v2 - vector position of the second vertex
	 *   v3 - vector position of the third vertex
	 *
	 * Example:
	 *
	 * > tri(v(-4,-4,0), v(4,-4,0), v(4,4,0))
	 *
	 * Availability:
	 *
	 *   pre-alpha 10
	 *
	 * Status:
	 *
	 *   stable
	 *
	 */
	static int tri(lua_State *L)
	{
		const vector3f *v1 = MyLuaVec::checkVec(L, 1);
		const vector3f *v2 = MyLuaVec::checkVec(L, 2);
		const vector3f *v3 = MyLuaVec::checkVec(L, 3);
		
		vector3f n = ((*v1)-(*v2)).Cross((*v1)-(*v3)).Normalized();
		int i1 = s_curBuf->PushVertex(*v1, n);
		int i2 = s_curBuf->PushVertex(*v2, n);
		int i3 = s_curBuf->PushVertex(*v3, n);
		s_curBuf->PushTri(i1, i2, i3);
		return 0;
	}
	
	/*
	 * Function: xref_tri
	 *
	 * Symmetry version of <tri>. Result will be duplicated and mirrored
	 * along the X axis.
	 *
	 * Availability:
	 *
	 *   pre-alpha 10
	 *
	 * Status:
	 *
	 *   stable
	 *
	 */
	static int xref_tri(lua_State *L)
	{
		vector3f v1 = *MyLuaVec::checkVec(L, 1);
		vector3f v2 = *MyLuaVec::checkVec(L, 2);
		vector3f v3 = *MyLuaVec::checkVec(L, 3);
		
		vector3f n = (v1-v2).Cross(v1-v3).Normalized();
		int i1 = s_curBuf->PushVertex(v1, n);
		int i2 = s_curBuf->PushVertex(v2, n);
		int i3 = s_curBuf->PushVertex(v3, n);
		s_curBuf->PushTri(i1, i2, i3);
		v1.x = -v1.x; v2.x = -v2.x; v3.x = -v3.x; n.x = -n.x;
		i1 = s_curBuf->PushVertex(v1, n);
		i2 = s_curBuf->PushVertex(v2, n);
		i3 = s_curBuf->PushVertex(v3, n);
		s_curBuf->PushTri(i1, i3, i2);
		return 0;
	}
	
	/*
	 * Function: quad
	 *
	 * Define a quad (plane, one sided).
	 *
	 * > quad(v1, v2, v3, v4)
	 *
	 * Parameters:
	 *
	 *   v1 - vector location of first vertex
	 *   v2 - vector location of second vertex
	 *   v3 - vector location of third vertex
	 *   v4 - vector location of fourth vertex
	 *
	 * Example:
	 *
	 * > quad(v(-4,-4,0), v(4,-4,0), v(4,4,0), v(-4,4,0))
	 *
	 * Availability:
	 *
	 *   pre-alpha 10
	 *
	 * Status:
	 *
	 *   stable
	 *
	 */
	static int quad(lua_State *L)
	{
		const vector3f *v1 = MyLuaVec::checkVec(L, 1);
		const vector3f *v2 = MyLuaVec::checkVec(L, 2);
		const vector3f *v3 = MyLuaVec::checkVec(L, 3);
		const vector3f *v4 = MyLuaVec::checkVec(L, 4);
		
		vector3f n = ((*v1)-(*v2)).Cross((*v1)-(*v3)).Normalized();
		int i1 = s_curBuf->PushVertex(*v1, n);
		int i2 = s_curBuf->PushVertex(*v2, n);
		int i3 = s_curBuf->PushVertex(*v3, n);
		int i4 = s_curBuf->PushVertex(*v4, n);
		s_curBuf->PushTri(i1, i2, i3);
		s_curBuf->PushTri(i1, i3, i4);
		return 0;
	}
	
	/*
	 * Function: xref_quad
	 *
	 * Symmetry version of <quad>. Result will be duplicated and mirrored
	 * along the X axis.
	 *
	 * Availability:
	 *
	 *   pre-alpha 10
	 *
	 * Status:
	 *
	 *   stable
	 *
	 */
	static int xref_quad(lua_State *L)
	{
		vector3f v1 = *MyLuaVec::checkVec(L, 1);
		vector3f v2 = *MyLuaVec::checkVec(L, 2);
		vector3f v3 = *MyLuaVec::checkVec(L, 3);
		vector3f v4 = *MyLuaVec::checkVec(L, 4);
		
		vector3f n = (v1-v2).Cross(v1-v3).Normalized();
		int i1 = s_curBuf->PushVertex(v1, n);
		int i2 = s_curBuf->PushVertex(v2, n);
		int i3 = s_curBuf->PushVertex(v3, n);
		int i4 = s_curBuf->PushVertex(v4, n);
		s_curBuf->PushTri(i1, i2, i3);
		s_curBuf->PushTri(i1, i3, i4);
		v1.x = -v1.x; v2.x = -v2.x; v3.x = -v3.x; v4.x = -v4.x; n.x = -n.x;
		i1 = s_curBuf->PushVertex(v1, n);
		i2 = s_curBuf->PushVertex(v2, n);
		i3 = s_curBuf->PushVertex(v3, n);
		i4 = s_curBuf->PushVertex(v4, n);
		s_curBuf->PushTri(i1, i3, i2);
		s_curBuf->PushTri(i1, i4, i3);
		return 0;
	}

	/*
	 * Function: thruster
	 *
	 * Define a position for a ship thruster.
	 * 
	 * Thrusters are purely a visual effect and do not affect handling characteristics.
	 *
	 * > thruster(position, direction, size, linear_only)
	 *
	 * Parameters:
	 *
	 *   position - position vector
	 *   direction - direction vector, pointing "away" from the ship, 
	 *               determines also when the thruster is actually animated
	 *   size - scale of the thruster flame
	 *   linear_only - only appear for linear (back, forward) thrust
	 *
	 * Example:
	 *
	 * > thruster(v(0,5,-10), v(0,1,0), 10) --top thruster
	 * > thruster(v(0,0,5), v(0,0,1), 30, true) --back thruster
	 *
	 * Availability:
	 *
	 *   pre-alpha 10
	 *
	 * Status:
	 *
	 *   stable
	 *
	 */
	static int thruster(lua_State *L)
	{
		const vector3f *pos = MyLuaVec::checkVec(L, 1);
		const vector3f *dir = MyLuaVec::checkVec(L, 2);
		const float power = luaL_checknumber(L, 3);
		bool linear_only = false;
		if (lua_isboolean(L, 4)) {
			linear_only = lua_toboolean(L, 4) != 0;
		}
		s_curBuf->PushThruster(*pos, *dir, power, linear_only);
		return 0;
	}

	/*
	 * Function: xref_thruster
	 *
	 * Symmetry version of <thruster>. Result will be duplicated and mirrored
	 * along the X axis.
	 *
	 * Availability:
	 *
	 *   pre-alpha 10
	 *
	 * Status:
	 *
	 *   stable
	 *
	 */
	static int xref_thruster(lua_State *L)
	{
		vector3f pos = *MyLuaVec::checkVec(L, 1);
		const vector3f *dir = MyLuaVec::checkVec(L, 2);
		const float power = luaL_checknumber(L, 3);
		bool linear_only = false;
		if (lua_isboolean(L, 4)) {
			linear_only = lua_toboolean(L, 4) != 0;
		}
		s_curBuf->PushThruster(pos, *dir, power, linear_only);
		pos.x = -pos.x;
		s_curBuf->PushThruster(pos, *dir, power, linear_only);
		return 0;
	}

	/*
	 * Function: get_time
	 *
	 * Get the game time. Use this to run continuous animations.
	 * For example, blinking lights, rotating radar dishes and church tower
	 * clock hands.
	 *
	 * > local seconds, minutes, hours, days = get_time()
	 * > local seconds = get_time('SECONDS')
	 * > local minutes = get_time('MINUTES')
	 * > local hours = get_time('HOURS')
	 * > local days = get_time('DAYS')
	 *
	 * Parameters:
	 *
	 *   units - optional. If specified, there will be one return value, in
	 *           the specified units. Otherwise, all four units are returned.
	 *           available units are: 'SECONDS', 'MINUTES', 'HOURS', 'DAYS'
	 *
	 * Returns:
	 *
	 *   seconds - the time in seconds
	 *   hours   - the time in hours
	 *   minutes - the time in minutes
	 *   days    - the time in days
	 *
	 *   The above values include fractional components.
	 *
	 * Example:
	 *
	 * > local seconds = get_time('SECONDS')
	 *
	 * Availability:
	 *
	 *   alpha 16
	 *
	 * Status:
	 *
	 *   stable
	 *
	 */
	static int get_time(lua_State *L)
	{
		assert(s_curParams != 0);
		double t = s_curParams->time;
		int nparams = lua_gettop(L);
		if (nparams == 0) {
			lua_pushnumber(L, t);
			lua_pushnumber(L, t / 60.0);
			lua_pushnumber(L, t / 3600.0);
			lua_pushnumber(L, t / (24*3600.0));
			return 4;
		} else if (nparams == 1) {
			const char *units = luaL_checkstring(L, 1);
			if (strcmp(units, "SECONDS") == 0)
				lua_pushnumber(L, t);
			else if (strcmp(units, "MINUTES") == 0)
				lua_pushnumber(L, t / 60.0);
			else if (strcmp(units, "HOURS") == 0)
				lua_pushnumber(L, t / 3600.0);
			else if (strcmp(units, "DAYS") == 0)
				lua_pushnumber(L, t / (24 * 3600.0));
			else
				return luaL_error(L,
					"Unknown unit type '%s' specified for get_time "
					"(expected 'SECONDS', 'MINUTES', 'HOURS' or 'DAYS').", units);
			return 1;
		} else {
			return luaL_error(L, "Expected 0 or 1 parameters, but got %d.", nparams);
		}
	}

	/*
	 * Function: get_equipment
	 *
	 * Get the type of equipment mounted in a particular slot.
	 * Only valid for ship models.
	 *
	 * > local equip_type = get_equipment(slot, index)
	 *
	 * Parameters:
	 *
	 *   slot - a slot name, from <Constants.EquipSlot>
	 *   index - the item index within that slot (optional; 1-based index)
	 *
	 * Returns:
	 *
	 *   equip_type - a <Constants.EquipType> string, or 'nil' if there is
	 *                no equipment in that slot.
	 *
	 *   If no index is specified, then all equipment in the specified slot
	 *   is returned (as separate return values)
	 *
	 * Example:
	 *
	 * > if get_equipment('FUELSCOOP')
	 * > local missile1, missile2, missile3, missile4 = get_equipment('MISSILE')
	 * > local missile2 = get_equipment('MISSILE', 2)
	 *
	 * Availability:
	 *
	 *   alpha 16
	 *
	 * Status:
	 *
	 *   stable
	 *
	 */
	static int get_equipment(lua_State *L)
	{
		assert(s_curParams != 0);
		if (s_curParams->equipment) {
			const char *slotName = luaL_checkstring(L, 1);
			int index = luaL_optinteger(L, 2, 0);
			Equip::Slot slot = static_cast<Equip::Slot>(LuaConstants::GetConstant(L, "EquipSlot", slotName));

			if (index > 0) {
				// index - 1 because Lua uses 1-based indexing
				Equip::Type equip = s_curParams->equipment->Get(slot, index - 1);
				if (equip == Equip::NONE)
					lua_pushnil(L);
				else
					lua_pushstring(L, LuaConstants::GetConstantString(L, "EquipType", equip));
				return 1;
			} else {
				const EquipSet &es = *s_curParams->equipment;
				const int slotSize = es.GetSlotSize(slot);
				int i = 0, count = 0;
				Equip::Type equip = Equip::NONE;
				while (i < slotSize) {
					equip = es.Get(slot, i++);
					if (equip != Equip::NONE) {
						PiVerify(lua_checkstack(L, 1));
						lua_pushstring(L, LuaConstants::GetConstantString(L, "EquipType", equip));
						++count;
					}
				}
				return count;
			}
		} else
			return luaL_error(L, "Equipment is only valid for ships.");
	}

	/*
	 * Function: get_animation_stage
	 *
	 * Get the stage of an animation. The meaning of this depends on the animation.
	 *
	 * > local stage = get_animation_stage(animation)
	 *
	 * Parameters:
	 *
	 *   animation - an animation name, from <Constants.ShipAnimation> for ships
	 *               or from <Constants.SpaceStationAnimation> for space stations
	 *
	 * Returns:
	 *
	 *   stage - the stage of the animation (meaning is animation dependent)
	 *
	 * Availability:
	 *
	 *   alpha 16
	 *
	 * Status:
	 *
	 *   stable
	 *
	 */
	static int get_animation_stage(lua_State *L)
	{
		assert(s_curParams != 0);
		if (s_curParams->animationNamespace) {
			const char *animName = luaL_checkstring(L, 1);
			int anim = LuaConstants::GetConstant(L, s_curParams->animationNamespace, animName);
			assert(anim >= 0 && anim < LmrObjParams::LMR_ANIMATION_MAX);
			lua_pushinteger(L, s_curParams->animStages[anim]);
			return 1;
		} else
			return luaL_error(L, "You can only use get_animation_stage for model types that are supposed to have animations.");
	}

	/*
	 * Function: get_animation_position
	 *
	 * Get the position of an animation.
	 *
	 * > local pos = get_animation_position(animation)
	 *
	 * Parameters:
	 *
	 *   animation - an animation name, from <Constants.ShipAnimation> for ships
	 *               or from <Constants.SpaceStationAnimation> for space stations
	 *
	 * Returns:
	 *
	 *   pos - the position of the animation (typically from 0 to 1)
	 *
	 * Example:
	 *
	 * > local pos = get_animation_position('WHEEL_STATE')
	 * > -- display landing gear in appropriate position
	 *
	 * Availability:
	 *
	 *   alpha 16
	 *
	 * Status:
	 *
	 *   stable
	 *
	 */
	static int get_animation_position(lua_State *L)
	{
		assert(s_curParams != 0);
		if (s_curParams->animationNamespace) {
			const char *animName = luaL_checkstring(L, 1);
			int anim = LuaConstants::GetConstant(L, s_curParams->animationNamespace, animName);
			assert(anim >= 0 && anim < LmrObjParams::LMR_ANIMATION_MAX);
			lua_pushnumber(L, s_curParams->animValues[anim]);
			return 1;
		} else
			return luaL_error(L, "You can only use get_animation_position for model types that are supposed to have animations.");
	}

	/*
	 * Function: get_flight_state
	 *
	 * Get the flight state of the ship.
	 *
	 * > local state = get_flight_state()
	 *
	 * Returns:
	 *
	 *   state - one of the flight state constants from <Constants.ShipFlightState>
	 *
	 * Example:
	 *
	 * > local flight_state = get_flight_state()
	 * > if flight_state == 'LANDED' then
	 * >   -- enable rough landing lights
	 * > end
	 *
	 * Availability:
	 *
	 *   alpha 16
	 *
	 * Status:
	 *
	 *   stable
	 *
	 */
	static int get_flight_state(lua_State *L)
	{
		assert(s_curParams != 0);
		// if there is equipment then there should also be a flightState
		if (s_curParams->equipment) {
			lua_pushstring(L, LuaConstants::GetConstantString(L, "ShipFlightState", s_curParams->flightState));
			return 1;
		} else
			return luaL_error(L, "Flight state is only valid for ships.");
	}

	/*
	 * Function: get_label
	 *
	 * Return the main label string to display on an object.
	 * For ships this is the registration ID, for stations it's the
	 * station name, for cargo pods it's the contents.
	 *
	 * > local label = get_label()
	 *
	 * Returns:
	 *
	 *   label - the main string to display on the object
	 *
	 * Example:
	 *
	 * > local regid = get_label()
	 * > text(regid, v(0,0,0), v(0,0,1), v(1,0,0), 10.0)
	 *
	 * Availability:
	 *
	 *   alpha 16
	 *
	 * Status:
	 *
	 *   stable
	 *
	 */
	static int get_label(lua_State *L)
	{
		assert(s_curParams != 0);
		lua_pushstring(L, s_curParams->label ? s_curParams->label : "");
		return 1;
	}

	/*
	 * Function: get_arg_material
	 *
	 * Return material parameters passed from C++ code
	 *
	 * > get_arg_material(index)
	 *
	 * Parameters:
	 *
	 *   index - argument number. Used arguments are:
	 *           - 0, primary ship flavour material (shinyness is somewhat random)
	 *           - 1, secondary ship flavour material (shinyness is somewhat random)
	 *           - 2, completely white, shine-less material
	 *
	 * Example:
	 *
	 * > set_material('body', get_arg_material(0))
	 * > use_material('body')
	 * > load_obj('hull.obj')
	 *
	 * Availability:
	 *
	 *   pre-alpha 10
	 *
	 * Status:
	 *
	 *   stable
	 *
	 */
	static int get_arg_material(lua_State *L)
	{
		assert(s_curParams != 0);
		int n = luaL_checkinteger(L, 1);
		lua_createtable (L, 11, 0);

		const LmrMaterial &mat = s_curParams->pMat[n];

		for (int i=0; i<4; i++) {
			lua_pushinteger(L, 1+i);
			lua_pushnumber(L, mat.diffuse[i]);
			lua_settable(L, -3);
		}
		for (int i=0; i<3; i++) {
			lua_pushinteger(L, 5+i);
			lua_pushnumber(L, mat.specular[i]);
			lua_settable(L, -3);
		}
		lua_pushinteger(L, 8);
		lua_pushnumber(L, mat.shininess);
		lua_settable(L, -3);
		for (int i=0; i<3; i++) {
			lua_pushinteger(L, 9+i);
			lua_pushnumber(L, mat.emissive[i]);
			lua_settable(L, -3);
		}
		return 1;
	}

	/*
	 * Function: billboard
	 *
	 * Textured plane that always faces the camera.
	 * 
	 * Does not use materials, will not affect collisions.
	 *
	 * > billboard(texture, size, color, points)
	 *
	 * Parameters:
	 *
	 *   texture - texture file to use
	 *   size - billboard size
	 *   color - rgba vector
	 *   points - table of vertices to define several billboards and their
	 *            positions, supply at least one e.g. { v(0,0,0) }
	 *
	 * Example:
	 *
	 * > billboard('halo.png', 10, v(0,1,0), { v(0,0,0) }) --greenish light sprite
	 *
	 * Availability:
	 *
	 *   pre-alpha 10
	 *
	 * Status:
	 *
	 *   stable
	 *
	 */
	static int billboard(lua_State *L)
	{
//		billboard('texname', size, color, { p1, p2, p3, p4 })
		const char *texname = luaL_checkstring(L, 1);
		const float size = luaL_checknumber(L, 2);
		const vector3f color = *MyLuaVec::checkVec(L, 3);
		std::vector<vector3f> points;

		if (lua_istable(L, 4)) {
			for (int i=1;; i++) {
				lua_pushinteger(L, i);
				lua_gettable(L, 4);
				if (lua_isnil(L, -1)) {
					lua_pop(L, 1);
					break;
				}
				points.push_back(*MyLuaVec::checkVec(L, -1));
				lua_pop(L, 1);
			}
		}
		s_curBuf->PushBillboards(texname, size, color, points.size(), &points[0]);
		return 0;
	}
	////////////////////////////////////////////////////////////////
	
#define ICOSX	0.525731112119133f
#define ICOSZ	0.850650808352039f

	static const vector3f icosahedron_vertices[12] = {
		vector3f(-ICOSX, 0.0, ICOSZ), vector3f(ICOSX, 0.0, ICOSZ), vector3f(-ICOSX, 0.0, -ICOSZ), vector3f(ICOSX, 0.0, -ICOSZ),
		vector3f(0.0, ICOSZ, ICOSX), vector3f(0.0, ICOSZ, -ICOSX), vector3f(0.0, -ICOSZ, ICOSX), vector3f(0.0, -ICOSZ, -ICOSX),
		vector3f(ICOSZ, ICOSX, 0.0), vector3f(-ICOSZ, ICOSX, 0.0), vector3f(ICOSZ, -ICOSX, 0.0), vector3f(-ICOSZ, -ICOSX, 0.0)
	};

	static const int icosahedron_faces[20][3] = {
		{0,4,1}, {0,9,4}, {9,5,4}, {4,5,8}, {4,8,1},
		{8,10,1}, {8,3,10},{5,3,8}, {5,2,3}, {2,7,3},
		{7,10,3}, {7,6,10}, {7,11,6}, {11,0,6}, {0,1,6},
		{6,1,10}, {9,0,11}, {9,11,2}, {9,2,5}, {7,2,11}
	};

	static void _sphere_subdivide (const matrix4x4f &trans, const vector3f &v1, const vector3f &v2, const vector3f &v3,
			const int i1, const int i2, const int i3, int depth)
	{
		if (depth == 0) {
			s_curBuf->PushTri(i1, i3, i2);
			return;
		}

		const vector3f v12 = (v1+v2).Normalized();
		const vector3f v23 = (v2+v3).Normalized();
		const vector3f v31 = (v3+v1).Normalized();
		const int i12 = s_curBuf->PushVertex(trans * v12, trans.ApplyRotationOnly(v12));
		const int i23 = s_curBuf->PushVertex(trans * v23, trans.ApplyRotationOnly(v23));
		const int i31 = s_curBuf->PushVertex(trans * v31, trans.ApplyRotationOnly(v31));
		_sphere_subdivide(trans, v1, v12, v31, i1, i12, i31, depth-1);
		_sphere_subdivide(trans, v2, v23, v12, i2, i23, i12, depth-1);
		_sphere_subdivide(trans, v3, v31, v23, i3, i31, i23, depth-1);
		_sphere_subdivide(trans, v12, v23, v31, i12, i23, i31, depth-1);
	}
	static void _get_orientation(lua_State *l, int stackpos, matrix4x4f &trans)
	{
		if ((lua_gettop(l) < stackpos) || lua_isnil(l, stackpos)) {
			trans = matrix4x4f::Identity();
		} else {
			trans = *MyLuaMatrix::checkMatrix(l, stackpos);
		}
	}


	/*
	 * Function: sphere
	 *
	 * Icosahedron style sphere.
	 *
	 * > sphere(subdivisions, transform)
	 *
	 * Parameters:
	 *
	 *   subdivisions - times to subdivide the model, icosahedron has twenty sides
	 *   transform - optional transform matrix
	 *
	 * Example:
	 *
	 * > sphere(0) --standard 20 triangles
	 * > sphere(3) --a lot smoother (1280 triangles)
	 *
	 * Availability:
	 *
	 *   pre-alpha 10
	 *
	 * Status:
	 *
	 *   stable
	 *
	 */
	static int sphere (lua_State *l)
	{
		int i, subdivs;
		matrix4x4f trans;
		subdivs = luaL_checkinteger(l, 1);
		if ((subdivs < 0) || (subdivs > 4)) {
			luaL_error(l, "sphere(subdivs, transform): subdivs must be in range [0,4]");
		}
		_get_orientation(l, 2, trans);

		int vi[12];
		for (i=0; i<12; i++) {
			const vector3f &v = icosahedron_vertices[i];
			vi[i] = s_curBuf->PushVertex(trans * v, trans.ApplyRotationOnly(v));
		}
			
		for (i=0; i<20; i++) {
			_sphere_subdivide (trans, icosahedron_vertices[icosahedron_faces[i][0]],
					icosahedron_vertices[icosahedron_faces[i][1]],
					icosahedron_vertices[icosahedron_faces[i][2]],
					vi[icosahedron_faces[i][0]],
					vi[icosahedron_faces[i][1]],
					vi[icosahedron_faces[i][2]],
					subdivs);
		}
		return 0;
	}


	/*
	 * Function: sphere_slice
	 *
	 * Partially sliced sphere. For domes and such.
	 * 
	 * The resulting shape will be capped (closed).
	 *
	 * > sphere_slice(lat_segs, long_segs, angle1, angle2, transform)
	 *
	 * Parameters:
	 *
	 *   lat_segs - latitudinal subdivisions
	 *   long_segs - longitudinal subdivisions
	 *   angle1 - angle, or amount to slice from bottom, 0.5*pi would be halfway
	 *   angle2 - slice angle from top
	 *   transform - matrix transform to translate, rotate or scale the result
	 *
	 * Example:
	 *
	 * > sphere_slice(6,6,0.5*math.pi,0.0, Matrix.scale(v(2,2,2))) --slice off bottom half
	 * > sphere_slice(6,6,0.5*math.pi,0.2*math.pi, Matrix.scale(v(2,2,2))) --take off a bit from top as well
	 *
	 * Availability:
	 *
	 *   pre-alpha 10
	 *
	 * Status:
	 *
	 *   stable
	 *
	 */
	static int sphere_slice(lua_State *l)
	{
		int LAT_SEGS;
		int LONG_SEGS;
		float sliceAngle1, sliceAngle2;
		LONG_SEGS = luaL_checkinteger(l, 1);
		LAT_SEGS = luaL_checkinteger(l, 2);
		sliceAngle1 = luaL_checknumber(l, 3);
		sliceAngle2 = luaL_checknumber(l, 4);
			//luaL_error(l, "sphere(subdivs, transform): subdivs must be in range [0,4]");
		matrix4x4f trans;
		_get_orientation(l, 5, trans);
		const vector3f yaxis(trans[4], trans[5], trans[6]);
		float latDiff = (sliceAngle2-sliceAngle1) / float(LAT_SEGS);

		float rot = 0.0;
		float *sinTable = static_cast<float*>(alloca(sizeof(float)*(LONG_SEGS+1)));
		float *cosTable = static_cast<float*>(alloca(sizeof(float)*(LONG_SEGS+1)));
		for (int i=0; i<=LONG_SEGS; i++, rot += 2.0*M_PI/float(LONG_SEGS)) {
			sinTable[i] = float(sin(rot));
			cosTable[i] = float(cos(rot));
		}

		int *idx = new int[LONG_SEGS+2];
		int *idx2 = new int[LONG_SEGS+2];
		// cap the top
		float cosLat2 = cos(sliceAngle1);
		float sinLat2 = sin(sliceAngle1);
		vector3f cap_norm = yaxis.Normalized();
		for (int i=0; i<=LONG_SEGS; i++) {
			vector3f v0(sinLat2*sinTable[i], cosLat2, -sinLat2*cosTable[i]);
			idx[i] = s_curBuf->PushVertex(trans * v0, cap_norm);
			idx2[i] = s_curBuf->PushVertex(trans * v0, trans.ApplyRotationOnly(v0)); // for later
		}
		for (int i=0; i<LONG_SEGS-1; i++) {
			s_curBuf->PushTri(idx[0], idx[i+2], idx[i+1]);
		}

		for (int j=1; j<=LAT_SEGS; j++) {
			cosLat2 = cos(sliceAngle1+latDiff*j);
			sinLat2 = sin(sliceAngle1+latDiff*j);
			for (int i=0; i<=LONG_SEGS; i++) {
				vector3f v1(sinLat2*sinTable[i], cosLat2, -sinLat2*cosTable[i]);
				idx[i] = idx2[i];
				idx2[i] = s_curBuf->PushVertex(trans * v1, trans.ApplyRotationOnly(v1));
			}
			for (int i=0; i<LONG_SEGS; i++) {
				s_curBuf->PushTri(idx[i], idx2[i+1], idx2[i]);
				s_curBuf->PushTri(idx[i], idx[i+1], idx2[i+1]);
			}
		}
		// cap the bottom
		cap_norm = -cap_norm;
		for (int i=0; i<=LONG_SEGS; i++) {
			vector3f v1(sinLat2*sinTable[i], cosLat2, -sinLat2*cosTable[i]);
			idx[i] = s_curBuf->PushVertex(trans * v1, cap_norm);
		}
		for (int i=0; i<LONG_SEGS-1; i++) {
			s_curBuf->PushTri(idx[0], idx[i+1], idx[i+2]);
		}
		delete [] idx;
		delete [] idx2;

		return 0;
	}



} /* namespace ModelFuncs */

namespace ObjLoader {
	static std::map<std::string, std::string> load_mtl_file(lua_State *L, const char* mtl_file) {
		std::map<std::string, std::string> mtl_map;
		char name[1024] = "", file[1024];

		lua_getglobal(L, "CurrentDirectory");
		std::string curdir = luaL_optstring(L, -1, ".");
		lua_pop(L, 1);

		const std::string path = FileSystem::JoinPath(curdir, mtl_file);
		RefCountedPtr<FileSystem::FileData> mtlfiledata = FileSystem::gameDataFiles.ReadFile(path);
		if (!mtlfiledata) {
			printf("Could not open %s\n", path.c_str());
			throw LmrUnknownMaterial();
		}

		std::string line;
		StringRange mtlfilerange = mtlfiledata->AsStringRange();
		for (int line_no=1; !mtlfilerange.Empty(); line_no++) {
			line = mtlfilerange.ReadLine().StripSpace();

			if (!strncasecmp(line.c_str(), "newmtl ", 7)) {
				PiVerify(1 == sscanf(line.c_str(), "newmtl %s", name));
			}
			if (!strncasecmp(line.c_str(), "map_K", 5) && strlen(name) > 0) {
				PiVerify(1 == sscanf(line.c_str(), "map_Kd %s", file));
				mtl_map[name] = file;
			}
		}

		return mtl_map;
	}

	/*
	 * Function: load_obj
	 *
	 * Load a Wavefront OBJ model file.
	 * 
	 * If an associated .mtl material definition file is found, Pioneer will
	 * attempt to interpret it the best it can, including texture usage. Note that
	 * Pioneer supports only one texture per .obj file.
	 *
	 * > load_obj(modelname, transform)
	 *
	 * Parameters:
	 *
	 *   modelname - .obj file name to load
	 *   transform - optional transform matrix, for example Matrix.scale(v(2,2,2))
	 *               will double the model scale along all three axes
	 *
	 * Example:
	 *
	 * > load_obj_file('wing.obj')
   * > load_obj_file('wing.obj', Matrix.translate(v(-5,0,0)) --shift left
	 *
	 * Availability:
	 *
	 *   pre-alpha 10
	 *
	 * Status:
	 *
	 *   stable
	 *
	 */
	struct objTriplet {	int v, n, uv; };
	const bool operator< (const objTriplet &t1, const objTriplet &t2) {
		if (t1.v < t2.v) return true; if (t1.v > t2.v) return false;
		if (t1.n < t2.n) return true; if (t1.n > t2.n) return false;
		if (t1.uv < t2.uv) return true; return false;
	}

	static int load_obj_file(lua_State *L)
	{
		const char *obj_name = luaL_checkstring(L, 1);
		int numArgs = lua_gettop(L);
		matrix4x4f *transform = 0;
		if (numArgs > 1) {
			transform = MyLuaMatrix::checkMatrix(L, 2);
		}

		lua_getglobal(L, "CurrentDirectory");
		const std::string curdir = luaL_checkstring(L, -1);
		lua_pop(L, 1);

		const std::string path = FileSystem::JoinPath(curdir, obj_name);
		RefCountedPtr<FileSystem::FileData> objdata = FileSystem::gameDataFiles.ReadFile(path);
		if (!objdata) {
			Error("Could not open '%s'\n", path.c_str());
		}

		StringRange objdatabuf = objdata->AsStringRange();

		std::vector<vector3f> vertices;
		std::vector<vector3f> texcoords;
		std::vector<vector3f> normals;
		std::map<std::string, std::string> mtl_map;
		std::string texture;

		// maps obj file vtx_idx,norm_idx to a single GeomBuffer vertex index
		std::map<objTriplet, int> vtxmap;

		std::string line;
		for (int line_no=1; !objdatabuf.Empty(); line_no++) {
			line = objdatabuf.ReadLine();
			const char *buf = line.c_str();

			if ((buf[0] == 'v') && buf[1] == ' ') {
				// vertex
				vector3f v;
				PiVerify(3 == sscanf(buf, "v %f %f %f", &v.x, &v.y, &v.z));
				if (transform) v = (*transform) * v;
				vertices.push_back(v);
			}
			else if ((buf[0] == 'v') && (buf[1] == 'n') && (buf[2] == ' ')) {
				// normal
				vector3f v;
				PiVerify(3 == sscanf(buf, "vn %f %f %f", &v.x, &v.y, &v.z));
				if (transform) v = ((*transform) * v).Normalized();
				normals.push_back(v);
			}
			else if ((buf[0] == 'v') && (buf[1] == 't') && (buf[2] == ' ')) {
				// texture
				vector3f v;
				PiVerify(2 == sscanf(buf, "vt %f %f", &v.x, &v.y));
				//max, blender use 0,0 as lower left so flip vertical
				v.y = 1.0 - v.y;
				texcoords.push_back(v);
			}
			else if ((buf[0] == 'f') && (buf[1] == ' ')) {
				// how many vertices in this face?
				const int MAX_VTX_FACE = 64;
				const char *bit[MAX_VTX_FACE];
				const char *pos = &buf[2];
				int numBits = 0;
				while ((pos[0] != '\0') && (numBits < MAX_VTX_FACE)) {
					bit[numBits++] = pos;
					while(pos[0] && !isspace(pos[0])) pos++;
					while (isspace(pos[0])) pos++;
				}

				int realVtxIdx[MAX_VTX_FACE];
				int vi[MAX_VTX_FACE], ni[MAX_VTX_FACE], ti[MAX_VTX_FACE];
				bool build_normals = false;
				for (int i=0; i<numBits; i++) {
					if (3 == sscanf(bit[i], "%d/%d/%d", &vi[i], &ti[i], &ni[i])) {
						// good
					}
					else if (2 == sscanf(bit[i], "%d//%d", &vi[i], &ni[i])) {
						// good
					}
					else if (1 == sscanf(bit[i], "%d", &vi[i])) {
						build_normals = true;
					} else {
						puts(bit[i]);
						Error("Obj file has no normals or is otherwise too weird at line %d\n", line_no);
					}
					// indices start from 1 in obj file
					vi[i]--; ni[i]--;ti[i]--;
				}

				if (build_normals) {
					// not nice without normals
					for (int i=0; i<numBits-2; i++) {
						vector3f &a = vertices[vi[0]];
						vector3f &b = vertices[vi[i+1]];
						vector3f &c = vertices[vi[i+2]];
						vector3f n = (a-b).Cross(a-c).Normalized();
						int vtxStart = s_curBuf->AllocVertices(3);
						if (texcoords.empty()) {
							// no UV coords
							s_curBuf->SetVertex(vtxStart, a, n);
							s_curBuf->SetVertex(vtxStart+1, b, n);
							s_curBuf->SetVertex(vtxStart+2, c, n);
						} else {
							s_curBuf->SetVertex(vtxStart, a, n, texcoords[ti[i]].x, texcoords[ti[i]].y);
							s_curBuf->SetVertex(vtxStart+1, b, n, texcoords[ti[i+1]].x, texcoords[ti[i+1]].y);
							s_curBuf->SetVertex(vtxStart+2, c, n, texcoords[ti[i+2]].x, texcoords[ti[i+2]].y);
						}
						if (texture.size()) s_curBuf->SetTexture(texture.c_str());
						s_curBuf->PushTri(vtxStart, vtxStart+1, vtxStart+2);
					}
				} else {
					for (int i=0; i<numBits; i++) {
						// SHARE THE PAIN!
						objTriplet t = { vi[i], ni[i], ti[i] };
						std::map<objTriplet, int>::iterator it = vtxmap.find(t);
						if (it == vtxmap.end()) {
							// insert the horrible thing
							int vtxStart = s_curBuf->AllocVertices(1);
							if (texcoords.empty()) {
								// no UV coords
								s_curBuf->SetVertex(vtxStart, vertices[vi[i]], normals[ni[i]]);
							} else {
								s_curBuf->SetVertex(vtxStart, vertices[vi[i]], normals[ni[i]], texcoords[ti[i]].x, texcoords[ti[i]].y);
							}
							vtxmap[t] = vtxStart;
							realVtxIdx[i] = vtxStart;
						} else {
							realVtxIdx[i] = (*it).second;
						}
					}
					if (texture.size()) s_curBuf->SetTexture(texture.c_str());
					if (numBits == 3) {
						s_curBuf->PushTri(realVtxIdx[0], realVtxIdx[1], realVtxIdx[2]);
					} else if (numBits == 4) {
						s_curBuf->PushTri(realVtxIdx[0], realVtxIdx[1], realVtxIdx[2]);
						s_curBuf->PushTri(realVtxIdx[0], realVtxIdx[2], realVtxIdx[3]);
					} else {
						Error("Obj file must have faces with 3 or 4 vertices (quads or triangles)\n");
					}
				}
			}
			else if (strncmp("mtllib ", buf, 7) == 0) {
				char lib_name[128];
				if (1 == sscanf(buf, "mtllib %s", lib_name)) {
					mtl_map = load_mtl_file(L, lib_name);
				}
			}
			else if (strncmp("usemtl ", buf, 7) == 0) {
				char mat_name[128];
				if (1 == sscanf(buf, "usemtl %s", mat_name)) {
					if ( mtl_map.find(mat_name) != mtl_map.end() ) {
						try {
							char texfile[256];
							snprintf(texfile, sizeof(texfile), "%s/%s", curdir.c_str(), mtl_map[mat_name].c_str());
							texture = texfile;
						} catch (LmrUnknownMaterial) {
							printf("Warning: Missing material %s (%s) in %s\n", mtl_map[mat_name].c_str(), mat_name, obj_name);
						}
					}
				} else {
					Error("Obj file has no normals or is otherwise too weird at line %d\n", line_no);
				}
			}
		}
		return 0;
	}
}

namespace UtilFuncs {
	
	int noise(lua_State *L) {
		vector3d v;
		if (lua_isnumber(L, 1)) {
			v.x = lua_tonumber(L, 1);
			v.y = lua_tonumber(L, 2);
			v.z = lua_tonumber(L, 3);
		} else {
			v = vector3d(*MyLuaVec::checkVec(L, 1));
		}
		lua_pushnumber(L, noise(v));
		return 1;
	}

} /* UtilFuncs */

static int define_model(lua_State *L)
{
	int n = lua_gettop(L);
	if (n != 2) {
		luaL_error(L, "define_model takes 2 arguments");
		return 0;
	}

	const char *model_name = luaL_checkstring(L, 1);

	if (!lua_istable(L, 2)) {
		luaL_error(L, "define_model 2nd argument must be a table");
		return 0;
	}

	if (s_models.find(model_name) != s_models.end()) {
		fprintf(stderr, "attempt to redefine model %s\n", model_name);
		return 0;
	}

	// table is passed containing info, static and dynamic, which are
	// functions. we then stuff them into the globals, named
	// modelName_info, _static, etc.
	char buf[256];

	lua_pushstring(L, "info");
	lua_gettable(L, 2);
	snprintf(buf, sizeof(buf), "%s_info", model_name);
	lua_setglobal(L, buf);

	lua_pushstring(L, "static");
	lua_gettable(L, 2);
	snprintf(buf, sizeof(buf), "%s_static", model_name);
	lua_setglobal(L, buf);

	lua_pushstring(L, "dynamic");
	lua_gettable(L, 2);
	snprintf(buf, sizeof(buf), "%s_dynamic", model_name);
	lua_setglobal(L, buf);
	
	s_models[model_name] = new LmrModel(model_name);
	return 0;
}

static Uint32 s_allModelFilesCRC;

static Uint32 _calculate_all_models_checksum()
{
	// do we need to rebuild the model cache?
	Uint32 checksum = 0;
	for (FileSystem::FileEnumerator files(FileSystem::gameDataFiles, "models", FileSystem::FileEnumerator::Recurse); !files.Finished(); files.Next())
	{
		const FileSystem::FileInfo &info = files.Current();
		if (info.IsFile() && (info.GetPath().substr(info.GetPath().size() - 4) != ".png")) {
			RefCountedPtr<FileSystem::FileData> data = files.Current().Read();
			const char *buf = data->GetData();
			size_t sz = data->GetSize();
			for (size_t i = 0; i < sz; ++i) { checksum += buf[i]; }
		}
	}
	return checksum;
}

static void _detect_model_changes()
{
	s_allModelFilesCRC = _calculate_all_models_checksum();

	FILE *cache_sum_file = fopen(FileSystem::JoinPath(s_cacheDir, "cache.sum").c_str(), "rb");
	if (cache_sum_file) {
		if ((_fread_string(cache_sum_file) == PIONEER_VERSION) &&
		    (_fread_string(cache_sum_file) == PIONEER_EXTRAVERSION)) {
			Uint32 checksum;
			fread_or_die(&checksum, sizeof(checksum), 1, cache_sum_file);
			if (checksum == s_allModelFilesCRC) {
				s_recompileAllModels = false;
			}
		}
		fclose(cache_sum_file);
	}
	if (s_recompileAllModels) printf("Rebuilding model cache...\n");
}

static void _write_model_crc_file()
{
	if (s_recompileAllModels) {
		FILE *cache_sum_file = fopen(FileSystem::JoinPath(s_cacheDir, "cache.sum").c_str(), "wb");
		if (cache_sum_file) {
			_fwrite_string(PIONEER_VERSION, cache_sum_file);
			_fwrite_string(PIONEER_EXTRAVERSION, cache_sum_file);
			fwrite(&s_allModelFilesCRC, sizeof(s_allModelFilesCRC), 1, cache_sum_file);
			fclose(cache_sum_file);
		}
	}
}

void LmrModelCompilerInit(Graphics::Renderer *renderer, TextureCache *textureCache)
{
	s_renderer = renderer;
	s_textureCache = textureCache;

	ShipThruster::Init(s_textureCache);

	s_cacheDir = FileSystem::GetUserDir("model_cache");
	FileSystem::rawFileSystem.MakeDirectory(s_cacheDir);
	_detect_model_changes();

	s_staticBufferPool = new BufferObjectPool<sizeof(Vertex)>();
	s_sunlightShader[0] = new LmrShader("model", "#define NUM_LIGHTS 1\n");
	s_sunlightShader[1] = new LmrShader("model", "#define NUM_LIGHTS 2\n");
	s_sunlightShader[2] = new LmrShader("model", "#define NUM_LIGHTS 3\n");
	s_sunlightShader[3] = new LmrShader("model", "#define NUM_LIGHTS 4\n");
	s_pointlightShader[0] = new LmrShader("model-pointlit", "#define NUM_LIGHTS 1\n");
	s_pointlightShader[1] = new LmrShader("model-pointlit", "#define NUM_LIGHTS 2\n");
	s_pointlightShader[2] = new LmrShader("model-pointlit", "#define NUM_LIGHTS 3\n");
	s_pointlightShader[3] = new LmrShader("model-pointlit", "#define NUM_LIGHTS 4\n");

	PiVerify(s_font = s_fontCache.GetVectorFont("WorldFont"));

	lua_State *L = lua_open();
	sLua = L;
	luaL_openlibs(L);

	LUA_DEBUG_START(sLua);

	LuaConstants::Register(L);

	MyLuaVec::Vec_register(L);
	lua_pop(L, 1); // why again?
	MyLuaMatrix::Matrix_register(L);
	lua_pop(L, 1); // why again?
	// shorthand for Vec.new(x,y,z)
	lua_register(L, "v", MyLuaVec::Vec_new);
	lua_register(L, "norm", MyLuaVec::Vec_newNormalized);
	lua_register(L, "define_model", define_model);
	lua_register(L, "set_material", ModelFuncs::set_material);
	lua_register(L, "use_material", ModelFuncs::use_material);
	lua_register(L, "get_arg_material", ModelFuncs::get_arg_material);
	lua_register(L, "sphere", ModelFuncs::sphere);
	lua_register(L, "sphere_slice", ModelFuncs::sphere_slice);
	lua_register(L, "invisible_tri", ModelFuncs::invisible_tri);
	lua_register(L, "tri", ModelFuncs::tri);
	lua_register(L, "xref_tri", ModelFuncs::xref_tri);
	lua_register(L, "quad", ModelFuncs::quad);
	lua_register(L, "xref_quad", ModelFuncs::xref_quad);
	lua_register(L, "cylinder", ModelFuncs::cylinder);
	lua_register(L, "xref_cylinder", ModelFuncs::xref_cylinder);
	lua_register(L, "tapered_cylinder", ModelFuncs::tapered_cylinder);
	lua_register(L, "xref_tapered_cylinder", ModelFuncs::xref_tapered_cylinder);
	lua_register(L, "lathe", ModelFuncs::lathe);
	lua_register(L, "tube", ModelFuncs::tube);
	lua_register(L, "xref_tube", ModelFuncs::xref_tube);
	lua_register(L, "ring", ModelFuncs::ring);
	lua_register(L, "xref_ring", ModelFuncs::xref_ring);
	lua_register(L, "circle", ModelFuncs::circle);
	lua_register(L, "xref_circle", ModelFuncs::xref_circle);
	lua_register(L, "text", ModelFuncs::text);
	lua_register(L, "texture", ModelFuncs::texture);
	lua_register(L, "texture_glow", ModelFuncs::texture_glow);
	lua_register(L, "quadric_bezier_quad", ModelFuncs::quadric_bezier_quad);
	lua_register(L, "xref_quadric_bezier_quad", ModelFuncs::xref_quadric_bezier_quad);
	lua_register(L, "cubic_bezier_quad", ModelFuncs::cubic_bezier_quad);
	lua_register(L, "xref_cubic_bezier_quad", ModelFuncs::xref_cubic_bezier_quad);
	lua_register(L, "cubic_bezier_tri", ModelFuncs::cubic_bezier_triangle);
	lua_register(L, "xref_cubic_bezier_tri", ModelFuncs::xref_cubic_bezier_triangle);
	lua_register(L, "quadric_bezier_tri", ModelFuncs::quadric_bezier_triangle);
	lua_register(L, "xref_quadric_bezier_tri", ModelFuncs::xref_quadric_bezier_triangle);
	lua_register(L, "extrusion", ModelFuncs::extrusion);
	lua_register(L, "thruster", ModelFuncs::thruster);
	lua_register(L, "xref_thruster", ModelFuncs::xref_thruster);
	lua_register(L, "get_time", ModelFuncs::get_time);
	lua_register(L, "get_equipment", ModelFuncs::get_equipment);
	lua_register(L, "get_animation_stage", ModelFuncs::get_animation_stage);
	lua_register(L, "get_animation_position", ModelFuncs::get_animation_position);
	lua_register(L, "get_flight_state", ModelFuncs::get_flight_state);
	lua_register(L, "get_label", ModelFuncs::get_label);
	lua_register(L, "flat", ModelFuncs::flat);
	lua_register(L, "xref_flat", ModelFuncs::xref_flat);
	lua_register(L, "billboard", ModelFuncs::billboard);
	lua_register(L, "geomflag", ModelFuncs::geomflag);
	lua_register(L, "zbias", ModelFuncs::zbias);
	lua_register(L, "call_model", ModelFuncs::call_model);
	lua_register(L, "noise", UtilFuncs::noise);
	lua_register(L, "load_obj", ObjLoader::load_obj_file);
	lua_register(L, "load_lua", pi_load_lua);
	lua_register(L, "set_insideout", ModelFuncs::insideout);
	lua_register(L, "set_local_lighting", ModelFuncs::set_local_lighting);
	lua_register(L, "set_light", ModelFuncs::set_light);
	lua_register(L, "use_light", ModelFuncs::use_light);

	s_buildDynamic = false;

	pi_lua_dofile(L, "pimodels.lua");

	LUA_DEBUG_END(sLua, 0);

	_write_model_crc_file();
	s_buildDynamic = true;
}


void LmrModelCompilerUninit()
{
	for (int i=0; i<4; i++) {
		delete s_sunlightShader[i];
		delete s_pointlightShader[i];
	}
	// FontCache should be ok...

	std::map<std::string, LmrModel*>::iterator it_model;
	for (it_model=s_models.begin(); it_model != s_models.end(); ++it_model)	{
		delete (*it_model).second;
	}
	
	lua_close(sLua); sLua = 0;

	delete s_staticBufferPool;

	ShipThruster::Uninit();
}<|MERGE_RESOLUTION|>--- conflicted
+++ resolved
@@ -12,15 +12,12 @@
 #include "EquipSet.h"
 #include "ShipType.h"
 #include "TextureCache.h"
-<<<<<<< HEAD
 #include "FileSystem.h"
-=======
 #include "graphics/Graphics.h"
 #include "graphics/Material.h"
 #include "graphics/Renderer.h"
 #include "graphics/Shader.h"
 #include "graphics/VertexArray.h"
->>>>>>> 5f4347cf
 #include <set>
 #include <algorithm>
 
@@ -55,25 +52,18 @@
 	static Color color(0.7f, 0.6f, 1.f, 1.f);
 
 	static void Init(TextureCache *tcache) {
-<<<<<<< HEAD
-		thrusterProg = new Render::Shader("flat", "#define TEXTURE0 1\n");
-
-		thrusTex = tcache->GetBillboardTexture("textures/thruster.png");
-		glowTex = tcache->GetBillboardTexture("textures/halo.png");
-=======
 		tVerts = new Graphics::VertexArray(Graphics::ATTRIB_POSITION | Graphics::ATTRIB_UV0);
 		gVerts = new Graphics::VertexArray(Graphics::ATTRIB_POSITION | Graphics::ATTRIB_UV0);
 
 		//set up materials
-		tMat.texture0 = tcache->GetBillboardTexture(PIONEER_DATA_DIR"/textures/thruster.png");
+		tMat.texture0 = tcache->GetBillboardTexture("textures/thruster.png");
 		tMat.unlit = true;
 		tMat.twoSided = true;
 		tMat.diffuse = color;
-		glowMat.texture0 = tcache->GetBillboardTexture(PIONEER_DATA_DIR"/textures/halo.png");
+		glowMat.texture0 = tcache->GetBillboardTexture("textures/halo.png");
 		glowMat.unlit = true;
 		glowMat.twoSided = true;
 		glowMat.diffuse = color;
->>>>>>> 5f4347cf
 
 		//zero at thruster center
 		//+x down
