#include "TextureFont.h"
#include "gui/GuiScreen.h"
#include "libs.h"

#include FT_GLYPH_H
#include FT_STROKER_H

#define PARAGRAPH_SPACING 1.5f

<<<<<<< HEAD
#define TEXTURE_FONT_ENTER \
	glEnable(GL_BLEND); \
	glBlendFunc(GL_SRC_ALPHA, GL_ONE); \
	glEnable(GL_TEXTURE_2D); \
	glTexEnvf (GL_TEXTURE_ENV, GL_TEXTURE_ENV_MODE, GL_MODULATE);

#define TEXTURE_FONT_LEAVE \
	glDisable(GL_TEXTURE_2D); \
	glDisable(GL_BLEND);

=======
>>>>>>> eaa8b47f
int TextureFont::s_glyphCount = 0;

void TextureFont::RenderGlyph(Uint32 chr, float x, float y)
{
	glfglyph_t *glyph = &m_glyphs[chr];

	const float offx = x + float(glyph->offx);
	const float offy = y + float(m_pixSize - glyph->offy);

	const float w = m_texSize*glyph->width;
	const float h = m_texSize*glyph->height;

	glyph->texture->DrawUIQuad(offx, offy, w, h, 0, 0, glyph->width, glyph->height);

	s_glyphCount++;
}

void TextureFont::MeasureString(const char *str, float &w, float &h)
{
	w = 0;
	h = GetHeight();

	float line_width = 0;

	int i = 0;
	while (str[i]) {
		if (str[i] == '\n') {
			if (line_width > w) w = line_width;
			line_width = 0;
			h += GetHeight()*PARAGRAPH_SPACING;
			i++;
		}
		
		else {
			Uint32 chr;
			int n = conv_mb_to_wc(&chr, &str[i]);
			assert(n);
			i += n;

			line_width += m_glyphs[chr].advx;

			if (str[i]) {
				Uint32 chr2;
				n = conv_mb_to_wc(&chr2, &str[i]);
				assert(n);

				FT_UInt a = FT_Get_Char_Index(m_face, chr);
				FT_UInt b = FT_Get_Char_Index(m_face, chr2);

				FT_Vector kern;
				FT_Get_Kerning(m_face, a, b, FT_KERNING_UNFITTED, &kern);
				line_width += float(kern.x) / 64.0;
			}
		}
	}

	if (line_width > w) w = line_width;
	h += m_descender;
}

void TextureFont::MeasureCharacterPos(const char *str, int charIndex, float &charX, float &charY) const
{
	assert(str && (charIndex >= 0));

	const float lineSpacing = GetHeight()*PARAGRAPH_SPACING;
	float x = 0.0f, y = GetHeight();
	int i = 0;
	Uint32 chr;
	int len = conv_mb_to_wc(&chr, &str[i]);
	while (str[i] && (i < charIndex)) {
		Uint32 nextChar;
		i += len;
		len = conv_mb_to_wc(&nextChar, &str[i]);
		assert(!str[i] || len); // assert valid encoding

		if (chr == '\n') {
			x = 0.0f;
			y += lineSpacing;
		} else {
			std::map<Uint32,glfglyph_t>::const_iterator it = m_glyphs.find(chr);
			assert(it != m_glyphs.end());
			float advance = it->second.advx;

			if (nextChar != '\n' && nextChar != '\0') {
				FT_UInt a = FT_Get_Char_Index(m_face, chr);
				FT_UInt b = FT_Get_Char_Index(m_face, nextChar);
				FT_Vector kern;
				FT_Get_Kerning(m_face, a, b, FT_KERNING_UNFITTED, &kern);
				advance += float(kern.x) / 64.0f;
			}

			x += advance;
		}

		chr = nextChar;
	}

	charX = x;
	charY = y;
}

int TextureFont::PickCharacter(const char *str, float mouseX, float mouseY) const
{
	assert(str && mouseX >= 0.0f && mouseY >= 0.0f);

	// at the point of the mouse in-box test, the vars have the following values:
	// i1: the index of the character being tested
	// i2: the index of the next character
	// charBytes: the number of bytes used to encode the next character
	// right: the right edge of the box being tested
	// bottom:  the bottom of the box being tested
	// x: the x-coordinate of the next character
	// chr1: the Unicode value of the character being tested
	// chr2: the Unicode value of the next character

	const float lineSpacing = GetHeight()*PARAGRAPH_SPACING;
	Uint32 chr2 = '\n'; // pretend we've just had a new line
	float bottom = GetHeight() - lineSpacing, x = 0.0f;
	int i2 = 0, charBytes = 0;
	do {
		int i1 = i2;
		Uint32 chr1 = chr2;

		// read the next character
		i2 += charBytes;
		charBytes = conv_mb_to_wc(&chr2, &str[i2]);
		assert(!str[i2] || charBytes); // assert valid encoding

		float right;
		if (chr1 == '\n') {
			right = std::numeric_limits<float>::max();
			x = 0.0f;
		} else {
			std::map<Uint32,glfglyph_t>::const_iterator it = m_glyphs.find(chr1);
			assert(it != m_glyphs.end());
			float advance = it->second.advx;

			if (chr2 != '\n' && chr2 != '\0') {
				FT_UInt a = FT_Get_Char_Index(m_face, chr1);
				FT_UInt b = FT_Get_Char_Index(m_face, chr2);
				FT_Vector kern;
				FT_Get_Kerning(m_face, a, b, FT_KERNING_UNFITTED, &kern);
				advance += float(kern.x) / 64.0f;
			}

			right = x + (advance / 2.0f);
			x += advance;
		}

		if ((mouseY < bottom) && (mouseX < right))
			return i1;

		if (chr1 == '\n')
			bottom += lineSpacing;
	} while (charBytes);

	return i2;
}

void TextureFont::RenderString(const char *str, float x, float y)
{
	glEnable(GL_BLEND);

	float px = x;
	float py = y;

	int i = 0;
	while (str[i]) {
		if (str[i] == '\n') {
			px = x;
			py += GetHeight()*PARAGRAPH_SPACING;
			i++;
		}
		
		else {
			Uint32 chr;
			int n = conv_mb_to_wc(&chr, &str[i]);
			assert(n);
			i += n;

			glfglyph_t *glyph = &m_glyphs[chr];
			if (glyph->texture) RenderGlyph(chr, roundf(px), py);

			if (str[i]) {
				Uint32 chr2;
				n = conv_mb_to_wc(&chr2, &str[i]);
				assert(n);

				FT_UInt a = FT_Get_Char_Index(m_face, chr);
				FT_UInt b = FT_Get_Char_Index(m_face, chr2);

				FT_Vector kern;
				FT_Get_Kerning(m_face, a, b, FT_KERNING_UNFITTED, &kern);
				px += float(kern.x) / 64.0;
			}

			px += glyph->advx;
		}
	}

	glDisable(GL_BLEND);
}

void TextureFont::RenderMarkup(const char *str, float x, float y)
{
	glEnable(GL_BLEND);

	float px = x;
	float py = y;

	int i = 0;
	while (str[i]) {
		if (str[i] == '#') {
			int hexcol;
			if (sscanf(str+i, "#%3x", &hexcol)==1) {
				Uint8 col[3];
				col[0] = (hexcol&0xf00)>>4;
				col[1] = (hexcol&0xf0);
				col[2] = (hexcol&0xf)<<4;
				glColor3ubv(col);
				i+=4;
				continue;
			}
		}

		if (str[i] == '\n') {
			px = x;
			py += GetHeight()*PARAGRAPH_SPACING;
			i++;
		}
		
		else {
			Uint32 chr;
			int n = conv_mb_to_wc(&chr, &str[i]);
			assert(n);
			i += n;

			glfglyph_t *glyph = &m_glyphs[chr];
			if (glyph->texture) RenderGlyph(chr, roundf(px), py);

			// XXX kerning doesn't skip markup
			if (str[i]) {
				Uint32 chr2;
				n = conv_mb_to_wc(&chr2, &str[i]);
				assert(n);

				FT_UInt a = FT_Get_Char_Index(m_face, chr);
				FT_UInt b = FT_Get_Char_Index(m_face, chr2);

				FT_Vector kern;
				FT_Get_Kerning(m_face, a, b, FT_KERNING_UNFITTED, &kern);
				px += float(kern.x) / 64.0;
			}

			px += glyph->advx;
		}
	}

	glDisable(GL_BLEND);
}

TextureFont::TextureFont(FontManager &fm, const std::string &config_filename) : Font(fm, config_filename)
{
	std::string filename_ttf = GetConfig().String("FontFile");
	if (filename_ttf.length() == 0) {
		fprintf(stderr, "'%s' does not name a FontFile to use\n", config_filename.c_str());
		abort();
	}

	float scale[2];
	Gui::Screen::GetCoords2Pixels(scale);

	int a_width = int(GetConfig().Int("PixelWidth") / scale[0]);
	int a_height = int(GetConfig().Int("PixelHeight") / scale[1]);

	float advx_adjust = GetConfig().Float("AdvanceXAdjustment");

	int err;
	m_pixSize = a_height;
	if (0 != (err = FT_New_Face(GetFontManager().GetFreeTypeLibrary(), std::string(PIONEER_DATA_DIR "/fonts/" + filename_ttf).c_str(), 0, &m_face))) {
		fprintf(stderr, "Terrible error! Couldn't load '%s'; error %d.\n", filename_ttf.c_str(), err);
		abort();
	}

	FT_Set_Pixel_Sizes(m_face, a_width, a_height);
	int nbit = 0;
	int sz = a_height;
	while (sz) { sz >>= 1; nbit++; }
	sz = (64 > (1<<nbit) ? 64 : (1<<nbit));
	m_texSize = sz;

	unsigned char *pixBuf = new unsigned char[2*sz*sz];
	
	bool outline = GetConfig().Int("Outline");

	FT_Stroker stroker;
	if (outline) {
		if (FT_Stroker_New(GetFontManager().GetFreeTypeLibrary(), &stroker)) {
			fprintf(stderr, "Freetype stroker init error\n");
			abort();
		}

		//1*64 = stroke width
		FT_Stroker_Set(stroker, 1*64, FT_STROKER_LINECAP_ROUND, FT_STROKER_LINEJOIN_ROUND, 0);
	}

	for (Uint32 chr=0x20; chr<0x1ff; chr++) {
		memset(pixBuf, 0, 2*sz*sz);
	
		glfglyph_t glfglyph;

		FT_Glyph glyph;

		err = FT_Load_Char(m_face, chr, FT_LOAD_FORCE_AUTOHINT);
		if (err) {
			fprintf(stderr, "Error %d loading glyph\n", err);
			continue;
		}

		//get base glyph again
		err = FT_Get_Glyph(m_face->glyph, &glyph);
		if (err) {
			fprintf(stderr, "Glyph get error %d\n", err);
			continue;
		}

		//convert to bitmap
		if (glyph->format != FT_GLYPH_FORMAT_BITMAP) {
			err = FT_Glyph_To_Bitmap(&glyph, FT_RENDER_MODE_NORMAL, 0, 1);
			if (err) {
				fprintf(stderr, "Couldn't convert glyph to bitmap, error %d\n", err);
				continue;
			}
		}

		FT_BitmapGlyph bmGlyph = FT_BitmapGlyph(glyph);

		if (outline) {
			FT_Glyph strokeGlyph;

			err = FT_Get_Glyph(m_face->glyph, &strokeGlyph);
			if (err) {
				fprintf(stderr, "Glyph get error %d\n", err);
				continue;
			}
	
			err = FT_Glyph_Stroke(&strokeGlyph, stroker, 1);
			if (err) {
				fprintf(stderr, "Glyph stroke error %d\n", err);
				continue;
			}
	
			//convert to bitmap
			if (strokeGlyph->format != FT_GLYPH_FORMAT_BITMAP) {
				err = FT_Glyph_To_Bitmap(&strokeGlyph, FT_RENDER_MODE_NORMAL, 0, 1);
				if (err) {
					fprintf(stderr, "Couldn't convert glyph to bitmap, error %d\n", err);
					continue;
				}
			}
	
			FT_BitmapGlyph bmStrokeGlyph = FT_BitmapGlyph(strokeGlyph);
	
			//copy to a square luminance+alpha buffer
			//stroke first
			int pitch = bmStrokeGlyph->bitmap.pitch;
			for (int row=0; row < bmStrokeGlyph->bitmap.rows; row++) {
				for (int col=0; col < bmStrokeGlyph->bitmap.width; col++) {
					//assume black outline
					pixBuf[2*sz*row + 2*col] = 0; //lum
					pixBuf[2*sz*row + 2*col+1] = bmStrokeGlyph->bitmap.buffer[pitch*row + col]; //alpha
				}
			}
	
			//overlay normal glyph (luminance only)
			int xoff = (bmStrokeGlyph->bitmap.width - bmGlyph->bitmap.width) / 2;
			int yoff = (bmStrokeGlyph->bitmap.rows - bmGlyph->bitmap.rows) / 2;
			pitch = bmGlyph->bitmap.pitch;
			for (int row=0; row < bmStrokeGlyph->bitmap.rows; row++) {
				for (int col=0; col < bmStrokeGlyph->bitmap.width; col++) {
					bool over = (row >= bmGlyph->bitmap.rows || col >= bmGlyph->bitmap.width);
					unsigned char value = (over) ? 0 : bmGlyph->bitmap.buffer[pitch*row + col];
					unsigned int idx = 2*sz*(row+yoff) + 2*(col+xoff);
					pixBuf[idx] += value;
					assert(pixBuf[idx] < 256);
				}
			}
	
			glfglyph.width = bmStrokeGlyph->bitmap.width / float(sz);
			glfglyph.height = bmStrokeGlyph->bitmap.rows / float(sz);
			glfglyph.offx = bmStrokeGlyph->left;
			glfglyph.offy = bmStrokeGlyph->top;

			FT_Done_Glyph(strokeGlyph);
		}

		else {
			// face->glyph->bitmap
			// copy to square buffer GL can stomach
			const int pitch = bmGlyph->bitmap.pitch;
			for (int row=0; row < bmGlyph->bitmap.rows; row++) {
				for (int col=0; col < bmGlyph->bitmap.width; col++) {
					pixBuf[2*sz*row + 2*col] = bmGlyph->bitmap.buffer[pitch*row + col];
					pixBuf[2*sz*row + 2*col+1] = bmGlyph->bitmap.buffer[pitch*row + col];
				}
			}
	
			glfglyph.width = bmGlyph->bitmap.width / float(sz);
			glfglyph.height = bmGlyph->bitmap.rows / float(sz);
			glfglyph.offx = bmGlyph->left;
			glfglyph.offy = bmGlyph->top;
		}

		FT_Done_Glyph(glyph);

		glfglyph.texture = new GlyphTexture(pixBuf, sz, sz);

		glfglyph.advx = float(m_face->glyph->advance.x) / 64.0 + advx_adjust;
		glfglyph.advy = float(m_face->glyph->advance.y) / 64.0;
		m_glyphs[chr] = glfglyph;
	}

	delete [] pixBuf;

	if (outline)
		FT_Stroker_Done(stroker);

	m_height = float(a_height);
	m_width = float(a_width);
	m_descender = -float(m_face->descender) / 64.0;
}

TextureFont::~TextureFont()
{
	for (std::map<Uint32,glfglyph_t>::const_iterator i = m_glyphs.begin(); i != m_glyphs.end(); ++i) {
		if ((*i).second.texture)
			delete (*i).second.texture;
	}
}


TextureFont::GlyphTexture::GlyphTexture(Uint8 *data, int width, int height) :
	Texture(GL_TEXTURE_2D, Format(GL_LUMINANCE_ALPHA, GL_LUMINANCE_ALPHA, GL_UNSIGNED_BYTE), CLAMP, NEAREST, false)
{
	CreateFromArray(data, width, height);
}

void TextureFont::GlyphTexture::Bind()
{
	Texture::Bind();
	glTexEnvf(GL_TEXTURE_ENV, GL_TEXTURE_ENV_MODE, GL_MODULATE);
}<|MERGE_RESOLUTION|>--- conflicted
+++ resolved
@@ -7,19 +7,6 @@
 
 #define PARAGRAPH_SPACING 1.5f
 
-<<<<<<< HEAD
-#define TEXTURE_FONT_ENTER \
-	glEnable(GL_BLEND); \
-	glBlendFunc(GL_SRC_ALPHA, GL_ONE); \
-	glEnable(GL_TEXTURE_2D); \
-	glTexEnvf (GL_TEXTURE_ENV, GL_TEXTURE_ENV_MODE, GL_MODULATE);
-
-#define TEXTURE_FONT_LEAVE \
-	glDisable(GL_TEXTURE_2D); \
-	glDisable(GL_BLEND);
-
-=======
->>>>>>> eaa8b47f
 int TextureFont::s_glyphCount = 0;
 
 void TextureFont::RenderGlyph(Uint32 chr, float x, float y)
@@ -182,6 +169,7 @@
 void TextureFont::RenderString(const char *str, float x, float y)
 {
 	glEnable(GL_BLEND);
+	glBlendFunc(GL_SRC_ALPHA, GL_ONE_MINUS_SRC_ALPHA);
 
 	float px = x;
 	float py = y;
@@ -226,6 +214,7 @@
 void TextureFont::RenderMarkup(const char *str, float x, float y)
 {
 	glEnable(GL_BLEND);
+	glBlendFunc(GL_SRC_ALPHA, GL_ONE_MINUS_SRC_ALPHA);
 
 	float px = x;
 	float py = y;
