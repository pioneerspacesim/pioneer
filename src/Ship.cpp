// Copyright © 2008-2017 Pioneer Developers. See AUTHORS.txt for details
// Licensed under the terms of the GPL v3. See licenses/GPL-3.txt

#include "Ship.h"
#include "CityOnPlanet.h"
#include "Lang.h"
#include "EnumStrings.h"
#include "LuaEvent.h"
#include "LuaUtils.h"
#include "Missile.h"
#include "Player.h"
#include "Projectile.h"
#include "ShipAICmd.h"
#include "ShipController.h"
#include "Sound.h"
#include "Sfx.h"
#include "galaxy/Galaxy.h"
#include "galaxy/Sector.h"
#include "galaxy/GalaxyCache.h"
#include "Frame.h"
#include "WorldView.h"
#include "HyperspaceCloud.h"
#include "graphics/Drawables.h"
#include "graphics/Graphics.h"
#include "graphics/Material.h"
#include "graphics/Renderer.h"
#include "graphics/TextureBuilder.h"
#include "collider/collider.h"
#include "StringF.h"

#include <algorithm>

static const float TONS_HULL_PER_SHIELD = 10.f;
HeatGradientParameters_t Ship::s_heatGradientParams;
const float Ship::DEFAULT_SHIELD_COOLDOWN_TIME = 1.0f;

void Ship::SaveToJson(Json::Value &jsonObj, Space *space)
{
	DynamicBody::SaveToJson(jsonObj, space);

	Json::Value shipObj(Json::objectValue); // Create JSON object to contain ship data.

	GetPropulsion()->SaveToJson(shipObj, space);

	m_skin.SaveToJson(shipObj);
	shipObj["wheel_transition"] = m_wheelTransition;
	shipObj["wheel_state"] = FloatToStr(m_wheelState);
	shipObj["launch_lock_timeout"] = FloatToStr(m_launchLockTimeout);
	shipObj["test_landed"] = m_testLanded;
	shipObj["flight_state"] = int(m_flightState);
	shipObj["alert_state"] = int(m_alertState);
	shipObj["last_firing_alert"] = DoubleToStr(m_lastFiringAlert);

	// XXX make sure all hyperspace attrs and the cloud get saved
	Json::Value hyperspaceDestObj(Json::objectValue); // Create JSON object to contain hyperspace destination data.
	m_hyperspace.dest.ToJson(hyperspaceDestObj);
	shipObj["hyperspace_destination"] = hyperspaceDestObj; // Add hyperspace destination object to ship object.
	shipObj["hyperspace_countdown"] = FloatToStr(m_hyperspace.countdown);

	GetFixedGuns()->SaveToJson( shipObj, space );

	shipObj["ecm_recharge"] = FloatToStr(m_ecmRecharge);
	shipObj["ship_type_id"] = m_type->id;
	shipObj["docked_with_port"] = m_dockedWithPort;
	shipObj["index_for_body_docked_with"] = space->GetIndexForBody(m_dockedWith);
	shipObj["hull_mass_left"] = FloatToStr(m_stats.hull_mass_left);
	shipObj["shield_mass_left"] = FloatToStr(m_stats.shield_mass_left);
	shipObj["shield_cooldown"] = FloatToStr(m_shieldCooldown);
	if (m_curAICmd) m_curAICmd->SaveToJson(shipObj);
	shipObj["ai_message"] = int(m_aiMessage);

	shipObj["controller_type"] = static_cast<int>(m_controller->GetType());
	m_controller->SaveToJson(shipObj, space);

	m_navLights->SaveToJson(shipObj);

	shipObj["name"] = m_shipName;

	jsonObj["ship"] = shipObj; // Add ship object to supplied object.
}

void Ship::LoadFromJson(const Json::Value &jsonObj, Space *space)
{
	AddFeature( Feature::PROPULSION ); // add component propulsion

	DynamicBody::LoadFromJson(jsonObj, space);
	AddFeature( Feature::PROPULSION ); // add component propulsion
	AddFeature( Feature::FIXED_GUNS ); // add component fixed guns
	if (!jsonObj.isMember("ship")) throw SavedGameCorruptException();
	Json::Value shipObj = jsonObj["ship"];

	if (!shipObj.isMember("wheel_transition")) throw SavedGameCorruptException();
	if (!shipObj.isMember("wheel_state")) throw SavedGameCorruptException();
	if (!shipObj.isMember("launch_lock_timeout")) throw SavedGameCorruptException();
	if (!shipObj.isMember("test_landed")) throw SavedGameCorruptException();
	if (!shipObj.isMember("flight_state")) throw SavedGameCorruptException();
	if (!shipObj.isMember("alert_state")) throw SavedGameCorruptException();
	if (!shipObj.isMember("last_firing_alert")) throw SavedGameCorruptException();
	if (!shipObj.isMember("hyperspace_destination")) throw SavedGameCorruptException();
	if (!shipObj.isMember("hyperspace_countdown")) throw SavedGameCorruptException();
	if (!shipObj.isMember("guns")) throw SavedGameCorruptException();
	if (!shipObj.isMember("ecm_recharge")) throw SavedGameCorruptException();
	if (!shipObj.isMember("ship_type_id")) throw SavedGameCorruptException();
	if (!shipObj.isMember("docked_with_port")) throw SavedGameCorruptException();
	if (!shipObj.isMember("index_for_body_docked_with")) throw SavedGameCorruptException();
	if (!shipObj.isMember("hull_mass_left")) throw SavedGameCorruptException();
	if (!shipObj.isMember("shield_mass_left")) throw SavedGameCorruptException();
	if (!shipObj.isMember("shield_cooldown")) throw SavedGameCorruptException();
	if (!shipObj.isMember("ai_message")) throw SavedGameCorruptException();
	if (!shipObj.isMember("controller_type")) throw SavedGameCorruptException();
	if (!shipObj.isMember("name")) throw SavedGameCorruptException();

	GetPropulsion()->LoadFromJson(shipObj, space);

	SetShipId(shipObj["ship_type_id"].asString()); // XXX handle missing thirdparty ship
	GetPropulsion()->SetFuelTankMass( GetShipType()->fuelTankMass );
	m_stats.fuel_tank_mass_left = GetPropulsion()->FuelTankMassLeft();

	m_skin.LoadFromJson(shipObj);
	m_skin.Apply(GetModel());
	// needs fixups
	m_wheelTransition = shipObj["wheel_transition"].asInt();
	m_wheelState = StrToFloat(shipObj["wheel_state"].asString());
	m_launchLockTimeout = StrToFloat(shipObj["launch_lock_timeout"].asString());
	m_testLanded = shipObj["test_landed"].asBool();
	m_flightState = static_cast<FlightState>(shipObj["flight_state"].asInt());
	m_alertState = static_cast<AlertState>(shipObj["alert_state"].asInt());
	Properties().Set("flightState", EnumStrings::GetString("ShipFlightState", m_flightState));
	Properties().Set("alertStatus", EnumStrings::GetString("ShipAlertStatus", m_alertState));
	m_lastFiringAlert = StrToDouble(shipObj["last_firing_alert"].asString());

	Json::Value hyperspaceDestObj = shipObj["hyperspace_destination"];
	m_hyperspace.dest = SystemPath::FromJson(hyperspaceDestObj);
	m_hyperspace.countdown = StrToFloat(shipObj["hyperspace_countdown"].asString());
	m_hyperspace.duration = 0;

	GetFixedGuns()->LoadFromJson( shipObj, space );

	m_ecmRecharge = StrToFloat(shipObj["ecm_recharge"].asString());
	SetShipId(shipObj["ship_type_id"].asString()); // XXX handle missing thirdparty ship
	m_dockedWithPort = shipObj["docked_with_port"].asInt();
	m_dockedWithIndex = shipObj["index_for_body_docked_with"].asUInt();
	Init();
	m_stats.hull_mass_left = StrToFloat(shipObj["hull_mass_left"].asString()); // must be after Init()...
	m_stats.shield_mass_left = StrToFloat(shipObj["shield_mass_left"].asString());
	m_shieldCooldown = StrToFloat(shipObj["shield_cooldown"].asString());
	m_curAICmd = 0;
	m_curAICmd = AICommand::LoadFromJson(shipObj);
	m_aiMessage = AIError(shipObj["ai_message"].asInt());

	PropertyMap &p = Properties();

	p.Set("hullMassLeft", m_stats.hull_mass_left);
	p.Set("hullPercent", 100.0f * (m_stats.hull_mass_left / float(m_type->hullMass)));
	p.Set("shieldMassLeft", m_stats.shield_mass_left);
	p.Set("fuelMassLeft", m_stats.fuel_tank_mass_left);
	p.PushLuaTable();
	lua_State *l = Lua::manager->GetLuaState();
	lua_getfield(l, -1, "equipSet");
	m_equipSet = LuaRef(l, -1);
	lua_pop(l, 2);

	UpdateLuaStats();

	m_controller = 0;
	const ShipController::Type ctype = static_cast<ShipController::Type>(shipObj["controller_type"].asInt());
	if (ctype == ShipController::PLAYER)
		SetController(new PlayerShipController());
	else
		SetController(new ShipController());
	m_controller->LoadFromJson(shipObj);

	m_navLights->LoadFromJson(shipObj);

	m_shipName = shipObj["name"].asString();
	Properties().Set("shipName", m_shipName);
}

void Ship::InitEquipSet() {
	lua_State * l = Lua::manager->GetLuaState();
	PropertyMap & p = Properties();
	LUA_DEBUG_START(l);
	pi_lua_import(l, "EquipSet");
	LuaTable es_class(l, -1);
	LuaTable slots = LuaTable(l).LoadMap(GetShipType()->slots.begin(), GetShipType()->slots.end());
	m_equipSet =  es_class.Call<LuaRef>("New", slots);
	p.Set("equipSet", ScopedTable(m_equipSet));
	UpdateEquipStats();
	{
		ScopedTable es(m_equipSet);
		int usedCargo = es.CallMethod<int>("OccupiedSpace", "cargo");
		int totalCargo = std::min(m_stats.free_capacity + usedCargo, es.CallMethod<int>("SlotSize", "cargo"));
		p.Set("usedCargo", usedCargo);
		p.Set("totalCargo", totalCargo);
	}
	lua_pop(l, 2);
	LUA_DEBUG_END(l, 0);
}

void Ship::InitMaterials()
{
	SceneGraph::Model *pModel = GetModel();
	assert(pModel);
	const Uint32 numMats = pModel->GetNumMaterials();
	for( Uint32 m=0; m<numMats; m++ ) {
		RefCountedPtr<Graphics::Material> mat = pModel->GetMaterialByIndex(m);
		mat->heatGradient = Graphics::TextureBuilder::Decal("textures/heat_gradient.dds").GetOrCreateTexture(Pi::renderer, "model");
		mat->specialParameter0 = &s_heatGradientParams;
	}
	s_heatGradientParams.heatingAmount = 0.0f;
	s_heatGradientParams.heatingNormal = vector3f(0.0f, -1.0f, 0.0f);
}

void Ship::Init()
{
	m_invulnerable = false;

	m_sensors.reset(new Sensors(this));

	m_navLights.reset(new NavLights(GetModel()));
	m_navLights->SetEnabled(true);

	SetMassDistributionFromModel();
	UpdateEquipStats();
	m_stats.hull_mass_left = float(m_type->hullMass);
	m_stats.shield_mass_left = 0;

	PropertyMap &p = Properties();
	p.Set("hullMassLeft", m_stats.hull_mass_left);
	p.Set("hullPercent", 100.0f * (m_stats.hull_mass_left / float(m_type->hullMass)));
	p.Set("shieldMassLeft", m_stats.shield_mass_left);
	p.Set("fuelMassLeft", m_stats.fuel_tank_mass_left);

	// Init of Propulsion:
	GetPropulsion()->Init( this, GetModel(), m_type->fuelTankMass, m_type->effectiveExhaustVelocity, m_type->linThrust, m_type->angThrust );

	p.Set("shipName", m_shipName);

	m_hyperspace.now = false;			// TODO: move this on next savegame change, maybe
	m_hyperspaceCloud = 0;

	m_landingGearAnimation = GetModel()->FindAnimation("gear_down");

	GetFixedGuns()->InitGun( GetModel(), "tag_gunmount_0", 0);
	GetFixedGuns()->InitGun( GetModel(), "tag_gunmount_1", 1);

	// If we've got the tag_landing set then use it for an offset
	// otherwise use zero so that it will dock but look clearly incorrect
	const SceneGraph::MatrixTransform *mt = GetModel()->FindTagByName("tag_landing");
	if( mt ) {
		m_landingMinOffset = mt->GetTransform().GetTranslate().y;
	} else {
		m_landingMinOffset = 0.0;		// GetAabb().min.y;
	}

	InitMaterials();
}

void Ship::PostLoadFixup(Space *space)
{
	DynamicBody::PostLoadFixup(space);
	m_dockedWith = static_cast<SpaceStation*>(space->GetBodyByIndex(m_dockedWithIndex));
	if (m_curAICmd) m_curAICmd->PostLoadFixup(space);
	m_controller->PostLoadFixup(space);
}

Ship::Ship(const ShipType::Id &shipId): DynamicBody(),
	m_controller(0),
  m_flightState(FLYING),
  m_alertState(ALERT_NONE),
	m_landingGearAnimation(nullptr)
{
	AddFeature( Feature::PROPULSION ); // add component propulsion
	AddFeature( Feature::FIXED_GUNS ); // add component fixed guns
	Properties().Set("flightState", EnumStrings::GetString("ShipFlightState", m_flightState));
	Properties().Set("alertStatus", EnumStrings::GetString("ShipAlertStatus", m_alertState));

	SetFuel(1.0);
	SetFuelReserve(0.0);
	m_lastAlertUpdate = 0.0;
	m_lastFiringAlert = 0.0;
	m_shipNear = false;
	m_shipFiring = false;

	m_testLanded = false;
	m_launchLockTimeout = 0;
	m_wheelTransition = 0;
	m_wheelState = 0;
	m_dockedWith = nullptr;
	m_dockedWithPort = 0;
	SetShipId(shipId);
	ClearAngThrusterState();
	ClearLinThrusterState();

	InitEquipSet();

	m_hyperspace.countdown = 0;
	m_hyperspace.now = false;
	GetFixedGuns()->Init(this);
	m_ecmRecharge = 0;
	m_shieldCooldown = 0.0f;
	m_curAICmd = 0;
	m_aiMessage = AIERROR_NONE;
	m_decelerating = false;

	SetModel(m_type->modelName.c_str());
	// Setting thrusters colors
	if (m_type->isGlobalColorDefined) GetModel()->SetThrusterColor(m_type->globalThrusterColor);
	for (int i=0; i<THRUSTER_MAX; i++) {
		if (!m_type->isDirectionColorDefined[i]) continue;
		vector3f dir;
		switch (i) {
			case THRUSTER_FORWARD: dir = vector3f(0.0, 0.0, 1.0); break;
			case THRUSTER_REVERSE: dir = vector3f(0.0, 0.0, -1.0); break;
			case THRUSTER_LEFT: dir = vector3f(1.0, 0.0, 0.0); break;
			case THRUSTER_RIGHT: dir = vector3f(-1.0, 0.0, 0.0); break;
			case THRUSTER_UP: dir = vector3f(1.0, 0.0, 0.0); break;
			case THRUSTER_DOWN: dir = vector3f(-1.0, 0.0, 0.0); break;
		}
		GetModel()->SetThrusterColor(dir, m_type->directionThrusterColor[i]);
	}
	SetLabel("UNLABELED_SHIP");
	m_skin.SetRandomColors(Pi::rng);
	m_skin.SetDecal(m_type->manufacturer);
	m_skin.Apply(GetModel());
	if(GetModel()->SupportsPatterns())
		GetModel()->SetPattern(Pi::rng.Int32(0, GetModel()->GetNumPatterns()-1));

	Init();
	SetController(new ShipController());
}

Ship::~Ship()
{
	if (m_curAICmd) delete m_curAICmd;
	delete m_controller;
}

void Ship::SetController(ShipController *c)
{
	assert(c != 0);
	if (m_controller) delete m_controller;
	m_controller = c;
	m_controller->m_ship = this;
}

float Ship::GetPercentHull() const
{
	return 100.0f * (m_stats.hull_mass_left / float(m_type->hullMass));
}

float Ship::GetPercentShields() const
{
	if (m_stats.shield_mass <= 0) return 100.0f;
	else return 100.0f * (m_stats.shield_mass_left / m_stats.shield_mass);
}

void Ship::SetPercentHull(float p)
{
	m_stats.hull_mass_left = 0.01f * Clamp(p, 0.0f, 100.0f) * float(m_type->hullMass);
	Properties().Set("hullMassLeft", m_stats.hull_mass_left);
	Properties().Set("hullPercent", 100.0f * (m_stats.hull_mass_left / float(m_type->hullMass)));
}

void Ship::UpdateMass()
{
	SetMass((m_stats.static_mass + GetPropulsion()->FuelTankMassLeft() )*1000);
}

bool Ship::OnDamage(Object *attacker, float kgDamage, const CollisionContact& contactData)
{
	if (m_invulnerable) {
		Sound::BodyMakeNoise(this, "Hull_hit_Small", 0.5f);
		return true;
	}

	if (!IsDead()) {
		float dam = kgDamage*0.001f;
		if (m_stats.shield_mass_left > 0.0f) {
			if (m_stats.shield_mass_left > dam) {
				m_stats.shield_mass_left -= dam;
				dam = 0;
			} else {
				dam -= m_stats.shield_mass_left;
				m_stats.shield_mass_left = 0;
			}
			Properties().Set("shieldMassLeft", m_stats.shield_mass_left);
		}

		m_shieldCooldown = DEFAULT_SHIELD_COOLDOWN_TIME;
		// transform the collision location into the models local space (from world space) and add it as a hit.
		matrix4x4d mtx = GetOrient();
		mtx.SetTranslate( GetPosition() );
		const matrix4x4d invmtx = mtx.Inverse();
		const vector3d localPos = invmtx * contactData.pos;
		GetShields()->AddHit(localPos);

		m_stats.hull_mass_left -= dam;
		Properties().Set("hullMassLeft", m_stats.hull_mass_left);
		Properties().Set("hullPercent", 100.0f * (m_stats.hull_mass_left / float(m_type->hullMass)));
		if (m_stats.hull_mass_left < 0) {
			if (attacker) {
				if (attacker->IsType(Object::BODY))
					LuaEvent::Queue("onShipDestroyed", this, dynamic_cast<Body*>(attacker));
			}

			Explode();
		} else {
			if (Pi::rng.Double() < kgDamage)
				SfxManager::Add(this, TYPE_DAMAGE);

			if (dam < 0.01 * float(GetShipType()->hullMass))
				Sound::BodyMakeNoise(this, "Hull_hit_Small", 1.0f);
			else
				Sound::BodyMakeNoise(this, "Hull_Hit_Medium", 1.0f);
		}
	}

	//Output("Ouch! %s took %.1f kilos of damage from %s! (%.1f t hull left)\n", GetLabel().c_str(), kgDamage, attacker->GetLabel().c_str(), m_stats.hull_mass_left);
	return true;
}

bool Ship::OnCollision(Object *b, Uint32 flags, double relVel)
{
	// Collision with SpaceStation docking surface is
	// completely handled by SpaceStations, you only
	// need to return a "true" value for Space.cpp bounce
	if (b->IsType(Object::SPACESTATION) && (flags & 0x10)) {
		return true;
	}

	// hitting cargo scoop surface shouldn't do damage
	int cargoscoop_cap = 0;
	Properties().Get("cargo_scoop_cap", cargoscoop_cap);
	if (cargoscoop_cap > 0 && b->IsType(Object::CARGOBODY) && !dynamic_cast<Body*>(b)->IsDead()) {
		LuaRef item = dynamic_cast<CargoBody*>(b)->GetCargoType();
		if (LuaObject<Ship>::CallMethod<int>(this, "AddEquip", item) > 0) { // try to add it to the ship cargo.
			Pi::game->GetSpace()->KillBody(dynamic_cast<Body*>(b));
			if (this->IsType(Object::PLAYER))
				Pi::game->log->Add(stringf(Lang::CARGO_SCOOP_ACTIVE_1_TONNE_X_COLLECTED, formatarg("item", ScopedTable(item).CallMethod<std::string>("GetName"))));
			// XXX SfxManager::Add(this, TYPE_SCOOP);
			UpdateEquipStats();
			return true;
		}
		if (this->IsType(Object::PLAYER))
			Pi::game->log->Add(Lang::CARGO_SCOOP_ATTEMPTED);
	}

	if (b->IsType(Object::PLANET)) {
		// geoms still enabled when landed
		if (m_flightState != FLYING) return false;
		else {
			if (GetVelocity().Length() < MAX_LANDING_SPEED) {
				m_testLanded = true;
				return true;
			}
		}
	}

	if (b->IsType(Object::CITYONPLANET) ||
		b->IsType(Object::SHIP) ||
		b->IsType(Object::PLAYER) ||
		b->IsType(Object::SPACESTATION) ||
		b->IsType(Object::PLANET) ||
		b->IsType(Object::STAR) ||
		b->IsType(Object::CARGOBODY))
	{
		LuaEvent::Queue("onShipCollided", this,
			b->IsType(Object::CITYONPLANET) ? dynamic_cast<CityOnPlanet*>(b)->GetPlanet() : dynamic_cast<Body*>(b));
	}

	return DynamicBody::OnCollision(b, flags, relVel);
}

//destroy ship in an explosion
void Ship::Explode()
{
	if (m_invulnerable) return;

	Pi::game->GetSpace()->KillBody(this);
	if (this->GetFrame() == Pi::player->GetFrame()) {
		SfxManager::AddExplosion(this);
		Sound::BodyMakeNoise(this, "Explosion_1", 1.0f);
	}
	ClearThrusterState();
}

bool Ship::DoCrushDamage(float kgDamage)
{
	if (m_invulnerable) {
		return true;
	}

	if (!IsDead()) {
		float dam = kgDamage*0.01f;
		if (m_stats.shield_mass_left > 0.0f) {
			if (m_stats.shield_mass_left > dam) {
				m_stats.shield_mass_left -= dam;
				dam = 0;
			} else {
				dam -= m_stats.shield_mass_left;
				m_stats.shield_mass_left = 0;
			}
			Properties().Set("shieldMassLeft", m_stats.shield_mass_left);
		}

		m_shieldCooldown = DEFAULT_SHIELD_COOLDOWN_TIME;
		// create a collision location in the models local space and add it as a hit.
		Random rnd; rnd.seed(time(0));
		const vector3d randPos(
			rnd.Double() * 2.0 - 1.0,
			rnd.Double() * 2.0 - 1.0,
			rnd.Double() * 2.0 - 1.0);
		GetShields()->AddHit(randPos * (GetPhysRadius() * 0.75));

		m_stats.hull_mass_left -= dam;
		Properties().Set("hullMassLeft", m_stats.hull_mass_left);
		Properties().Set("hullPercent", 100.0f * (m_stats.hull_mass_left / float(m_type->hullMass)));
		if (m_stats.hull_mass_left < 0) {
			Explode();
		} else {
			if (Pi::rng.Double() < dam)
				SfxManager::Add(this, TYPE_DAMAGE);
		}
	}

	//Output("Ouch! %s took %.1f kilos of damage from %s! (%.1f t hull left)\n", GetLabel().c_str(), kgDamage, attacker->GetLabel().c_str(), m_stats.hull_mass_left);
	return true;
}

void Ship::UpdateEquipStats()
{
	PropertyMap &p = Properties();

	m_stats.used_capacity = 0;
	p.Get("mass_cap", m_stats.used_capacity);
	m_stats.used_cargo = 0;

	m_stats.free_capacity = m_type->capacity - m_stats.used_capacity;
	m_stats.static_mass = m_stats.used_capacity + m_type->hullMass;

	p.Set("usedCapacity", m_stats.used_capacity);

	p.Set("freeCapacity", m_stats.free_capacity);
	p.Set("totalMass", m_stats.static_mass);
	p.Set("staticMass", m_stats.static_mass);

	int shield_cap = 0;
	Properties().Get("shield_cap", shield_cap);
	m_stats.shield_mass = TONS_HULL_PER_SHIELD * float(shield_cap);
	p.Set("shieldMass", m_stats.shield_mass);

	UpdateFuelStats();
	UpdateGunsStats();

	unsigned int thruster_power_cap = 0;
	Properties().Get("thruster_power_cap", thruster_power_cap);
	const double power_mul = m_type->thrusterUpgrades[Clamp(thruster_power_cap, 0U, 3U)];
	GetPropulsion()->SetThrustPowerMult( power_mul );

	m_stats.hyperspace_range = m_stats.hyperspace_range_max = 0;
	p.Set("hyperspaceRange", m_stats.hyperspace_range);
	p.Set("maxHyperspaceRange", m_stats.hyperspace_range_max);
}

void Ship::UpdateLuaStats() {
	// This code cannot be in UpdateEquipStats itself because *Equip* needs to be
	// called in Init(), which is itself called in the constructor, but we absolutely
	// cannot use LuaObject<Ship>::* in a constructor, or else we'd fix the type of the
	// object to Ship forever, even though it could very well be a Player.
	UpdateEquipStats();
	PropertyMap& p = Properties();
	m_stats.hyperspace_range = m_stats.hyperspace_range_max = 0;
	int hyperclass = 0;
	p.Get<int>("hyperclass_cap", hyperclass);
	if (hyperclass) {
		auto ranges = LuaObject<Ship>::CallMethod<double, double>(this, "GetHyperspaceRange");
		m_stats.hyperspace_range_max = std::get<1>(ranges);
		m_stats.hyperspace_range = std::get<0>(ranges);
	}

	p.Set("hyperspaceRange", m_stats.hyperspace_range);
	p.Set("maxHyperspaceRange", m_stats.hyperspace_range_max);
}

void Ship::UpdateGunsStats() {

	float cooler = 1.0f;
	Properties().Get("laser_cooler_cap", cooler);
	GetFixedGuns()->SetCoolingBoost( cooler );

	for (int num=0; num < 2; num++) {
		std::string prefix(num?"laser_rear_":"laser_front_");
		int damage = 0;
		Properties().Get(prefix+"damage", damage);
		if (!damage) {
			GetFixedGuns()->UnMountGun(num);
			return;
		} else {
			Properties().PushLuaTable();
			LuaTable prop(Lua::manager->GetLuaState(), -1);

			const Color c(prop.Get<float>(prefix+"rgba_r"), prop.Get<float>(prefix+"rgba_g"),
					prop.Get<float>(prefix+"rgba_b"), prop.Get<float>(prefix+"rgba_a"));
			const float lifespan = prop.Get<float>(prefix+"lifespan");
			const float width = prop.Get<float>(prefix+"width");
			const float length = prop.Get<float>(prefix+"length");
			const bool mining = prop.Get<int>(prefix+"mining");
			const float speed = prop.Get<float>(prefix+"speed");
			const float recharge = prop.Get<float>(prefix+"rechargeTime");

			GetFixedGuns()->MountGun( num, recharge, lifespan, damage, length, width, mining, c, speed );

			if (prop.Get<int>(prefix+"dual")) GetFixedGuns()->IsDual( num, true );
			else GetFixedGuns()->IsDual( num, false );
			lua_pop(prop.GetLua(), 1);
		}
	}
}

void Ship::UpdateFuelStats()
{
	m_stats.fuel_tank_mass_left = GetPropulsion()->FuelTankMassLeft();
	Properties().Set("fuelMassLeft", m_stats.fuel_tank_mass_left);

	UpdateMass();
}

Ship::HyperjumpStatus Ship::CheckHyperjumpCapability() const {
	if (GetFlightState() == HYPERSPACE)
		return HYPERJUMP_DRIVE_ACTIVE;

	if (GetFlightState() != FLYING && GetFlightState() != JUMPING)
		return HYPERJUMP_SAFETY_LOCKOUT;

	return HYPERJUMP_OK;
}

Ship::HyperjumpStatus Ship::InitiateHyperjumpTo(const SystemPath &dest, int warmup_time, double duration, LuaRef checks) {
	if (!dest.HasValidSystem() || GetFlightState() != FLYING || warmup_time < 1)
		return HYPERJUMP_SAFETY_LOCKOUT;
	StarSystem *s = Pi::game->GetSpace()->GetStarSystem().Get();
	if (s && s->GetPath().IsSameSystem(dest))
		return HYPERJUMP_CURRENT_SYSTEM;

	m_hyperspace.dest = dest;
	m_hyperspace.countdown = warmup_time;
	m_hyperspace.now = false;
	m_hyperspace.duration = duration;
	m_hyperspace.checks = checks;

	return Ship::HYPERJUMP_OK;
}

void Ship::AbortHyperjump() {
	m_hyperspace.countdown = 0;
	m_hyperspace.now = false;
	m_hyperspace.duration = 0;
	m_hyperspace.checks = LuaRef();
}

float Ship::GetECMRechargeTime()
{
	float ecm_recharge_cap = 0.f;
	Properties().Get("ecm_recharge_cap", ecm_recharge_cap);
	return ecm_recharge_cap;
}

Ship::ECMResult Ship::UseECM()
{
	int ecm_power_cap = 0;
	Properties().Get("ecm_power_cap", ecm_power_cap);
	if (m_ecmRecharge > 0.0f) return ECM_RECHARGING;

	if (ecm_power_cap > 0) {
		Sound::BodyMakeNoise(this, "ECM", 1.0f);
		m_ecmRecharge = GetECMRechargeTime();

		// damage neaby missiles
		const float ECM_RADIUS = 4000.0f;

		Space::BodyNearList nearby;
		Pi::game->GetSpace()->GetBodiesMaybeNear(this, ECM_RADIUS, nearby);
		for (Space::BodyNearIterator i = nearby.begin(); i != nearby.end(); ++i) {
			if ((*i)->GetFrame() != GetFrame()) continue;
			if (!(*i)->IsType(Object::MISSILE)) continue;

			double dist = ((*i)->GetPosition() - GetPosition()).Length();
			if (dist < ECM_RADIUS) {
				// increasing chance of destroying it with proximity
				if (Pi::rng.Double() > (dist / ECM_RADIUS)) {
					static_cast<Missile*>(*i)->ECMAttack(ecm_power_cap);
				}
			}
		}
		return ECM_ACTIVATED;
	}
	else return ECM_NOT_INSTALLED;
}

Missile * Ship::SpawnMissile(ShipType::Id missile_type, int power) {
	if (GetFlightState() != FLYING)
		return 0;

	Missile *missile = new Missile(missile_type, this, power);
	missile->SetOrient(GetOrient());
	missile->SetFrame(GetFrame());
	const vector3d pos = GetOrient() * vector3d(0, GetAabb().min.y - 10, GetAabb().min.z);
	const vector3d vel = -40.0 * GetOrient().VectorZ();
	missile->SetPosition(GetPosition()+pos);
	missile->SetVelocity(GetVelocity()+vel);
	Pi::game->GetSpace()->AddBody(missile);
	return missile;
}

void Ship::SetFlightState(Ship::FlightState newState)
{
	if (m_flightState == newState) return;
	if (IsHyperspaceActive() && (newState != FLYING))
		AbortHyperjump();

	if (newState == FLYING) {
		m_testLanded = false;
		if (m_flightState == DOCKING || m_flightState == DOCKED)
			onUndock.emit();

		m_dockedWith = nullptr;

		// lock thrusters on for amount of time needed to push us out of station
		static const double MASS_LOCK_REFERENCE(40000.0); // based purely on experimentation
		// limit the time to between 2.0 and 20.0 seconds of thrust, the player can override
		m_launchLockTimeout = std::min(std::max(2.0, 2.0 * (GetMass() / MASS_LOCK_REFERENCE)), 20.0);
	}

	if (newState == DOCKED) {
		m_launchLockTimeout = 0.0;
		ClearLinThrusterState();
		ClearAngThrusterState();
	}

	m_flightState = newState;
	Properties().Set("flightState", EnumStrings::GetString("ShipFlightState", m_flightState));

	switch (m_flightState)
	{
		case FLYING:		SetMoving(true);	SetColliding(true);		SetStatic(false);	break;
		case DOCKING:		SetMoving(false);	SetColliding(false);	SetStatic(false);	break;
		case UNDOCKING:	SetMoving(false);	SetColliding(false);	SetStatic(false);	break;
// TODO: set collision index? dynamic stations... use landed for open-air?
		case DOCKED:		SetMoving(false);	SetColliding(false);	SetStatic(false);	break;
		case LANDED:		SetMoving(false);	SetColliding(true);		SetStatic(true);	break;
		case JUMPING:		SetMoving(true);	SetColliding(false);	SetStatic(false);	break;
		case HYPERSPACE:	SetMoving(false);	SetColliding(false);	SetStatic(false);	break;
	}
}

void Ship::Blastoff()
{
	if (m_flightState != LANDED) return;

	vector3d up = GetPosition().Normalized();
	assert(GetFrame()->GetBody()->IsType(Object::PLANET));
	const double planetRadius = 2.0 + static_cast<Planet*>(GetFrame()->GetBody())->GetTerrainHeight(up);
	SetVelocity(vector3d(0, 0, 0));
	SetAngVelocity(vector3d(0, 0, 0));
	SetFlightState(FLYING);

	SetPosition(up*planetRadius - GetAabb().min.y*up);
	SetThrusterState(1, 1.0);		// thrust upwards

	LuaEvent::Queue("onShipTakeOff", this, GetFrame()->GetBody());
}

void Ship::TestLanded()
{
	m_testLanded = false;
	if (m_launchLockTimeout > 0.0f) return;
	if (m_wheelState < 1.0f) return;
	if (GetFrame()->GetBody()->IsType(Object::PLANET)) {
		double speed = GetVelocity().Length();
		vector3d up = GetPosition().Normalized();
		const double planetRadius = static_cast<Planet*>(GetFrame()->GetBody())->GetTerrainHeight(up);

		if (speed < MAX_LANDING_SPEED) {
			// check player is sortof sensibly oriented for landing
			if (GetOrient().VectorY().Dot(up) > 0.99) {
				// position at zero altitude
				SetPosition(up * (planetRadius - GetAabb().min.y));

				// position facing in roughly the same direction
				vector3d right = up.Cross(GetOrient().VectorZ()).Normalized();
				SetOrient(matrix3x3d::FromVectors(right, up));

				SetVelocity(vector3d(0, 0, 0));
				SetAngVelocity(vector3d(0, 0, 0));
				ClearThrusterState();
				SetFlightState(LANDED);
				Sound::BodyMakeNoise(this, "Rough_Landing", 1.0f);
				LuaEvent::Queue("onShipLanded", this, GetFrame()->GetBody());
				onLanded.emit();
			}
		}
	}
}

void Ship::SetLandedOn(Planet *p, float latitude, float longitude)
{
	m_wheelTransition = 0;
	m_wheelState = 1.0f;
	Frame* f = p->GetFrame()->GetRotFrame();
	SetFrame(f);
	vector3d up = vector3d(cos(latitude)*sin(longitude), sin(latitude), cos(latitude)*cos(longitude));
	const double planetRadius = p->GetTerrainHeight(up);
	SetPosition(up * (planetRadius - GetAabb().min.y));
	vector3d right = up.Cross(vector3d(0,0,1)).Normalized();
	SetOrient(matrix3x3d::FromVectors(right, up));
	SetVelocity(vector3d(0, 0, 0));
	SetAngVelocity(vector3d(0, 0, 0));
	ClearThrusterState();
	SetFlightState(LANDED);
	LuaEvent::Queue("onShipLanded", this, p);
	onLanded.emit();
}

void Ship::SetFrame(Frame *f)
{
	DynamicBody::SetFrame(f);
	m_sensors->ResetTrails();
}

void Ship::TimeStepUpdate(const float timeStep)
{
	// If docked, station is responsible for updating position/orient of ship
	// but we call this crap anyway and hope it doesn't do anything bad

	const vector3d thrust=GetPropulsion()->GetActualLinThrust();
	AddRelForce( thrust );
	AddRelTorque( GetPropulsion()->GetActualAngThrust() );

	if (m_landingGearAnimation)
		m_landingGearAnimation->SetProgress(m_wheelState);
	m_dragCoeff = DynamicBody::DEFAULT_DRAG_COEFF * (1.0 + 0.25 * m_wheelState);
	DynamicBody::TimeStepUpdate(timeStep);

	// fuel use decreases mass, so do this as the last thing in the frame
	UpdateFuel( timeStep );

	if ( GetPropulsion()->IsFuelStateChanged() )
		LuaEvent::Queue("onShipFuelChanged", this, EnumStrings::GetString("ShipFuelStatus", GetPropulsion()->GetFuelState() ));

	m_navLights->SetEnabled(m_wheelState > 0.01f);
	m_navLights->Update(timeStep);
	if (m_sensors.get()) m_sensors->Update(timeStep);
}

void Ship::DoThrusterSounds() const
{
	// XXX any ship being the current camera body should emit sounds
	// also, ship sounds could be split to internal and external sounds

	// XXX sound logic could be part of a bigger class (ship internal sounds)
	/* Ship engine noise. less loud inside */
	float v_env = (Pi::game->GetWorldView()->GetCameraController()->IsExternal() ? 1.0f : 0.5f) * Sound::GetSfxVolume();
	static Sound::Event sndev;
	float volBoth = 0.0f;
	volBoth += 0.5f*fabs(GetPropulsion()->GetThrusterState().y);
	volBoth += 0.5f*fabs(GetPropulsion()->GetThrusterState().z);

	float targetVol[2] = { volBoth, volBoth };
	if (GetPropulsion()->GetThrusterState().x > 0.0)
		targetVol[0] += 0.5f*float(GetPropulsion()->GetThrusterState().x);
	else targetVol[1] += -0.5f*float(GetPropulsion()->GetThrusterState().x);

	targetVol[0] = v_env * Clamp(targetVol[0], 0.0f, 1.0f);
	targetVol[1] = v_env * Clamp(targetVol[1], 0.0f, 1.0f);
	float dv_dt[2] = { 4.0f, 4.0f };
	if (!sndev.VolumeAnimate(targetVol, dv_dt)) {
		sndev.Play("Thruster_large", 0.0f, 0.0f, Sound::OP_REPEAT);
		sndev.VolumeAnimate(targetVol, dv_dt);
	}
	float angthrust = 0.1f * v_env * float(GetPropulsion()->GetAngThrusterState().Length());

	static Sound::Event angThrustSnd;
	if (!angThrustSnd.VolumeAnimate(angthrust, angthrust, 5.0f, 5.0f)) {
		angThrustSnd.Play("Thruster_Small", 0.0f, 0.0f, Sound::OP_REPEAT);
		angThrustSnd.VolumeAnimate(angthrust, angthrust, 5.0f, 5.0f);
	}
}

// for timestep changes, to stop autopilot overshoot
// either adds half of current accel if decelerating
void Ship::TimeAccelAdjust(const float timeStep)
{
	if (!AIIsActive()) return;
#ifdef DEBUG_AUTOPILOT
	if (this->IsType(Object::PLAYER))
		Output("Time accel adjustment, step = %.1f, decel = %s\n", double(timeStep),
			m_decelerating ? "true" : "false");
#endif
	vector3d vdiff = double(timeStep) * GetLastForce() * (1.0 / GetMass());
	if (!m_decelerating) vdiff = -2.0 * vdiff;
	SetVelocity(GetVelocity() + vdiff);
}

double Ship::ExtrapolateHullTemperature() const
{
	const double dragCoeff = DynamicBody::DEFAULT_DRAG_COEFF * 1.25;
	const double dragGs = CalcAtmosphericForce(dragCoeff) / (GetMass() * 9.81);
	return dragGs / 5.0;
}

double Ship::GetHullTemperature() const
{
	double dragGs = GetAtmosForce().Length() / (GetMass() * 9.81);
	int atmo_shield_cap = 0;
	const_cast<Ship *>(this)->Properties().Get("atmo_shield_cap", atmo_shield_cap);
	if (atmo_shield_cap && GetWheelState() < 1.0) {
		return dragGs / 300.0;
	} else {
		return dragGs / 5.0;
	}
}

void Ship::SetAlertState(AlertState as)
{
	m_alertState = as;
	Properties().Set("alertStatus", EnumStrings::GetString("ShipAlertStatus", as));
}

void Ship::UpdateAlertState()
{
	// no alerts if no radar
	int radar_cap = 0;
	Properties().Get("radar_cap", radar_cap);
	if (radar_cap <= 0) {
		// clear existing alert state if there was one
		if (GetAlertState() != ALERT_NONE) {
			SetAlertState(ALERT_NONE);
			LuaEvent::Queue("onShipAlertChanged", this, EnumStrings::GetString("ShipAlertStatus", ALERT_NONE));
		}
		return;
	}

	bool ship_is_near = false, ship_is_firing = false;
	if (m_lastAlertUpdate + 1.0 <= Pi::game->GetTime())
	{
		// time to update the list again, once per second should suffice
		m_lastAlertUpdate = Pi::game->GetTime();

		// refresh the list
		m_nearbyBodies.clear();
		static const double ALERT_DISTANCE = 100000.0; // 100km
		Pi::game->GetSpace()->GetBodiesMaybeNear(this, ALERT_DISTANCE, m_nearbyBodies);

		// handle the results
		for (auto i : m_nearbyBodies)
		{
			if ((i) == this) continue;
			if (!(i)->IsType(Object::SHIP) || (i)->IsType(Object::MISSILE)) continue;

			// TODO: Here there were a const on Ship*, now it cannot remain because of ship->firing and so, this open a breach...
			// A solution is to put a member on ship: true if is firing, false if is not
			Ship *ship = static_cast< Ship*>(i);

			if (ship->GetShipType()->tag == ShipType::TAG_STATIC_SHIP) continue;
			if (ship->GetFlightState() == LANDED || ship->GetFlightState() == DOCKED) continue;

			if (GetPositionRelTo(ship).LengthSqr() < ALERT_DISTANCE*ALERT_DISTANCE) {
				ship_is_near = true;

				Uint32 gunstate = GetFixedGuns()->IsFiring();
				if (gunstate) {
					ship_is_firing = true;
					break;
				}
			}
		}

		// store
		m_shipNear = ship_is_near;
		m_shipFiring = ship_is_firing;
	}
	else
	{
		ship_is_near = m_shipNear;
		ship_is_firing = m_shipFiring;
	}

	bool changed = false;
	switch (m_alertState) {
		case ALERT_NONE:
			if (ship_is_near) {
				SetAlertState(ALERT_SHIP_NEARBY);
				changed = true;
			}
			if (ship_is_firing) {
				m_lastFiringAlert = Pi::game->GetTime();
				SetAlertState(ALERT_SHIP_FIRING);
				changed = true;
			}
			break;

		case ALERT_SHIP_NEARBY:
			if (!ship_is_near) {
				SetAlertState(ALERT_NONE);
				changed = true;
			}
			else if (ship_is_firing) {
				m_lastFiringAlert = Pi::game->GetTime();
				SetAlertState(ALERT_SHIP_FIRING);
				changed = true;
			}
			break;

		case ALERT_SHIP_FIRING:
			if (!ship_is_near) {
				SetAlertState(ALERT_NONE);
				changed = true;
			}
			else if (ship_is_firing) {
				m_lastFiringAlert = Pi::game->GetTime();
			}
			else if (m_lastFiringAlert + 60.0 <= Pi::game->GetTime()) {
				SetAlertState(ALERT_SHIP_NEARBY);
				changed = true;
			}
			break;
	}

	if (changed)
		LuaEvent::Queue("onShipAlertChanged", this, EnumStrings::GetString("ShipAlertStatus", GetAlertState()));
}

void Ship::UpdateFuel(const float timeStep )
{
	GetPropulsion()->UpdateFuel( timeStep );
	UpdateFuelStats();
	Properties().Set("fuel", GetFuel()*100); // XXX to match SetFuelPercent

	if ( GetPropulsion()->IsFuelStateChanged() )
		LuaEvent::Queue("onShipFuelChanged", this, EnumStrings::GetString("ShipFuelStatus", GetPropulsion()->GetFuelState()));
}

void Ship::StaticUpdate(const float timeStep)
{
	// do player sounds before dead check, so they also turn off
	if (IsType(Object::PLAYER)) DoThrusterSounds();

	if (IsDead()) return;

	if (m_controller) m_controller->StaticUpdate(timeStep);

	if (GetHullTemperature() > 1.0)
		Explode();


	if (m_flightState == FLYING) {
		Body *astro = GetFrame()->GetBody();
		if (astro && astro->IsType(Object::PLANET)) {
			Planet *p = static_cast<Planet*>(astro);
			double dist = GetPosition().Length();
			double pressure, density;
			p->GetAtmosphericState(dist, &pressure, &density);

			if (pressure > m_type->atmosphericPressureLimit) {
				float damage = float(pressure - m_type->atmosphericPressureLimit);
				DoCrushDamage(damage);
			}
		}
	}

	UpdateAlertState();

	/* FUEL SCOOPING!!!!!!!!! */
	int capacity = 0;
	Properties().Get("fuel_scoop_cap", capacity);
	if (m_flightState == FLYING && capacity > 0) {
		Body *astro = GetFrame()->GetBody();
		if (astro && astro->IsType(Object::PLANET)) {
			Planet *p = static_cast<Planet*>(astro);
			if (p->GetSystemBody()->IsScoopable()) {
				const double dist = GetPosition().Length();
				double pressure, density;
				p->GetAtmosphericState(dist, &pressure, &density);

				const double speed = GetVelocity().Length();
				const vector3d vdir = GetVelocity().Normalized();
				const vector3d pdir = -GetOrient().VectorZ();
				const double dot = vdir.Dot(pdir);
				if ((m_stats.free_capacity) && (dot > 0.90) && (speed > 1000.0) && (density > 0.5)) {
					const double rate = speed * density * 0.00000333 * double(capacity);
					if (Pi::rng.Double() < rate) {
						lua_State *l = Lua::manager->GetLuaState();
						pi_lua_import(l, "Equipment");
						LuaTable hydrogen = LuaTable(l, -1).Sub("cargo").Sub("hydrogen");
						LuaObject<Ship>::CallMethod(this, "AddEquip", hydrogen);
						UpdateEquipStats();
						if (this->IsType(Object::PLAYER)) {
							Pi::game->log->Add(stringf(Lang::FUEL_SCOOP_ACTIVE_N_TONNES_H_COLLECTED,
									formatarg("quantity", LuaObject<Ship>::CallMethod<int>(this, "CountEquip", hydrogen))));
						}
						lua_pop(l, 3);
					}
				}
			}
		}
	}

	// Cargo bay life support
	capacity = 0;
	Properties().Get("cargo_life_support_cap", capacity);
	if (!capacity) {
		// Hull is pressure-sealed, it just doesn't provide
		// temperature regulation and breathable atmosphere

		// kill stuff roughly every 5 seconds
		if ((!m_dockedWith) && (5.0*Pi::rng.Double() < timeStep)) {
			std::string t(Pi::rng.Int32(2) ? "live_animals" : "slaves");

			lua_State *l = Lua::manager->GetLuaState();
			pi_lua_import(l, "Equipment");
			LuaTable cargo = LuaTable(l, -1).Sub("cargo");
			if (LuaObject<Ship>::CallMethod<int>(this, "RemoveEquip", cargo.Sub(t))) {
				LuaObject<Ship>::CallMethod<int>(this, "AddEquip", cargo.Sub("fertilizer"));
				if (this->IsType(Object::PLAYER)) {
					Pi::game->log->Add(Lang::CARGO_BAY_LIFE_SUPPORT_LOST);
				}
				lua_pop(l, 4);
			}
			else
				lua_pop(l, 3);
		}
	}

	if (m_flightState == FLYING)
		m_launchLockTimeout -= timeStep;
	if (m_launchLockTimeout < 0) m_launchLockTimeout = 0;
	if (m_flightState == JUMPING || m_flightState == HYPERSPACE)
		m_launchLockTimeout = 0;

	// lasers
	GetFixedGuns()->UpdateGuns( timeStep );
	for (int i=0; i<2; i++)
		if (GetFixedGuns()->Fire(i, this)) {
			Sound::BodyMakeNoise(this, "Pulse_Laser", 1.0f);
			LuaEvent::Queue("onShipFiring", this);
		};

	if (m_ecmRecharge > 0.0f) {
		m_ecmRecharge = std::max(0.0f, m_ecmRecharge - timeStep);
	}

	if (m_shieldCooldown > 0.0f) {
		m_shieldCooldown = std::max(0.0f, m_shieldCooldown - timeStep);
	}

	if (m_stats.shield_mass_left < m_stats.shield_mass) {
		// 250 second recharge
		float recharge_rate = 0.004f;
		float booster = 1.0f;
		Properties().Get("shield_energy_booster_cap", booster);
		recharge_rate *= booster;
		m_stats.shield_mass_left = Clamp(m_stats.shield_mass_left + m_stats.shield_mass * recharge_rate * timeStep, 0.0f, m_stats.shield_mass);
		Properties().Set("shieldMassLeft", m_stats.shield_mass_left);
	}

	if (m_wheelTransition) {
		m_wheelState += m_wheelTransition*0.3f*timeStep;
		m_wheelState = Clamp(m_wheelState, 0.0f, 1.0f);
		if (is_equal_exact(m_wheelState, 0.0f) || is_equal_exact(m_wheelState, 1.0f))
			m_wheelTransition = 0;
	}

	if (m_testLanded) TestLanded();

	capacity = 0;
	Properties().Get("hull_autorepair_cap", capacity);
	if (capacity) {
		m_stats.hull_mass_left = std::min(m_stats.hull_mass_left + 0.1f*timeStep, float(m_type->hullMass));
		Properties().Set("hullMassLeft", m_stats.hull_mass_left);
		Properties().Set("hullPercent", 100.0f * (m_stats.hull_mass_left / float(m_type->hullMass)));
	}

	// After calling StartHyperspaceTo this Ship must not spawn objects
	// holding references to it (eg missiles), as StartHyperspaceTo
	// removes the ship from Space::bodies and so the missile will not
	// have references to this cleared by NotifyRemoved()
	if (m_hyperspace.now) {
		m_hyperspace.now = false;
		EnterHyperspace();
	}

	if (m_hyperspace.countdown > 0.0f) {
		// Check the Lua function
		bool abort = false;
		lua_State * l = m_hyperspace.checks.GetLua();
		if (l) {
			m_hyperspace.checks.PushCopyToStack();
			if (lua_isfunction(l, -1)) {
				lua_call(l, 0, 1);
				abort = !lua_toboolean(l, -1);
				lua_pop(l, 1);
			}
		}
		if (abort) {
			AbortHyperjump();
		} else {
			m_hyperspace.countdown = m_hyperspace.countdown - timeStep;
			if (!abort && m_hyperspace.countdown <= 0.0f && !is_equal_exact(m_wheelState, 1.0f)) {
				m_hyperspace.countdown = 0;
				m_hyperspace.now = true;
				SetFlightState(JUMPING);

				// We have to fire it here, because the event isn't actually fired until
				// after the whole physics update, which means the flight state on next
				// step would be HYPERSPACE, thus breaking quite a few things.
				LuaEvent::Queue("onLeaveSystem", this);
<<<<<<< HEAD
			} else if (m_wheelState != 0.0f) {
=======
			}
			//give player some time to check the wheels
			else if (m_hyperspace.countdown <= 0.0f && is_equal_exact(m_wheelState,1.0f)) {
>>>>>>> 858629b0
				AbortHyperjump();
				Sound::BodyMakeNoise(this, "Missile_Inbound", 1.0f);
			}
		}
	}

}

void Ship::NotifyRemoved(const Body* const removedBody)
{
	if (m_curAICmd) m_curAICmd->OnDeleted(removedBody);
}

bool Ship::Undock()
{
	return (m_dockedWith && m_dockedWith->LaunchShip(this, m_dockedWithPort));
}

void Ship::SetDockedWith(SpaceStation *s, int port)
{
	if (s) {
		m_dockedWith = s;
		m_dockedWithPort = port;
		m_wheelTransition = 0;
		m_wheelState = 1.0f;
		// hand position/state responsibility over to station
		m_dockedWith->SetDocked(this, port);
		onDock.emit();
	} else {
		Undock();
	}
}

void Ship::SetGunState(int idx, int state)
{
	if (m_flightState != FLYING)
		return;

	GetFixedGuns()->SetGunFiringState( idx, state );
}

bool Ship::SetWheelState(bool down)
{
	if (m_flightState != FLYING) return false;
	if (is_equal_exact(m_wheelState, down ? 1.0f : 0.0f)) return false;
	int newWheelTransition = (down ? 1 : -1);
	if (newWheelTransition == m_wheelTransition) return false;
	m_wheelTransition = newWheelTransition;
	return true;
}

void Ship::Render(Graphics::Renderer *renderer, const Camera *camera, const vector3d &viewCoords, const matrix4x4d &viewTransform)
{
	if (IsDead()) return;

	GetPropulsion()->Render( renderer, camera, viewCoords, viewTransform );

	matrix3x3f mt;
	matrix3x3dtof(viewTransform.Inverse().GetOrient(), mt);
	s_heatGradientParams.heatingMatrix = mt;
	s_heatGradientParams.heatingNormal = vector3f(GetVelocity().Normalized());
	s_heatGradientParams.heatingAmount = Clamp(GetHullTemperature(),0.0,1.0);

	// This has to be done per-model with a shield and just before it's rendered
	const bool shieldsVisible = m_shieldCooldown > 0.01f && m_stats.shield_mass_left > (m_stats.shield_mass / 100.0f);
	GetShields()->SetEnabled(shieldsVisible);
	GetShields()->Update(m_shieldCooldown, 0.01f*GetPercentShields());

	//strncpy(params.pText[0], GetLabel().c_str(), sizeof(params.pText));
	RenderModel(renderer, camera, viewCoords, viewTransform);
	m_navLights->Render(renderer);
	renderer->GetStats().AddToStatCount(Graphics::Stats::STAT_SHIPS, 1);

	if (m_ecmRecharge > 0.0f) {
		// ECM effect: a cloud of particles for a sparkly effect
		vector3f v[100];
		for (int i=0; i<100; i++) {
			const double r1 = Pi::rng.Double()-0.5;
			const double r2 = Pi::rng.Double()-0.5;
			const double r3 = Pi::rng.Double()-0.5;
			v[i] = vector3f(GetPhysRadius()*vector3d(r1, r2, r3).NormalizedSafe());
		}
		Color c(128,128,255,255);
		float totalRechargeTime = GetECMRechargeTime();
		if (totalRechargeTime >= 0.0f) {
			c.a = (m_ecmRecharge / totalRechargeTime) * 255;
		}

		SfxManager::ecmParticle->diffuse = c;

		matrix4x4f t;
		for (int i=0; i<12; i++) t[i] = float(viewTransform[i]);
		t[12] = viewCoords.x;
		t[13] = viewCoords.y;
		t[14] = viewCoords.z;
		t[15] = 1.0f;

		renderer->SetTransform(t);
		renderer->DrawPointSprites(100, v, SfxManager::additiveAlphaState, SfxManager::ecmParticle.get(), 50.f);
	}
}

bool Ship::SpawnCargo(CargoBody * c_body) const
{
	if (m_flightState != FLYING) return false;
	vector3d pos = GetOrient() * vector3d(0, GetAabb().min.y - 5, 0);
	c_body->SetFrame(GetFrame());
	c_body->SetPosition(GetPosition() + pos);
	c_body->SetVelocity(GetVelocity() + GetOrient()*vector3d(0, -10, 0));
	Pi::game->GetSpace()->AddBody(c_body);
	return true;
}

void Ship::EnterHyperspace() {
	assert(GetFlightState() != Ship::HYPERSPACE);

	// Is it still a good idea, with the onLeaveSystem moved elsewhere?
	Ship::HyperjumpStatus status = CheckHyperjumpCapability();
	if (status != HYPERJUMP_OK && status != HYPERJUMP_INITIATED) {
		if (m_flightState == JUMPING)
			SetFlightState(FLYING);
		return;
	}

	// Clear ships cached list of nearby bodies so we don't try to access them.
	m_nearbyBodies.clear();

	SetFlightState(Ship::HYPERSPACE);

	// virtual call, do class-specific things
	OnEnterHyperspace();
}

void Ship::OnEnterHyperspace() {
	Sound::BodyMakeNoise(this, "Hyperdrive_Jump", 1.f);
	m_hyperspaceCloud = new HyperspaceCloud(this, Pi::game->GetTime() + m_hyperspace.duration, false);
	m_hyperspaceCloud->SetFrame(GetFrame());
	m_hyperspaceCloud->SetPosition(GetPosition());

	Space *space = Pi::game->GetSpace();

	space->RemoveBody(this);
	space->AddBody(m_hyperspaceCloud);
}

void Ship::EnterSystem() {
	PROFILE_SCOPED()
	assert(GetFlightState() == Ship::HYPERSPACE);

	// virtual call, do class-specific things
	OnEnterSystem();

	SetFlightState(Ship::FLYING);

	LuaEvent::Queue("onEnterSystem", this);
}

void Ship::OnEnterSystem() {
	m_hyperspaceCloud = 0;
}

void Ship::SetShipId(const ShipType::Id &shipId)
{
	m_type = &ShipType::types[shipId];

	Properties().Set("shipId", shipId);
}

void Ship::SetShipType(const ShipType::Id &shipId)
{
	// clear all equipment so that any relevant capability properties (or other data) is wiped
	ScopedTable(m_equipSet).CallMethod("Clear", this);

	SetShipId(shipId);
	SetModel(m_type->modelName.c_str());
	m_skin.SetDecal(m_type->manufacturer);
	m_skin.Apply(GetModel());
	Init();
	onFlavourChanged.emit();
	if (IsType(Object::PLAYER))
		Pi::game->GetWorldView()->SetCamType(Pi::game->GetWorldView()->GetCamType());
	InitEquipSet();

	LuaEvent::Queue("onShipTypeChanged", this);
}

void Ship::SetLabel(const std::string &label)
{
	DynamicBody::SetLabel(label);
	m_skin.SetLabel(label);
	m_skin.Apply(GetModel());
}

void Ship::SetShipName(const std::string &shipName)
{
	m_shipName = shipName;
	Properties().Set("shipName", shipName);
}

void Ship::SetSkin(const SceneGraph::ModelSkin &skin)
{
	m_skin = skin;
	m_skin.Apply(GetModel());
}

void Ship::SetPattern(const unsigned int num)
{
	GetModel()->SetPattern(num);
}

Uint8 Ship::GetRelations(Body *other) const
{
	auto it = m_relationsMap.find(other);
	if (it != m_relationsMap.end())
		return it->second;

	return 50;
}

void Ship::SetRelations(Body *other, Uint8 percent)
{
	m_relationsMap[other] = percent;
	if (m_sensors.get()) m_sensors->UpdateIFF(other);
}<|MERGE_RESOLUTION|>--- conflicted
+++ resolved
@@ -1215,13 +1215,8 @@
 				// after the whole physics update, which means the flight state on next
 				// step would be HYPERSPACE, thus breaking quite a few things.
 				LuaEvent::Queue("onLeaveSystem", this);
-<<<<<<< HEAD
-			} else if (m_wheelState != 0.0f) {
-=======
-			}
-			//give player some time to check the wheels
-			else if (m_hyperspace.countdown <= 0.0f && is_equal_exact(m_wheelState,1.0f)) {
->>>>>>> 858629b0
+			} 
+      else if (m_wheelState != 0.0f) {
 				AbortHyperjump();
 				Sound::BodyMakeNoise(this, "Missile_Inbound", 1.0f);
 			}
