--- conflicted
+++ resolved
@@ -181,12 +181,9 @@
 
 void Ship::Init()
 {
-<<<<<<< HEAD
+	m_invulnerable = false;
+
 	m_sensors.reset(new Sensors(this));
-=======
-	m_invulnerable = false;
-
->>>>>>> 5dcdf086
 	m_navLights.reset(new NavLights(GetModel()));
 	m_navLights->SetEnabled(true);
 
