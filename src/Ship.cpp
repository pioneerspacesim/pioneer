--- conflicted
+++ resolved
@@ -1104,26 +1104,12 @@
 			c.a = m_ecmRecharge / totalRechargeTime;
 		}
 
-<<<<<<< HEAD
-		ModelTexture *tex = Pi::textureCache->GetModelTexture("textures/ecm.png");
-		tex->Bind();
-		Render::PutPointSprites(100, v, 50.0f, c);
-	}
-
-#if 0
-	if (IsFiringLasers()) {
-		glPushMatrix();
-		TransformToModelCoords(camFrame);
-		RenderLaserfire();
-		glPopMatrix();
-=======
 		// XXX no need to recreate material every time
 		Graphics::Material mat;
-		mat.texture0 = Pi::textureCache->GetModelTexture(PIONEER_DATA_DIR"/textures/ecm.png");
+		mat.texture0 = Pi::textureCache->GetModelTexture("textures/ecm.png");
 		mat.unlit = true;
 		mat.diffuse = c;
 		renderer->DrawPointSprites(100, v, &mat, 50.f);
->>>>>>> 5f4347cf
 	}
 }
 
