--- conflicted
+++ resolved
@@ -64,11 +64,8 @@
 
 void GeoSphere::OnChangeDetailLevel()
 {
-<<<<<<< HEAD
-=======
 //#warning "cancel jobs"
 #if 0
->>>>>>> e41ea508
 	// Cancel all of the pending patch jobs
 	BasePatchJob::CancelAllPatchJobs();
 
@@ -79,10 +76,7 @@
 		THREAD_CONFIG::tc_sleep(0);
 	}
 	BasePatchJob::ResetPatchJobCancel();
-<<<<<<< HEAD
-=======
 #endif
->>>>>>> e41ea508
 
 	s_patchContext.Reset(new GeoPatchContext(detail_edgeLen[Pi::detail.planets > 4 ? 4 : Pi::detail.planets]));
 	assert(s_patchContext->edgeLen <= GEOPATCH_MAX_EDGELEN);
@@ -187,28 +181,19 @@
 
 GeoSphere::~GeoSphere()
 {
-<<<<<<< HEAD
-=======
 //#warning "cancel jobs"
 #if 0
->>>>>>> e41ea508
 	// Cancel all of the pending patch jobs
 	BasePatchJob::CancelAllPatchJobs();
 	//Pi::jobs().CancelAllPendingJobs();
 
 	// wait for all jobs to be finished
 	while(BasePatchJob::GetNumActivePatchJobs()>0) {
-<<<<<<< HEAD
 		Pi::jobs().Update();
 		THREAD_CONFIG::tc_sleep(0);
 	}
 	BasePatchJob::ResetPatchJobCancel();
-=======
-		THREAD_CONFIG::tc_sleep(0);
-	}
-	BasePatchJob::ResetPatchJobCancel();
 #endif
->>>>>>> e41ea508
 
 	// update thread should not be able to access us now, so we can safely continue to delete
 	assert(std::count(s_allGeospheres.begin(), s_allGeospheres.end(), this) == 1);
